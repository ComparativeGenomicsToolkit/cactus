--- conflicted
+++ resolved
@@ -40,11 +40,7 @@
 FROM ubuntu:bionic-20200112
 
 # apt dependencies for runtime
-<<<<<<< HEAD
-RUN apt-get update && apt-get install -y --no-install-recommends git python3 python3-pip python3-distutils zlib1g libbz2-1.0 net-tools libhdf5-100 liblzo2-2 libtokyocabinet9 rsync libkrb5-3 libk5crypto3 time redis-server libhiredis0.13 libxml2 libgomp1
-=======
-RUN apt-get update && apt-get install -y --no-install-recommends git python3 python3-pip python3-distutils zlib1g libbz2-1.0 net-tools libhdf5-100 liblzo2-2 libtokyocabinet9 rsync libkrb5-3 libk5crypto3 time redis-server libhiredis0.13 liblzma5 libcurl4
->>>>>>> dae2615e
+RUN apt-get update && apt-get install -y --no-install-recommends git python3 python3-pip python3-distutils zlib1g libbz2-1.0 net-tools libhdf5-100 liblzo2-2 libtokyocabinet9 rsync libkrb5-3 libk5crypto3 time liblzma5 libcurl4 libxml2 libgomp1
 
 # copy temporary files for installing cactus
 COPY --from=builder /home/cactus /tmp/cactus
