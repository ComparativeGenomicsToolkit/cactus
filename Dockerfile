FROM quay.io/glennhickey/cactus-ci-base:latest as builder

# apt dependencies for build
RUN apt-get update && apt-get install -y build-essential git python3 python3-dev python3-pip zlib1g-dev wget libbz2-dev pkg-config libhdf5-dev liblzo2-dev libtokyocabinet-dev wget libhiredis-dev

# build cactus binaries
RUN mkdir -p /home/cactus
COPY . /home/cactus

# compile with nehalem architecture target to improve portablity
ENV CFLAGS -march=nehalem
ENV CXXFLAGS -march=nehalem

# clean out stuff before build.
RUN find /home/cactus -name include.local.mk -exec rm -f {} \;
RUN cd /home/cactus && make clean -j $(nproc)
RUN cd /home/cactus && make -j $(nproc)

# download kent binaries used by hal for assembly hubs
# bedSort and hgGcPercent are part of a more restricted licence: https://hgdownload.cse.ucsc.edu/admin/exe/
# if you agree to it, add them by replacing the following line with this one:
# RUN cd /home/cactus/bin && for i in wigToBigWig faToTwoBit bedToBigBed bigBedToBed bedSort hgGcPercent; do wget -q http://hgdownload.cse.ucsc.edu/admin/exe/linux.x86_64/${i}; chmod ugo+x ${i}; done
RUN cd /home/cactus/bin && for i in wigToBigWig faToTwoBit bedToBigBed bigBedToBed; do wget -q http://hgdownload.cse.ucsc.edu/admin/exe/linux.x86_64/${i}; chmod ugo+x ${i}; done

# download hal2vg
RUN cd /home/cactus/bin && ../build-tools/downloadHal2vg

# remove test executables
RUN cd /home/cactus && rm -f ${binPackageDir}/bin/*test ${binPackageDir}/bin/*tests ${binPackageDir}/bin/*Test ${binPackageDir}/bin/*Tests ${binPackageDir}/bin/cactus_runEndAlignment

# make the binaries smaller by removing debug symbols 
RUN cd /home/cactus && strip -d bin/* 2> /dev/null || true

# build cactus python3
RUN ln -fs /usr/bin/python3 /usr/bin/python
RUN mkdir -p /wheels && cd /wheels && python3 -m pip install -U pip && python3 -m pip wheel -r /home/cactus/toil-requirement.txt && python3 -m pip wheel /home/cactus

# Create a thinner final Docker image in which only the binaries and necessary data exist.
FROM ubuntu:bionic-20200112

# apt dependencies for runtime
<<<<<<< HEAD
RUN apt-get update && apt-get install -y --no-install-recommends git python3 python3-pip python3-distutils zlib1g libbz2-1.0 net-tools libhdf5-100 liblzo2-2 libtokyocabinet9 rsync libkrb5-3 libk5crypto3 time
=======
RUN apt-get update && apt-get install -y --no-install-recommends git python3 python3-pip python3-distutils zlib1g libbz2-1.0 net-tools libhdf5-100 liblzo2-2 libtokyocabinet9 rsync libkrb5-3 libk5crypto3 time redis-server libhiredis0.13
>>>>>>> 89058e4f

# copy temporary files for installing cactus
COPY --from=builder /home/cactus /tmp/cactus
COPY --from=builder /wheels /wheels

# install the cactus binaries
RUN cd /tmp/cactus && cp -rP bin /usr/local/

# install the hal python modules
RUN rsync -avm --include='*.py' -f 'hide,! */' /tmp/cactus/submodules/hal /usr/local/lib
ENV PYTHONPATH /usr/local/lib:${PYTHONPATH}

# install the python3 binaries then clean up
RUN python3 -m pip install -U pip wheel setuptools && \
    python3 -m pip install -f /wheels -r /tmp/cactus/toil-requirement.txt && \
    python3 -m pip install -f /wheels /tmp/cactus && \
    rm -rf /wheels /root/.cache/pip/* /tmp/cactus && \
    apt-get remove -y git python3-pip rsync && \
    apt-get auto-remove -y

# check the linking on all our binaries (those kent tools above aren't static)
RUN for i in /usr/local/bin/* ; do if [ -f ${i} ] && [ $(ldd ${i} | grep "not found" | wc -l) -ge 1 ]; then exit 1; fi; done

# wrapper.sh is used when running using the docker image with --binariesMode docker
RUN mkdir /opt/cactus/
COPY runtime/wrapper.sh /opt/cactus/
RUN chmod 777 /opt/cactus/wrapper.sh

# log the memory usage (with --realTimeLogging) for local commands
ENV CACTUS_LOG_MEMORY 1

# remember where we came from
ARG CACTUS_COMMIT

# UCSC convention is to work in /data
RUN mkdir -p /data
WORKDIR /data
<|MERGE_RESOLUTION|>--- conflicted
+++ resolved
@@ -39,11 +39,7 @@
 FROM ubuntu:bionic-20200112
 
 # apt dependencies for runtime
-<<<<<<< HEAD
-RUN apt-get update && apt-get install -y --no-install-recommends git python3 python3-pip python3-distutils zlib1g libbz2-1.0 net-tools libhdf5-100 liblzo2-2 libtokyocabinet9 rsync libkrb5-3 libk5crypto3 time
-=======
 RUN apt-get update && apt-get install -y --no-install-recommends git python3 python3-pip python3-distutils zlib1g libbz2-1.0 net-tools libhdf5-100 liblzo2-2 libtokyocabinet9 rsync libkrb5-3 libk5crypto3 time redis-server libhiredis0.13
->>>>>>> 89058e4f
 
 # copy temporary files for installing cactus
 COPY --from=builder /home/cactus /tmp/cactus
