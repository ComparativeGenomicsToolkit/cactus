--- conflicted
+++ resolved
@@ -524,11 +524,7 @@
 static void computeMissingEndAlignments(StateMachine *sM, Flower *flower, stHash *endAlignments, int64_t spanningTrees,
         int64_t maxSequenceLength, bool useProgressiveMerging, float gapGamma,
         PairwiseAlignmentParameters *pairwiseAlignmentBandingParameters,
-<<<<<<< HEAD
-        bool poa) {
-=======
         int64_t poaWindow) {
->>>>>>> 89058e4f
     /*
      * Creates end alignments for the ends that
      * do not have an alignment in the "endAlignments" hash, only creating
@@ -546,11 +542,7 @@
                         end,
                         makeEndAlignment(sM, end, spanningTrees, maxSequenceLength,
                                 useProgressiveMerging, gapGamma,
-<<<<<<< HEAD
-                                pairwiseAlignmentBandingParameters, poa));
-=======
                                 pairwiseAlignmentBandingParameters, poaWindow));
->>>>>>> 89058e4f
             } else {
                 stHash_insert(endAlignments, end, stSortedSet_construct());
             }
@@ -562,17 +554,10 @@
 
 stSortedSet *makeFlowerAlignment(StateMachine *sM, Flower *flower, int64_t spanningTrees, int64_t maxSequenceLength,
         bool useProgressiveMerging, float gapGamma,
-<<<<<<< HEAD
-        PairwiseAlignmentParameters *pairwiseAlignmentBandingParameters, bool pruneOutStubAlignments, bool poa) {
-    stHash *endAlignments = stHash_construct2(NULL, (void(*)(void *)) stSortedSet_destruct);
-    computeMissingEndAlignments(sM, flower, endAlignments, spanningTrees, maxSequenceLength,
-            useProgressiveMerging, gapGamma, pairwiseAlignmentBandingParameters, poa);
-=======
         PairwiseAlignmentParameters *pairwiseAlignmentBandingParameters, bool pruneOutStubAlignments, int64_t poaWindow) {
     stHash *endAlignments = stHash_construct2(NULL, (void(*)(void *)) stSortedSet_destruct);
     computeMissingEndAlignments(sM, flower, endAlignments, spanningTrees, maxSequenceLength,
             useProgressiveMerging, gapGamma, pairwiseAlignmentBandingParameters, poaWindow);
->>>>>>> 89058e4f
     return makeFlowerAlignment2(flower, endAlignments, pruneOutStubAlignments);
 }
 
@@ -594,21 +579,13 @@
 
 stSortedSet *makeFlowerAlignment3(StateMachine *sM, Flower *flower, stList *listOfEndAlignmentFiles, int64_t spanningTrees,
         int64_t maxSequenceLength, bool useProgressiveMerging, float gapGamma,
-<<<<<<< HEAD
-        PairwiseAlignmentParameters *pairwiseAlignmentBandingParameters, bool pruneOutStubAlignments, bool poa) {
-=======
         PairwiseAlignmentParameters *pairwiseAlignmentBandingParameters, bool pruneOutStubAlignments, int64_t poaWindow) {
->>>>>>> 89058e4f
     stHash *endAlignments = stHash_construct2(NULL, (void(*)(void *)) stSortedSet_destruct);
     if(listOfEndAlignmentFiles != NULL) {
         loadEndAlignments(flower, endAlignments, listOfEndAlignmentFiles);
     }
     computeMissingEndAlignments(sM, flower, endAlignments, spanningTrees, maxSequenceLength,
-<<<<<<< HEAD
-            useProgressiveMerging, gapGamma, pairwiseAlignmentBandingParameters, poa);
-=======
             useProgressiveMerging, gapGamma, pairwiseAlignmentBandingParameters, poaWindow);
->>>>>>> 89058e4f
     return makeFlowerAlignment2(flower, endAlignments, pruneOutStubAlignments);
 }
 
