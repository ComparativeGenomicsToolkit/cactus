--- conflicted
+++ resolved
@@ -134,29 +134,18 @@
                         "pruneOutStubAlignments", no_argument, 0, 'y' }, {
                         "minimumIngroupDegree", required_argument, 0, 'A' }, { "minimumOutgroupDegree", required_argument, 0, 'B' },
                 { "precomputedAlignments", required_argument, 0, 'D' }, {
-<<<<<<< HEAD
                         "endAlignmentsToPrecomputeOutputFile", required_argument, 0, 'E' }, { "useProgressiveMerging",
                         no_argument, 0, 'F' }, { "calculateWhichEndsToComputeSeparately", no_argument, 0, 'G' }, { "largeEndSize",
                         required_argument, 0, 'I' },
                         {"ingroupCoverageFile", required_argument, 0, 'J'},
                         {"minimumSizeToRescue", required_argument, 0, 'K'},
                         {"minimumCoverageToRescue", required_argument, 0, 'M'},
+                        { "minimumNumberOfSpecies", required_argument, 0, 'N' },
                         { 0, 0, 0, 0 } };
 
         int option_index = 0;
 
-        int key = getopt_long(argc, argv, "a:b:hi:j:kl:o:p:q:r:t:u:wy:A:B:D:E:FGI:J:K:L:M:", long_options, &option_index);
-=======
-                        "endAlignmentsToPrecomputeOutputFile", required_argument, 0, 'E' }, { "maximumNumberOfSequencesBeforeSwitchingToFast",
-                        required_argument, 0, 'F' }, { "calculateWhichEndsToComputeSeparately", no_argument, 0, 'G' }, { "largeEndSize",
-                        required_argument, 0, 'I' },
-                                                { "minimumNumberOfSpecies", required_argument, 0, 'J' },
-                                                { 0, 0, 0, 0 } };
-
-        int option_index = 0;
-
-        int key = getopt_long(argc, argv, "a:b:hi:j:kl:o:p:q:r:t:u:wy:A:B:D:E:F:GI:J:", long_options, &option_index);
->>>>>>> 57d443a1
+        int key = getopt_long(argc, argv, "a:b:hi:j:kl:o:p:q:r:t:u:wy:A:B:D:E:FGI:J:K:L:M:N:", long_options, &option_index);
 
         if (key == -1) {
             break;
@@ -261,7 +250,6 @@
                 assert(i == 1);
                 break;
             case 'J':
-<<<<<<< HEAD
                 ingroupCoverageFilePath = stString_copy(optarg);
                 break;
             case 'K':
@@ -271,12 +259,12 @@
             case 'M':
                 i = sscanf(optarg, "%lf", &minimumCoverageToRescue);
                 assert(i == 1);
-=======
+                break;
+            case 'N':
                 i = sscanf(optarg, "%" PRIi64, &minimumNumberOfSpecies);
                 if (i != 1) {
                     st_errAbort("Error parsing minimumNumberOfSpecies parameter");
                 }
->>>>>>> 57d443a1
                 break;
             default:
                 usage();
