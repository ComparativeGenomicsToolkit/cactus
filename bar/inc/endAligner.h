/*
 * Copyright (C) 2009-2011 by Benedict Paten (benedictpaten@gmail.com)
 *
 * Released under the MIT license, see LICENSE.txt
 */

/*
 * endAligner.h
 *
 *  Created on: 1 Jul 2010
 *      Author: benedictpaten
 */

#ifndef ENDALIGNER_H_
#define ENDALIGNER_H_

#include "sonLib.h"
#include "cactus.h"
#include "pairwiseAligner.h"

typedef struct _AlignedPair {
    int64_t subsequenceIdentifier;
    int64_t position;
    bool strand;
    int64_t score;
    struct _AlignedPair *reverse;
} AlignedPair;

/*
 * Constructs the an aligned pair.
 */
AlignedPair *alignedPair_construct(int64_t subsequenceIdentifier1, int64_t position1, bool strand1,
        int64_t subsequenceIdentifier2, int64_t position2, bool strand2, int64_t score1, int64_t score2);

/*
 * Destruct the aligned pair.
 */
void alignedPair_destruct(AlignedPair *alignedPair);

/*
 * Compares two aligned pairs.
 */
int alignedPair_cmpFn(const AlignedPair *alignedPair1, const AlignedPair *alignedPair2);

/*
 * Creates a global alignment (as a set of aligned pairs) of the sequences from the end,
 * the pairs returned are ordered according
 * to the alignerPair comparison function.
 */
stSortedSet *makeEndAlignment(StateMachine *sM, End *end, int64_t spanningTrees, int64_t maxSequenceLength,
                              bool useProgressiveMerging, float gapGamma,
                              PairwiseAlignmentParameters *pairwiseAlignmentBandingParameters,
<<<<<<< HEAD
                              bool poa);
=======
                              int64_t poaWindow);
>>>>>>> 89058e4f

/*
 * Writes an end alignment to the given file.
 */
void writeEndAlignmentToDisk(End *end, stSortedSet *endAlignment, FILE *fileHandle);

/*
 * Loads an end alignment from the given file.
 */
stSortedSet *loadEndAlignmentFromDisk(Flower *flower, FILE *fileHandle, End **end);


#endif /* ENDALIGNER_H_ */<|MERGE_RESOLUTION|>--- conflicted
+++ resolved
@@ -50,11 +50,7 @@
 stSortedSet *makeEndAlignment(StateMachine *sM, End *end, int64_t spanningTrees, int64_t maxSequenceLength,
                               bool useProgressiveMerging, float gapGamma,
                               PairwiseAlignmentParameters *pairwiseAlignmentBandingParameters,
-<<<<<<< HEAD
-                              bool poa);
-=======
                               int64_t poaWindow);
->>>>>>> 89058e4f
 
 /*
  * Writes an end alignment to the given file.
