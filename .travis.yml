sudo: required
dist: trusty
language: c++
before_install:
  - if [[ "$TRAVIS_OS_NAME" == "linux" ]]; then sudo apt-get -qq update; fi
  - if [[ "$TRAVIS_OS_NAME" == "linux" ]]; then sudo apt-get install -y libtokyocabinet-dev libkyototycoon-dev kyototycoon libkyotocabinet-dev; fi
<<<<<<< HEAD
  - git clone https://github.com/UCSCComparativeGenomics/sonLib.git
  - git clone https://github.com/UCSCComparativeGenomics/matchingAndOrdering.git
  - git clone https://github.com/UCSCComparativeGenomics/pinchesAndCacti.git
=======
  - if [[ "$TRAVIS_OS_NAME" == "osx" ]]; then brew install tokyo-cabinet kyoto-cabinet kyoto-tycoon; fi
  - pip install networkx
  - pip install psutil
  - git clone https://github.com/ComparativeGenomicsToolkit/sonLib.git
  - git clone https://github.com/ComparativeGenomicsToolkit/matchingAndOrdering.git
  - git clone https://github.com/ComparativeGenomicsToolkit/pinchesAndCacti.git
  - git clone https://github.com/benedictpaten/jobTree.git
>>>>>>> 0c177d50
  - git clone https://github.com/benedictpaten/cPecan.git
  - git clone https://github.com/UCSCReconGroup/cactusTestData.git
#Build docker containers
  - if [[ "$BUILD_CONTAINERS" == 1 ]]; then docker login --username $QUAY_USERNAME --password $QUAY_PASSWORD quay.io; make docker; fi
install:
  - export sonLibRootPath=`pwd`/sonLib
  - export SON_TRACE_DATASETS=`pwd`/cactusTestData
  - sh -c 'cd sonLib && make'
  - sh -c 'cd matchingAndOrdering && make'
  - sh -c 'cd pinchesAndCacti && make'
  - sh -c 'cd cPecan && make'
script:
  - export sonLibRootPath=`pwd`/sonLib
  - make
  - pip install --pre toil
  - pip install -e .
  - if [[ "$BUILD_CONTAINERS" == 1 ]] ; then PATH=./bin:./sonLib/bin:$PATH PYTHONPATH=.:src make test; fi
os:
  - linux
services:
  - docker
env:
  - BUILD_CONTAINERS=1
#  - CGL_DEBUG=1 BUILD_CONTAINERS=0
#  - CGL_DEBUG=ultra ASAN_OPTIONS=detect_leaks=0 BUILD_CONTAINERS=0<|MERGE_RESOLUTION|>--- conflicted
+++ resolved
@@ -4,19 +4,11 @@
 before_install:
   - if [[ "$TRAVIS_OS_NAME" == "linux" ]]; then sudo apt-get -qq update; fi
   - if [[ "$TRAVIS_OS_NAME" == "linux" ]]; then sudo apt-get install -y libtokyocabinet-dev libkyototycoon-dev kyototycoon libkyotocabinet-dev; fi
-<<<<<<< HEAD
-  - git clone https://github.com/UCSCComparativeGenomics/sonLib.git
-  - git clone https://github.com/UCSCComparativeGenomics/matchingAndOrdering.git
-  - git clone https://github.com/UCSCComparativeGenomics/pinchesAndCacti.git
-=======
   - if [[ "$TRAVIS_OS_NAME" == "osx" ]]; then brew install tokyo-cabinet kyoto-cabinet kyoto-tycoon; fi
-  - pip install networkx
-  - pip install psutil
   - git clone https://github.com/ComparativeGenomicsToolkit/sonLib.git
   - git clone https://github.com/ComparativeGenomicsToolkit/matchingAndOrdering.git
   - git clone https://github.com/ComparativeGenomicsToolkit/pinchesAndCacti.git
   - git clone https://github.com/benedictpaten/jobTree.git
->>>>>>> 0c177d50
   - git clone https://github.com/benedictpaten/cPecan.git
   - git clone https://github.com/UCSCReconGroup/cactusTestData.git
 #Build docker containers
