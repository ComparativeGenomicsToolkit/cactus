/*
 * Copyright (C) 2009-2013 by Benedict Paten (benedictpaten@gmail.com)
 *
 * Released under the MIT license, see LICENSE.txt
 */

#include <assert.h>
#include <getopt.h>
#include <stdio.h>
#include <ctype.h>

#include "cactus.h"
#include "sonLib.h"
#include "pairwiseAligner.h"
#include "commonC.h"

void usage() {
    fprintf(stderr, "cactus_relign [options] seq1[fasta] seq2[fasta], version 0.2\n");
    fprintf(stderr,
            "Realigns a set of pairwise alignments, as cigars, read from the command line and written back to the command line\n");
    fprintf(stderr, "-a --logLevel : Set the log level\n");
    fprintf(stderr, "-l --gapGamma : (float [0, 1]) The gap gamma (as in the AMAP function)\n");
    fprintf(stderr,
            "-o --splitMatrixBiggerThanThis : (int >= 0)  No dp matrix bigger than this number squared will be computed.\n");
    fprintf(stderr, "-r --diagonalExpansion : (int >= 0 and even) Number of x-y diagonals to expand around anchors\n");
    fprintf(stderr, "-t --constraintDiagonalTrim : (int >= 0) Amount to trim from ends of each anchor\n");
    fprintf(stderr,
            "-w --alignAmbiguityCharacters : Align ambiguity characters (anything not ACTGactg) as a wildcard\n");
    fprintf(stderr,
            "-x --rescoreOriginalAlignment : Rescore the original alignment. The output cigar is the same alignment.\n");
    fprintf(stderr, "-i --rescoreByIdentity : Set score equal to alignment identity, treating indels as mismatches.\n");
    fprintf(stderr,
            "-j --rescoreByPosteriorProb : Set score equal to avg. posterior match probability, treating indels as residues with 0 match probability.\n");
    fprintf(stderr, "-k --rescoreByIdentityIgnoringGaps : Set score equal to alignment identity, ignoring indels.\n");
    fprintf(stderr,
            "-m --rescoreByPosteriorProbIgnoringGaps : Set score equal to avg. posterior match probability, ignoring gaps.\n");
    fprintf(stderr, "-h --help : Print this help screen\n");
<<<<<<< HEAD
    fprintf(stderr, "-s --splitIndelsLongerThanThis : Split alignments with consecutive runs of indels that are longer than this.\n");
=======
    fprintf(stderr,
            "-s --splitIndelsLongerThanThis : Split alignments with consecutive runs of indels that are longer than this.\n");
    fprintf(stderr,
            "-u --outputPosteriorProbs [FILE] : Outputs the posterior match probs of positions in the alignment to the given tab separated file, each line being X-coordinate, Y-coordinate, posterior-match prob.\n");
>>>>>>> b3954d60
}

struct PairwiseAlignment *convertAlignedPairsToPairwiseAlignment(char *seqName1, char *seqName2, double score,
        int64_t length1, int64_t length2, stList *alignedPairs) {
    //Make pairwise alignment
    int64_t pX = -1, pY = -1, mL = 0;
    //Create an end matched pair, which is used to ensure the alignment has the correct end indels.
    struct List *opList = constructEmptyList(0, (void (*)(void *)) destructAlignmentOperation);
    stList_append(alignedPairs, stIntTuple_construct2(length1, length2));
    for (int64_t i = 0; i < stList_length(alignedPairs); i++) {
        stIntTuple *alignedPair = stList_get(alignedPairs, i);
        int64_t x = stIntTuple_get(alignedPair, 0);
        int64_t y = stIntTuple_get(alignedPair, 1);
        assert(x - pX > 0);
        assert(y - pY > 0);
        if (x - pX > 0 && y - pY > 0) { //This is a hack for filtering
            if (x - pX > 1) { //There is an indel.
                if (mL > 0) {
                    listAppend(opList, constructAlignmentOperation(PAIRWISE_MATCH, mL, 0));
                    mL = 0;
                }
                listAppend(opList, constructAlignmentOperation(PAIRWISE_INDEL_X, x - pX - 1, 0));
            }
            if (y - pY > 1) {
                if (mL > 0) {
                    listAppend(opList, constructAlignmentOperation(PAIRWISE_MATCH, mL, 0));
                    mL = 0;
                }
                listAppend(opList, constructAlignmentOperation(PAIRWISE_INDEL_Y, y - pY - 1, 0));
            }
            mL++;
            pX = x;
            pY = y;
        }
    }
    //Deal with a trailing match, but exclude the final match
    if (mL > 1) {
        listAppend(opList, constructAlignmentOperation(PAIRWISE_MATCH, mL - 1, 0));
    }
    stIntTuple_destruct(stList_pop(alignedPairs));
    //Construct the alignment
    struct PairwiseAlignment *pA = constructPairwiseAlignment(seqName1, 0, length1, 1, seqName2, 0, length2, 1, score,
            opList);
    return pA;
}

// Check if a pairwise alignment has an indel longer than
// maxIndelLength (to avoid creating/destructing a list if
// unnecessary)
bool hasLongIndel(struct PairwiseAlignment *pA, int64_t maxIndelLength) {
    int64_t i;
    int64_t curIndelRunLength = 0;
<<<<<<< HEAD
    for(i = 0; i < pA->operationList->length; i++) {
        struct AlignmentOperation *op = pA->operationList->list[i];
        if(op->opType == PAIRWISE_MATCH) {
            curIndelRunLength = 0;
        } else {
            curIndelRunLength += op->length;
            if(curIndelRunLength > maxIndelLength) {
=======
    for (i = 0; i < pA->operationList->length; i++) {
        struct AlignmentOperation *op = pA->operationList->list[i];
        if (op->opType == PAIRWISE_MATCH) {
            curIndelRunLength = 0;
        } else {
            curIndelRunLength += op->length;
            if (curIndelRunLength > maxIndelLength) {
>>>>>>> b3954d60
                return TRUE;
            }
        }
    }
    return FALSE;
}

// Split a pairwise alignment into two or more pairwise alignments if
// it has a long indel.
<<<<<<< HEAD
stList *splitPairwiseAlignment(const struct PairwiseAlignment *pA,
                               const int64_t maxIndelLength) {
=======
stList *splitPairwiseAlignment(const struct PairwiseAlignment *pA, const int64_t maxIndelLength) {
>>>>>>> b3954d60
    stList *ret = stList_construct3(0, free);
    int64_t i = 0;
    int64_t j = 0;
    int64_t curPos1 = pA->start1;
    int64_t curPos2 = pA->start2;
    int64_t curIndelRunLength = 0;
    int64_t curStart1 = pA->start1;
    int64_t curStart2 = pA->start2;
    int64_t curEnd1 = 0;
    int64_t curEnd2 = 0;
<<<<<<< HEAD
    struct List *curOperationList = constructEmptyList(0, (void (*)(void *))destructAlignmentOperation);
    // Temporary list of a run of indel operations so that we don't
    // end alignments with indels.
    struct List *indelOpList = constructEmptyList(0, (void (*)(void *))destructAlignmentOperation);
    for(i = 0; i < pA->operationList->length; i++) {
        struct AlignmentOperation *op = pA->operationList->list[i];
        switch(op->opType) {
        case PAIRWISE_MATCH:
            if(curIndelRunLength > maxIndelLength && curOperationList->length != 0) {
                // The last indel run was too long, so discard those
                // last indels and append the alignment so far to the return
                // value.
                if(curOperationList->length != 0) {
                    stList_append(ret, constructPairwiseAlignment(stString_copy(pA->contig1), curStart1, curEnd1, pA->strand1, stString_copy(pA->contig2), curStart2, curEnd2, pA->strand2, pA->score, curOperationList));
                }
                curOperationList = constructEmptyList(0, (void (*)(void *))destructAlignmentOperation);
                indelOpList = constructEmptyList(0, (void (*)(void *))destructAlignmentOperation);
=======
    struct List *curOperationList = constructEmptyList(0, (void (*)(void *)) destructAlignmentOperation);
    // Temporary list of a run of indel operations so that we don't
    // end alignments with indels.
    struct List *indelOpList = constructEmptyList(0, (void (*)(void *)) destructAlignmentOperation);
    for (i = 0; i < pA->operationList->length; i++) {
        struct AlignmentOperation *op = pA->operationList->list[i];
        switch (op->opType) {
        case PAIRWISE_MATCH:
            if (curIndelRunLength > maxIndelLength && curOperationList->length != 0) {
                // The last indel run was too long, so discard those
                // last indels and append the alignment so far to the return
                // value.
                if (curOperationList->length != 0) {
                    stList_append(ret,
                            constructPairwiseAlignment(stString_copy(pA->contig1), curStart1, curEnd1, pA->strand1,
                                    stString_copy(pA->contig2), curStart2, curEnd2, pA->strand2, pA->score,
                                    curOperationList));
                }
                curOperationList = constructEmptyList(0, (void (*)(void *)) destructAlignmentOperation);
                indelOpList = constructEmptyList(0, (void (*)(void *)) destructAlignmentOperation);
>>>>>>> b3954d60
                curStart1 = curPos1;
                curStart2 = curPos2;
                curEnd1 = curStart1;
                curEnd2 = curStart2;
            } else if (curOperationList->length == 0) {
                // Indel run at the start of the alignment
<<<<<<< HEAD
                indelOpList = constructEmptyList(0, (void (*)(void *))destructAlignmentOperation);
=======
                indelOpList = constructEmptyList(0, (void (*)(void *)) destructAlignmentOperation);
>>>>>>> b3954d60
                curStart1 = curPos1;
                curStart2 = curPos2;
                curEnd1 = curStart1;
                curEnd2 = curStart2;
            }
            curIndelRunLength = 0;
            // Since we're keeping the indel run, (or we've already
            // split and cleared the overly-long indel list), add the
            // indel run to the op list and clear the indel op buffer.
<<<<<<< HEAD
            for(j = 0; j < indelOpList->length; j++) {
                struct AlignmentOperation *indelOp = indelOpList->list[j];
                listAppend(curOperationList, indelOp);
            }
            indelOpList = constructEmptyList(0, (void (*)(void *))destructAlignmentOperation);
=======
            for (j = 0; j < indelOpList->length; j++) {
                struct AlignmentOperation *indelOp = indelOpList->list[j];
                listAppend(curOperationList, indelOp);
            }
            indelOpList = constructEmptyList(0, (void (*)(void *)) destructAlignmentOperation);
>>>>>>> b3954d60

            curPos1 += pA->strand1 ? op->length : -op->length;
            curPos2 += pA->strand2 ? op->length : -op->length;
            curEnd1 = curPos1;
            curEnd2 = curPos2;
            listAppend(curOperationList, constructAlignmentOperation(op->opType, op->length, op->score));
            break;
        case PAIRWISE_INDEL_X:
            curIndelRunLength += op->length;
            curPos1 += pA->strand1 ? op->length : -op->length;
            listAppend(indelOpList, constructAlignmentOperation(op->opType, op->length, op->score));
            break;
        case PAIRWISE_INDEL_Y:
            curIndelRunLength += op->length;
            curPos2 += pA->strand2 ? op->length : -op->length;
            listAppend(indelOpList, constructAlignmentOperation(op->opType, op->length, op->score));
            break;
        }
    }
    assert(curPos1 == pA->end1);
    assert(curPos2 == pA->end2);
<<<<<<< HEAD
    if(curOperationList->length != 0) {
        // Append the remaining pairwise alignment
        stList_append(ret, constructPairwiseAlignment(stString_copy(pA->contig1), curStart1, curEnd1, pA->strand1, stString_copy(pA->contig2), curStart2, curEnd2, pA->strand2, pA->score, curOperationList));
    }
    // Check all alignments
    for(i = 0; i < stList_length(ret); i++) {
=======
    if (curOperationList->length != 0) {
        // Append the remaining pairwise alignment
        stList_append(ret,
                constructPairwiseAlignment(stString_copy(pA->contig1), curStart1, curEnd1, pA->strand1,
                        stString_copy(pA->contig2), curStart2, curEnd2, pA->strand2, pA->score, curOperationList));
    }
    // Check all alignments
    for (i = 0; i < stList_length(ret); i++) {
>>>>>>> b3954d60
        checkPairwiseAlignment(stList_get(ret, i));
    }
    return ret;
}

<<<<<<< HEAD
void rebasePairwiseAlignmentCoordinates(int64_t *start, int64_t *end, int64_t *strand, int64_t coordinateShift, bool flipStrand) {
=======
void rebasePairwiseAlignmentCoordinates(int64_t *start, int64_t *end, int64_t *strand, int64_t coordinateShift,
bool flipStrand) {
>>>>>>> b3954d60
    *start += coordinateShift;
    *end += coordinateShift;
    if (flipStrand) {
        *strand = *strand ? 0 : 1;
        int64_t i = *end;
        *end = *start;
        *start = i;
    }
}

char *getSubSequence(char *seq, int64_t start, int64_t end, bool strand) {
    if (strand) {
        return stString_getSubString(seq, start, end - start);
    }
    seq = stString_getSubString(seq, end, start - end);
    char *rSeq = cactusMisc_reverseComplementString(seq);
    free(seq);
    return rSeq;
}

stHash *sequences = NULL;
void addToSequencesHash(const char *header, const char *sequence, int64_t length) {
    stList *tokens = stString_split(header);
    char *firstToken = stList_get(tokens, 0);
    if (stHash_search(sequences, (char *) firstToken) != NULL) {
        st_logInfo(
                "Got a repeat header: %s with sequence length: %" PRIi64 " vs. the existing hashed sequence of length: %" PRIi64 ", complete header: %s\n",
                (char *) firstToken, length, strlen(stHash_search(sequences, (char *) firstToken)), header);
        if (length > strlen(stHash_search(sequences, (char *) firstToken))) { //The new sequence is a more complete version of the original sequence (can happen with overlapping fragments).
            st_logInfo("Replacing sequence\n");
#ifndef NDEBUG
            //Check old sequence is substring of new string
            char *cA = stString_getSubString(sequence, 0, strlen(stHash_search(sequences, (char *) firstToken)));
            assert(stString_eq(cA, stHash_search(sequences, (char * ) firstToken)));
            free(cA);
#endif
            //Remove the old sequence and cleanup
            free(stHash_removeAndFreeKey(sequences, firstToken)); //The old first token is not cleaned up currently - a memory leak
            //Now insert the new sequence
            stHash_insert(sequences, stString_copy(firstToken), stString_copy(sequence));
        }
    } else {
        st_logInfo("Adding sequence for header: %s, with length %" PRIi64 ", complete header: %s\n",
                (char *) firstToken, strlen(sequence), header);
        stHash_insert(sequences, stString_copy(firstToken), stString_copy(sequence));
    }
    stList_destruct(tokens);
}

void *convertToAnchorPair(void *aPair, void *extraArg) {
    stIntTuple *i = stIntTuple_construct2(stIntTuple_get(aPair, 1), stIntTuple_get(aPair, 2));
    stIntTuple_destruct(aPair);
    return i;
}

bool matchFn(void *aPair, void *seqs) {
    char x = toupper(((char **) seqs)[0][stIntTuple_get(aPair, 0)]);
    char y = toupper(((char **) seqs)[1][stIntTuple_get(aPair, 1)]);
    return x == y && x != 'N';
}

bool gapGammaFilter(void *aPair, void *gapGamma) {
    bool b = ((double) stIntTuple_get(aPair, 0)) / PAIR_ALIGNMENT_PROB_1 >= *((float *) gapGamma);
    if (!b) { //Cleanup.
        stIntTuple_destruct(aPair);
    }
    return b;
}

/*
 * Functions to rescore an alignment by identity / or some proxy to it.
 */

static int64_t getNumberOfMatchingAlignedPairs(char *subSeqX, char *subSeqY, stList *alignedPairs) {
    /*
     * Gives the average identity of matches in the alignment, treating indels as mismatches.
     */
    int64_t matches = 0;
    for (int64_t i = 0; i < stList_length(alignedPairs); i++) {
        stIntTuple *aPair = stList_get(alignedPairs, i);
        int64_t x = stIntTuple_get(aPair, 1), y = stIntTuple_get(aPair, 2);
        matches += toupper(subSeqX[x]) == toupper(subSeqY[y]) && toupper(subSeqX[x]) != 'N';
    }
    return matches;
}

double scoreByIdentity(char *subSeqX, char *subSeqY, int64_t lX, int64_t lY, stList *alignedPairs) {
    /*
     * Gives the average identity of matches in the alignment, treating indels as mismatches.
     */
    int64_t matches = getNumberOfMatchingAlignedPairs(subSeqX, subSeqY, alignedPairs);
    return 100.0 * ((lX + lY) == 0 ? 0 : (2.0 * matches) / (lX + lY));
}

double scoreByIdentityIgnoringGaps(char *subSeqX, char *subSeqY, stList *alignedPairs) {
    /*
     * Gives the average identity of matches in the alignment, ignoring indels.
     */
    int64_t matches = getNumberOfMatchingAlignedPairs(subSeqX, subSeqY, alignedPairs);
    return 100.0 * matches / (double) stList_length(alignedPairs);
}

static double totalScore(stList *alignedPairs) {
    double score = 0.0;
    for (int64_t i = 0; i < stList_length(alignedPairs); i++) {
        stIntTuple *aPair = stList_get(alignedPairs, i);
        score += stIntTuple_get(aPair, 0);
    }
    return score;
}

double scoreByPosteriorProbability(int64_t lX, int64_t lY, stList *alignedPairs) {
    /*
     * Gives the average posterior match probability per base of the two sequences, treating bases in indels as having 0 match probability.
     */
    return 100.0 * ((lX + lY) == 0 ? 0 : (2.0 * totalScore(alignedPairs)) / ((lX + lY) * PAIR_ALIGNMENT_PROB_1));
}

double scoreByPosteriorProbabilityIgnoringGaps(stList *alignedPairs) {
    /*
     * Gives the average posterior match probability per base of the two sequences, ignoring indels.
     */
    return 100.0 * totalScore(alignedPairs) / ((double) stList_length(alignedPairs) * PAIR_ALIGNMENT_PROB_1);
}

void writePosteriorProbs(char *posteriorProbsFile, stList *alignedPairs) {
    /*
     * Writes the posterior match probabibilities to a tab separated file, each line being X coordinate, Y coordinate, Match probability
     */
    FILE *fH = fopen(posteriorProbsFile, "w");
    for(int64_t i=0;i<stList_length(alignedPairs); i++) {
        stIntTuple *aPair = stList_get(alignedPairs, i);
        fprintf(fH, "%" PRIi64 "\t%" PRIi64 "\t%f\n", stIntTuple_get(aPair, 1), stIntTuple_get(aPair, 2), ((double)stIntTuple_get(aPair, 0))/PAIR_ALIGNMENT_PROB_1);
    }
    fclose(fH);
}

stList *scoreAnchorPairs(stList *anchorPairs, stList *alignedPairs) {
    /*
     * Selects the aligned pairs contained in anchor pairs.
     */
    stSortedSet *anchorPairsSet = stList_getSortedSet(anchorPairs, (int (*)(const void *, const void *))stIntTuple_cmpFn);
    assert(stList_length(anchorPairs) == stSortedSet_size(anchorPairsSet));
    stList *scoredAnchorPairs = stList_construct3(0, (void (*)(void *))stIntTuple_destruct);

    for(int64_t i=0; i<stList_length(alignedPairs); i++) {
        stIntTuple *aPair = stList_get(alignedPairs, i);
        stIntTuple *j = stIntTuple_construct2(stIntTuple_get(aPair, 1), stIntTuple_get(aPair, 2));
        if(stSortedSet_search(anchorPairsSet, j) != NULL) {
            stList_append(scoredAnchorPairs, stIntTuple_construct3(stIntTuple_get(aPair, 0), stIntTuple_get(aPair, 1), stIntTuple_get(aPair, 2)));
            stSortedSet_remove(anchorPairsSet, j);
        }
        stIntTuple_destruct(j);
    }

    //The following should not really be needed, and may be masking a bug/numerical precision issues
    stSortedSetIterator *it = stSortedSet_getIterator(anchorPairsSet);
    stIntTuple *pair;
    while((pair = stSortedSet_getNext(it))) {
        stList_append(scoredAnchorPairs, stIntTuple_construct3(0, stIntTuple_get(pair, 0), stIntTuple_get(pair, 1)));
    }
    stSortedSet_destructIterator(it);

    stSortedSet_destruct(anchorPairsSet);
    assert(stList_length(anchorPairs) == stList_length(scoredAnchorPairs));

    return scoredAnchorPairs;
}

int main(int argc, char *argv[]) {
    char * logLevelString = NULL;
    float gapGamma = 0.9;
    int64_t i, j;
    PairwiseAlignmentParameters *pairwiseAlignmentBandingParameters = pairwiseAlignmentBandingParameters_construct();
    pairwiseAlignmentBandingParameters->constraintDiagonalTrim = 0;
    pairwiseAlignmentBandingParameters->splitMatrixBiggerThanThis = 10;
    pairwiseAlignmentBandingParameters->diagonalExpansion = 4;
    bool rescoreOriginalAlignment = 0;
    bool rescoreByIdentity = 0;
    bool rescoreByPosteriorProbability = 0;
    bool rescoreByIdentityIgnoringGaps = 0;
<<<<<<< HEAD
    // -1 here signals don't split indels at all
    int64_t splitIndelsLongerThanThis = -1;
=======
    bool rescoreByPosteriorProbabilityIgnoringGaps = 0;
    // -1 here signals don't split indels at all
    int64_t splitIndelsLongerThanThis = -1;
    char *posteriorProbsFile = NULL;
>>>>>>> b3954d60
    /*
     * Parse the options.
     */

    while (1) {
<<<<<<< HEAD
        static struct option long_options[] = { { "logLevel", required_argument, 0, 'a' }, { "help", no_argument, 0, 'h' }, { "gapGamma",
                required_argument, 0, 'l' }, { "splitMatrixBiggerThanThis", required_argument, 0, 'o' }, { "diagonalExpansion",
                required_argument, 0, 'r' }, { "constraintDiagonalTrim", required_argument, 0, 't' }, { "alignAmbiguityCharacters",
                no_argument, 0, 'w' }, { "dummy", no_argument, 0, 'x' }, { "rescoreByIdentity", no_argument, 0, 'i' },
                { "rescoreByPosteriorProb", no_argument, 0, 'j' },
                { "rescoreByIdentityIgnoringGaps", no_argument, 0, 'k' },
                {"splitIndelsLongerThanThis", required_argument, 0, 's'}, { 0, 0, 0, 0 } };

        int option_index = 0;

        int key = getopt_long(argc, argv, "a:hl:o:r:t:s:wxijk", long_options, &option_index);
=======
        static struct option long_options[] = { { "logLevel", required_argument, 0, 'a' },
                { "help", no_argument, 0, 'h' }, { "gapGamma", required_argument, 0, 'l' }, {
                        "splitMatrixBiggerThanThis", required_argument, 0, 'o' }, { "diagonalExpansion",
                required_argument, 0, 'r' }, { "constraintDiagonalTrim", required_argument, 0, 't' }, {
                        "alignAmbiguityCharacters", no_argument, 0, 'w' }, { "rescoreOriginalAlignment", no_argument, 0,
                        'x' }, { "rescoreByIdentity", no_argument, 0, 'i' }, { "rescoreByPosteriorProb", no_argument, 0,
                        'j' }, { "rescoreByPosteriorProbIgnoringGaps", no_argument, 0, 'm' }, {
                        "rescoreByIdentityIgnoringGaps", no_argument, 0, 'k' }, { "splitIndelsLongerThanThis",
                required_argument, 0, 's' }, { "outputPosteriorProbs", required_argument, 0, 'u' }, { 0, 0, 0, 0 } };

        int option_index = 0;

        int key = getopt_long(argc, argv, "a:hl:o:r:t:s:wxijkmu", long_options, &option_index);
>>>>>>> b3954d60

        if (key == -1) {
            break;
        }

        switch (key) {
<<<<<<< HEAD
            case 'a':
                logLevelString = stString_copy(optarg);
                st_setLogLevelFromString(logLevelString);
                break;
            case 'h':
                usage();
                return 0;
            case 'l':
                i = sscanf(optarg, "%f", &gapGamma);
                assert(i == 1);
                assert(gapGamma >= 0.0);
                break;
            case 'o':
                i = sscanf(optarg, "%" PRIi64 "", &j);
                assert(i == 1);
                assert(j >= 0);
                pairwiseAlignmentBandingParameters->splitMatrixBiggerThanThis = (int64_t) j * j;
                break;
            case 'r':
                i = sscanf(optarg, "%" PRIi64 "", &pairwiseAlignmentBandingParameters->diagonalExpansion);
                assert(i == 1);
                assert(pairwiseAlignmentBandingParameters->diagonalExpansion >= 0);
                assert(pairwiseAlignmentBandingParameters->diagonalExpansion % 2 == 0);
                break;
            case 't':
                i = sscanf(optarg, "%" PRIi64 "", &pairwiseAlignmentBandingParameters->constraintDiagonalTrim);
                assert(i == 1);
                assert(pairwiseAlignmentBandingParameters->constraintDiagonalTrim >= 0);
                break;
            case 'w':
                pairwiseAlignmentBandingParameters->alignAmbiguityCharacters = 1;
                break;
            case 'x':
                dummy = 1;
                break;
            case 'i':
                rescoreByIdentity = 1;
                break;
            case 'j':
                rescoreByPosteriorProbability = 1;
                break;
            case 'k':
                rescoreByIdentityIgnoringGaps = 1;
                break;
            case 's':
                i = sscanf(optarg, "%" PRIi64, &splitIndelsLongerThanThis);
                assert(i == 1);
                assert(splitIndelsLongerThanThis >= 0);
                break;
            default:
                usage();
                return 1;
=======
        case 'a':
            logLevelString = stString_copy(optarg);
            st_setLogLevelFromString(logLevelString);
            break;
        case 'h':
            usage();
            return 0;
        case 'l':
            i = sscanf(optarg, "%f", &gapGamma);
            assert(i == 1);
            assert(gapGamma >= 0.0);
            break;
        case 'o':
            i = sscanf(optarg, "%" PRIi64 "", &j);
            assert(i == 1);
            assert(j >= 0);
            pairwiseAlignmentBandingParameters->splitMatrixBiggerThanThis = (int64_t) j * j;
            break;
        case 'r':
            i = sscanf(optarg, "%" PRIi64 "", &pairwiseAlignmentBandingParameters->diagonalExpansion);
            assert(i == 1);
            assert(pairwiseAlignmentBandingParameters->diagonalExpansion >= 0);
            assert(pairwiseAlignmentBandingParameters->diagonalExpansion % 2 == 0);
            break;
        case 't':
            i = sscanf(optarg, "%" PRIi64 "", &pairwiseAlignmentBandingParameters->constraintDiagonalTrim);
            assert(i == 1);
            assert(pairwiseAlignmentBandingParameters->constraintDiagonalTrim >= 0);
            break;
        case 'w':
            pairwiseAlignmentBandingParameters->alignAmbiguityCharacters = 1;
            break;
        case 'x':
            rescoreOriginalAlignment = 1;
            break;
        case 'i':
            rescoreByIdentity = 1;
            break;
        case 'j':
            rescoreByPosteriorProbability = 1;
            break;
        case 'k':
            rescoreByIdentityIgnoringGaps = 1;
            break;
        case 'm':
            rescoreByPosteriorProbabilityIgnoringGaps = 1;
            break;
        case 's':
            i = sscanf(optarg, "%" PRIi64, &splitIndelsLongerThanThis);
            assert(i == 1);
            assert(splitIndelsLongerThanThis >= 0);
            break;
        case 'u':
            posteriorProbsFile = stString_copy(optarg);
            break;
        default:
            usage();
            return 1;
>>>>>>> b3954d60
        }
    }

    st_setLogLevelFromString(logLevelString);
    st_logInfo("Starting realigning pairwise alignments\n");

    //Read in input sequences
    sequences = stHash_construct3(stHash_stringKey, stHash_stringEqualKey, free, free);
    assert(optind < argc);
    while (optind < argc) {
        FILE *seqFileHandle = fopen(argv[optind++], "r");
        fastaReadToFunction(seqFileHandle, addToSequencesHash);
        fclose(seqFileHandle);
    }

    //Now do the business of processing the sequences.
    struct PairwiseAlignment *pA;
    FILE *fileHandleIn = stdin;
    FILE *fileHandleOut = stdout;
    while ((pA = cigarRead(fileHandleIn)) != NULL) {
        st_logInfo("Processing alignment for sequences: %s and %s\n", pA->contig1, pA->contig2);
        //Get sequences
        char *seqX = stHash_search(sequences, pA->contig1);
        char *seqY = stHash_search(sequences, pA->contig2);
        assert(seqX != NULL && seqY != NULL);
        //Convert to an alignment on the forward strand starting at 0
        bool flipStrand1 = !pA->strand1, flipStrand2 = !pA->strand2;
        int64_t coordinateShift1 = (pA->strand1 ? pA->start1 : pA->end1);
        int64_t coordinateShift2 = (pA->strand2 ? pA->start2 : pA->end2);
        char *subSeqX = getSubSequence(seqX, pA->start1, pA->end1, pA->strand1);
        char *subSeqY = getSubSequence(seqY, pA->start2, pA->end2, pA->strand2);
        rebasePairwiseAlignmentCoordinates(&(pA->start1), &(pA->end1), &(pA->strand1), -coordinateShift1, flipStrand1);
        rebasePairwiseAlignmentCoordinates(&(pA->start2), &(pA->end2), &(pA->strand2), -coordinateShift2, flipStrand2);
        checkPairwiseAlignment(pA);
        //Convert input alignment into anchor pairs
        stList *anchorPairs = convertPairwiseForwardStrandAlignmentToAnchorPairs(pA,
                pairwiseAlignmentBandingParameters->constraintDiagonalTrim);
        //Filter anchorPairs to remove anchor pairs that include mismatches
        char *seqs[2] = { subSeqX, subSeqY };
        stList *filteredAnchoredPairs = stList_filter2(anchorPairs, matchFn, seqs);
        //Get posterior prob pairs
        stList *alignedPairs = NULL;
<<<<<<< HEAD
        if (dummy) {
            alignedPairs = convertPairwiseForwardStrandAlignmentToAnchorPairs(pA, 0);
        } else {
            alignedPairs = getAlignedPairsUsingAnchors(subSeqX, subSeqY, filteredAnchoredPairs, pairwiseAlignmentBandingParameters, 1, 1);
            //Convert to partial ordered set of pairs
            if(1) { //Shouldn't be needed if we only take pairs with > 50% posterior prob
                stList_destruct(filterPairwiseAlignmentToMakePairsOrdered(alignedPairs, gapGamma));
            }
            else { //Just filter by gap gamma (the alterative is quite expensive)
                stList *l = stList_filter2(alignedPairs, gapGammaFilter, &gapGamma);
                stList_setDestructor(alignedPairs, NULL);
                stList_setDestructor(l, (void (*)(void *))stIntTuple_destruct);
                stList_destruct(alignedPairs);
                alignedPairs = l;
            }
            if(rescoreByPosteriorProbability) {
                pA->score = scoreByPosteriorProbability(strlen(subSeqX), strlen(subSeqY), alignedPairs);
            }
            else if(rescoreByIdentity) {
                pA->score = scoreByIdentity(subSeqX, subSeqY, strlen(subSeqX), strlen(subSeqY), alignedPairs);
            }
            else if(rescoreByIdentityIgnoringGaps) {
            	pA->score = scoreByIdentityIgnoringGaps(subSeqX, subSeqY, alignedPairs);
            }
            //Convert to ordered list of sequence coordinate pairs
            stList_mapReplace(alignedPairs, convertToAnchorPair, NULL);
            stList_sort(alignedPairs, (int(*)(const void *, const void *)) stIntTuple_cmpFn); //Ensure we have an monotonically increasing ordering
=======
        alignedPairs = getAlignedPairsUsingAnchors(subSeqX, subSeqY, filteredAnchoredPairs,
                pairwiseAlignmentBandingParameters, 1, 1);
        //Convert to partial ordered set of pairs
        if (rescoreOriginalAlignment) {
            stList *rescoredPairs = scoreAnchorPairs(anchorPairs, alignedPairs);
            stList_destruct(alignedPairs);
            alignedPairs = rescoredPairs;
        } else if (1) { //Shouldn't be needed if we only take pairs with > 50% posterior prob
            stList_destruct(filterPairwiseAlignmentToMakePairsOrdered(alignedPairs, gapGamma));
        } else { //Just filter by gap gamma (the alterative is quite expensive)
            stList *l = stList_filter2(alignedPairs, gapGammaFilter, &gapGamma);
            stList_setDestructor(alignedPairs, NULL);
            stList_setDestructor(l, (void (*)(void *)) stIntTuple_destruct);
            stList_destruct(alignedPairs);
            alignedPairs = l;
        }
        //Rescore
        if (rescoreByPosteriorProbability) {
            pA->score = scoreByPosteriorProbability(strlen(subSeqX), strlen(subSeqY), alignedPairs);
        } else if (rescoreByPosteriorProbabilityIgnoringGaps) {
            pA->score = scoreByPosteriorProbabilityIgnoringGaps(alignedPairs);
        } else if (rescoreByIdentity) {
            pA->score = scoreByIdentity(subSeqX, subSeqY, strlen(subSeqX), strlen(subSeqY), alignedPairs);
        } else if (rescoreByIdentityIgnoringGaps) {
            pA->score = scoreByIdentityIgnoringGaps(subSeqX, subSeqY, alignedPairs);
        }
        //Output the posterior match probs, if needed
        if(posteriorProbsFile != NULL) {
            writePosteriorProbs(posteriorProbsFile, alignedPairs);
>>>>>>> b3954d60
        }
        //Convert to ordered list of sequence coordinate pairs
        stList_mapReplace(alignedPairs, convertToAnchorPair, NULL);
        stList_sort(alignedPairs, (int (*)(const void *, const void *)) stIntTuple_cmpFn); //Ensure we have an monotonically increasing ordering
        //Convert back to cigar
        struct PairwiseAlignment *rPA = convertAlignedPairsToPairwiseAlignment(pA->contig1, pA->contig2, pA->score,
                pA->end1, pA->end2, alignedPairs);
        //Rebase realigned-pA.
        rebasePairwiseAlignmentCoordinates(&(rPA->start1), &(rPA->end1), &(rPA->strand1), coordinateShift1,
                flipStrand1);
        rebasePairwiseAlignmentCoordinates(&(rPA->start2), &(rPA->end2), &(rPA->strand2), coordinateShift2,
                flipStrand2);
        checkPairwiseAlignment(rPA);
        //Write out alignment
<<<<<<< HEAD
        if(splitIndelsLongerThanThis != -1) {
            // Write multiple split alignments
            stList *pAs = splitPairwiseAlignment(rPA, splitIndelsLongerThanThis);
            for(i = 0; i < stList_length(pAs); i++) {
                cigarWrite(fileHandleOut, stList_get(pAs, i), 0);
            }
=======
        if (splitIndelsLongerThanThis != -1) {
            // Write multiple split alignments
            stList *pAs = splitPairwiseAlignment(rPA, splitIndelsLongerThanThis);
            for (i = 0; i < stList_length(pAs); i++) {
                cigarWrite(fileHandleOut, stList_get(pAs, i), 0);
            }
            stList_destruct(pAs);
>>>>>>> b3954d60
        } else {
            // Write just one unsplit alignment
            cigarWrite(fileHandleOut, rPA, 0);
        }
        //Clean up
        stList_destruct(filteredAnchoredPairs);
        stList_destruct(anchorPairs);
        stList_destruct(alignedPairs);
        destructPairwiseAlignment(pA);
        destructPairwiseAlignment(rPA);
        free(subSeqX);
        free(subSeqY);
    }
    stHash_destruct(sequences);

    st_logInfo("Finished realigning pairwise alignments, exiting.\n");

    //while(1);

    return 0;
}<|MERGE_RESOLUTION|>--- conflicted
+++ resolved
@@ -35,14 +35,10 @@
     fprintf(stderr,
             "-m --rescoreByPosteriorProbIgnoringGaps : Set score equal to avg. posterior match probability, ignoring gaps.\n");
     fprintf(stderr, "-h --help : Print this help screen\n");
-<<<<<<< HEAD
-    fprintf(stderr, "-s --splitIndelsLongerThanThis : Split alignments with consecutive runs of indels that are longer than this.\n");
-=======
     fprintf(stderr,
             "-s --splitIndelsLongerThanThis : Split alignments with consecutive runs of indels that are longer than this.\n");
     fprintf(stderr,
             "-u --outputPosteriorProbs [FILE] : Outputs the posterior match probs of positions in the alignment to the given tab separated file, each line being X-coordinate, Y-coordinate, posterior-match prob.\n");
->>>>>>> b3954d60
 }
 
 struct PairwiseAlignment *convertAlignedPairsToPairwiseAlignment(char *seqName1, char *seqName2, double score,
@@ -95,15 +91,6 @@
 bool hasLongIndel(struct PairwiseAlignment *pA, int64_t maxIndelLength) {
     int64_t i;
     int64_t curIndelRunLength = 0;
-<<<<<<< HEAD
-    for(i = 0; i < pA->operationList->length; i++) {
-        struct AlignmentOperation *op = pA->operationList->list[i];
-        if(op->opType == PAIRWISE_MATCH) {
-            curIndelRunLength = 0;
-        } else {
-            curIndelRunLength += op->length;
-            if(curIndelRunLength > maxIndelLength) {
-=======
     for (i = 0; i < pA->operationList->length; i++) {
         struct AlignmentOperation *op = pA->operationList->list[i];
         if (op->opType == PAIRWISE_MATCH) {
@@ -111,7 +98,6 @@
         } else {
             curIndelRunLength += op->length;
             if (curIndelRunLength > maxIndelLength) {
->>>>>>> b3954d60
                 return TRUE;
             }
         }
@@ -121,12 +107,8 @@
 
 // Split a pairwise alignment into two or more pairwise alignments if
 // it has a long indel.
-<<<<<<< HEAD
 stList *splitPairwiseAlignment(const struct PairwiseAlignment *pA,
                                const int64_t maxIndelLength) {
-=======
-stList *splitPairwiseAlignment(const struct PairwiseAlignment *pA, const int64_t maxIndelLength) {
->>>>>>> b3954d60
     stList *ret = stList_construct3(0, free);
     int64_t i = 0;
     int64_t j = 0;
@@ -137,25 +119,6 @@
     int64_t curStart2 = pA->start2;
     int64_t curEnd1 = 0;
     int64_t curEnd2 = 0;
-<<<<<<< HEAD
-    struct List *curOperationList = constructEmptyList(0, (void (*)(void *))destructAlignmentOperation);
-    // Temporary list of a run of indel operations so that we don't
-    // end alignments with indels.
-    struct List *indelOpList = constructEmptyList(0, (void (*)(void *))destructAlignmentOperation);
-    for(i = 0; i < pA->operationList->length; i++) {
-        struct AlignmentOperation *op = pA->operationList->list[i];
-        switch(op->opType) {
-        case PAIRWISE_MATCH:
-            if(curIndelRunLength > maxIndelLength && curOperationList->length != 0) {
-                // The last indel run was too long, so discard those
-                // last indels and append the alignment so far to the return
-                // value.
-                if(curOperationList->length != 0) {
-                    stList_append(ret, constructPairwiseAlignment(stString_copy(pA->contig1), curStart1, curEnd1, pA->strand1, stString_copy(pA->contig2), curStart2, curEnd2, pA->strand2, pA->score, curOperationList));
-                }
-                curOperationList = constructEmptyList(0, (void (*)(void *))destructAlignmentOperation);
-                indelOpList = constructEmptyList(0, (void (*)(void *))destructAlignmentOperation);
-=======
     struct List *curOperationList = constructEmptyList(0, (void (*)(void *)) destructAlignmentOperation);
     // Temporary list of a run of indel operations so that we don't
     // end alignments with indels.
@@ -176,18 +139,13 @@
                 }
                 curOperationList = constructEmptyList(0, (void (*)(void *)) destructAlignmentOperation);
                 indelOpList = constructEmptyList(0, (void (*)(void *)) destructAlignmentOperation);
->>>>>>> b3954d60
                 curStart1 = curPos1;
                 curStart2 = curPos2;
                 curEnd1 = curStart1;
                 curEnd2 = curStart2;
             } else if (curOperationList->length == 0) {
                 // Indel run at the start of the alignment
-<<<<<<< HEAD
-                indelOpList = constructEmptyList(0, (void (*)(void *))destructAlignmentOperation);
-=======
                 indelOpList = constructEmptyList(0, (void (*)(void *)) destructAlignmentOperation);
->>>>>>> b3954d60
                 curStart1 = curPos1;
                 curStart2 = curPos2;
                 curEnd1 = curStart1;
@@ -197,19 +155,11 @@
             // Since we're keeping the indel run, (or we've already
             // split and cleared the overly-long indel list), add the
             // indel run to the op list and clear the indel op buffer.
-<<<<<<< HEAD
-            for(j = 0; j < indelOpList->length; j++) {
-                struct AlignmentOperation *indelOp = indelOpList->list[j];
-                listAppend(curOperationList, indelOp);
-            }
-            indelOpList = constructEmptyList(0, (void (*)(void *))destructAlignmentOperation);
-=======
             for (j = 0; j < indelOpList->length; j++) {
                 struct AlignmentOperation *indelOp = indelOpList->list[j];
                 listAppend(curOperationList, indelOp);
             }
             indelOpList = constructEmptyList(0, (void (*)(void *)) destructAlignmentOperation);
->>>>>>> b3954d60
 
             curPos1 += pA->strand1 ? op->length : -op->length;
             curPos2 += pA->strand2 ? op->length : -op->length;
@@ -231,14 +181,6 @@
     }
     assert(curPos1 == pA->end1);
     assert(curPos2 == pA->end2);
-<<<<<<< HEAD
-    if(curOperationList->length != 0) {
-        // Append the remaining pairwise alignment
-        stList_append(ret, constructPairwiseAlignment(stString_copy(pA->contig1), curStart1, curEnd1, pA->strand1, stString_copy(pA->contig2), curStart2, curEnd2, pA->strand2, pA->score, curOperationList));
-    }
-    // Check all alignments
-    for(i = 0; i < stList_length(ret); i++) {
-=======
     if (curOperationList->length != 0) {
         // Append the remaining pairwise alignment
         stList_append(ret,
@@ -247,18 +189,13 @@
     }
     // Check all alignments
     for (i = 0; i < stList_length(ret); i++) {
->>>>>>> b3954d60
         checkPairwiseAlignment(stList_get(ret, i));
     }
     return ret;
 }
 
-<<<<<<< HEAD
-void rebasePairwiseAlignmentCoordinates(int64_t *start, int64_t *end, int64_t *strand, int64_t coordinateShift, bool flipStrand) {
-=======
 void rebasePairwiseAlignmentCoordinates(int64_t *start, int64_t *end, int64_t *strand, int64_t coordinateShift,
 bool flipStrand) {
->>>>>>> b3954d60
     *start += coordinateShift;
     *end += coordinateShift;
     if (flipStrand) {
@@ -440,33 +377,15 @@
     bool rescoreByIdentity = 0;
     bool rescoreByPosteriorProbability = 0;
     bool rescoreByIdentityIgnoringGaps = 0;
-<<<<<<< HEAD
-    // -1 here signals don't split indels at all
-    int64_t splitIndelsLongerThanThis = -1;
-=======
     bool rescoreByPosteriorProbabilityIgnoringGaps = 0;
     // -1 here signals don't split indels at all
     int64_t splitIndelsLongerThanThis = -1;
     char *posteriorProbsFile = NULL;
->>>>>>> b3954d60
     /*
      * Parse the options.
      */
 
     while (1) {
-<<<<<<< HEAD
-        static struct option long_options[] = { { "logLevel", required_argument, 0, 'a' }, { "help", no_argument, 0, 'h' }, { "gapGamma",
-                required_argument, 0, 'l' }, { "splitMatrixBiggerThanThis", required_argument, 0, 'o' }, { "diagonalExpansion",
-                required_argument, 0, 'r' }, { "constraintDiagonalTrim", required_argument, 0, 't' }, { "alignAmbiguityCharacters",
-                no_argument, 0, 'w' }, { "dummy", no_argument, 0, 'x' }, { "rescoreByIdentity", no_argument, 0, 'i' },
-                { "rescoreByPosteriorProb", no_argument, 0, 'j' },
-                { "rescoreByIdentityIgnoringGaps", no_argument, 0, 'k' },
-                {"splitIndelsLongerThanThis", required_argument, 0, 's'}, { 0, 0, 0, 0 } };
-
-        int option_index = 0;
-
-        int key = getopt_long(argc, argv, "a:hl:o:r:t:s:wxijk", long_options, &option_index);
-=======
         static struct option long_options[] = { { "logLevel", required_argument, 0, 'a' },
                 { "help", no_argument, 0, 'h' }, { "gapGamma", required_argument, 0, 'l' }, {
                         "splitMatrixBiggerThanThis", required_argument, 0, 'o' }, { "diagonalExpansion",
@@ -480,67 +399,12 @@
         int option_index = 0;
 
         int key = getopt_long(argc, argv, "a:hl:o:r:t:s:wxijkmu", long_options, &option_index);
->>>>>>> b3954d60
 
         if (key == -1) {
             break;
         }
 
         switch (key) {
-<<<<<<< HEAD
-            case 'a':
-                logLevelString = stString_copy(optarg);
-                st_setLogLevelFromString(logLevelString);
-                break;
-            case 'h':
-                usage();
-                return 0;
-            case 'l':
-                i = sscanf(optarg, "%f", &gapGamma);
-                assert(i == 1);
-                assert(gapGamma >= 0.0);
-                break;
-            case 'o':
-                i = sscanf(optarg, "%" PRIi64 "", &j);
-                assert(i == 1);
-                assert(j >= 0);
-                pairwiseAlignmentBandingParameters->splitMatrixBiggerThanThis = (int64_t) j * j;
-                break;
-            case 'r':
-                i = sscanf(optarg, "%" PRIi64 "", &pairwiseAlignmentBandingParameters->diagonalExpansion);
-                assert(i == 1);
-                assert(pairwiseAlignmentBandingParameters->diagonalExpansion >= 0);
-                assert(pairwiseAlignmentBandingParameters->diagonalExpansion % 2 == 0);
-                break;
-            case 't':
-                i = sscanf(optarg, "%" PRIi64 "", &pairwiseAlignmentBandingParameters->constraintDiagonalTrim);
-                assert(i == 1);
-                assert(pairwiseAlignmentBandingParameters->constraintDiagonalTrim >= 0);
-                break;
-            case 'w':
-                pairwiseAlignmentBandingParameters->alignAmbiguityCharacters = 1;
-                break;
-            case 'x':
-                dummy = 1;
-                break;
-            case 'i':
-                rescoreByIdentity = 1;
-                break;
-            case 'j':
-                rescoreByPosteriorProbability = 1;
-                break;
-            case 'k':
-                rescoreByIdentityIgnoringGaps = 1;
-                break;
-            case 's':
-                i = sscanf(optarg, "%" PRIi64, &splitIndelsLongerThanThis);
-                assert(i == 1);
-                assert(splitIndelsLongerThanThis >= 0);
-                break;
-            default:
-                usage();
-                return 1;
-=======
         case 'a':
             logLevelString = stString_copy(optarg);
             st_setLogLevelFromString(logLevelString);
@@ -599,7 +463,6 @@
         default:
             usage();
             return 1;
->>>>>>> b3954d60
         }
     }
 
@@ -642,35 +505,6 @@
         stList *filteredAnchoredPairs = stList_filter2(anchorPairs, matchFn, seqs);
         //Get posterior prob pairs
         stList *alignedPairs = NULL;
-<<<<<<< HEAD
-        if (dummy) {
-            alignedPairs = convertPairwiseForwardStrandAlignmentToAnchorPairs(pA, 0);
-        } else {
-            alignedPairs = getAlignedPairsUsingAnchors(subSeqX, subSeqY, filteredAnchoredPairs, pairwiseAlignmentBandingParameters, 1, 1);
-            //Convert to partial ordered set of pairs
-            if(1) { //Shouldn't be needed if we only take pairs with > 50% posterior prob
-                stList_destruct(filterPairwiseAlignmentToMakePairsOrdered(alignedPairs, gapGamma));
-            }
-            else { //Just filter by gap gamma (the alterative is quite expensive)
-                stList *l = stList_filter2(alignedPairs, gapGammaFilter, &gapGamma);
-                stList_setDestructor(alignedPairs, NULL);
-                stList_setDestructor(l, (void (*)(void *))stIntTuple_destruct);
-                stList_destruct(alignedPairs);
-                alignedPairs = l;
-            }
-            if(rescoreByPosteriorProbability) {
-                pA->score = scoreByPosteriorProbability(strlen(subSeqX), strlen(subSeqY), alignedPairs);
-            }
-            else if(rescoreByIdentity) {
-                pA->score = scoreByIdentity(subSeqX, subSeqY, strlen(subSeqX), strlen(subSeqY), alignedPairs);
-            }
-            else if(rescoreByIdentityIgnoringGaps) {
-            	pA->score = scoreByIdentityIgnoringGaps(subSeqX, subSeqY, alignedPairs);
-            }
-            //Convert to ordered list of sequence coordinate pairs
-            stList_mapReplace(alignedPairs, convertToAnchorPair, NULL);
-            stList_sort(alignedPairs, (int(*)(const void *, const void *)) stIntTuple_cmpFn); //Ensure we have an monotonically increasing ordering
-=======
         alignedPairs = getAlignedPairsUsingAnchors(subSeqX, subSeqY, filteredAnchoredPairs,
                 pairwiseAlignmentBandingParameters, 1, 1);
         //Convert to partial ordered set of pairs
@@ -700,7 +534,6 @@
         //Output the posterior match probs, if needed
         if(posteriorProbsFile != NULL) {
             writePosteriorProbs(posteriorProbsFile, alignedPairs);
->>>>>>> b3954d60
         }
         //Convert to ordered list of sequence coordinate pairs
         stList_mapReplace(alignedPairs, convertToAnchorPair, NULL);
@@ -715,14 +548,6 @@
                 flipStrand2);
         checkPairwiseAlignment(rPA);
         //Write out alignment
-<<<<<<< HEAD
-        if(splitIndelsLongerThanThis != -1) {
-            // Write multiple split alignments
-            stList *pAs = splitPairwiseAlignment(rPA, splitIndelsLongerThanThis);
-            for(i = 0; i < stList_length(pAs); i++) {
-                cigarWrite(fileHandleOut, stList_get(pAs, i), 0);
-            }
-=======
         if (splitIndelsLongerThanThis != -1) {
             // Write multiple split alignments
             stList *pAs = splitPairwiseAlignment(rPA, splitIndelsLongerThanThis);
@@ -730,7 +555,6 @@
                 cigarWrite(fileHandleOut, stList_get(pAs, i), 0);
             }
             stList_destruct(pAs);
->>>>>>> b3954d60
         } else {
             // Write just one unsplit alignment
             cigarWrite(fileHandleOut, rPA, 0);
@@ -751,4 +575,4 @@
     //while(1);
 
     return 0;
-}+}
