# Release ???

- Fix bug in how `cactus-prepare` transmits Toil size parameters
<<<<<<< HEAD
- `cactus-prepare-join` tool added to combine and index chromosome output from `cactus-align-batch`
- `cactus-graphmap-split` fixes
- Update to latest Segalign
- Update to Toil 5.3
- Update HAL

GPU Lastz version used in GPU-enabled Docker image: [85f766744f116b51658135f9f4f489f757922bff](https://github.com/ComparativeGenomicsToolkit/SegAlign/commit/8b63a0fe1c06b3511dfc4660bd0f9fb7ad7176e7)
=======
- Add halPhyloP to binary release and docker images
>>>>>>> bff6f0ed

# Release 1.3.0   2021-02-11

This release introduces the [Cactus Pangenome Pipeline](https://github.com/ComparativeGenomicsToolkit/cactus/blob/master/doc/pangenome.md), which can be used to align together samples from the same species in order to create a pangenome graph:

- `cactus_bar` now has a POA-mode via the abpoa aligner, which scales better than Pecan for large numbers of sequences and is nearly as accurate if the sequences are highly similar
- `cactus-refmap` tool added to produce cactus alignment anchors with all-to-reference minimap2 alignments instead of all-to-all lastz
- `cactus-graphmap` tool added to produce cactus alignment anchors with all-to-reference-graph minigraph alignments instead of all-to-all lastsz
- `--maskAlpha` option added to `cactus-preprocess` to softmask (or clip out) satellite sequence using `dna-brnn.
- `cactus_bar` now has an option to ignore masked sequence with a given length threshold.
- `cactus-graphmap-split` tool added to split input fasta sequences into chromosomes using minigraph alignments in order to create alignment subproblems and improve scaling.
- `cactus-align-batch` tool added to align several chromsomes at once using one job per chromosome. (`--batch` option added to `cactus-align` to achieve the same using many jobs per chromosome)
- `--outVG` and `outGFA` options added to `cactus-align` to output pangenome graphs in addtion to hal.

Other changes:
- `cactus-prepare` scheduling bug fix
- `--database redis` option added to use Redis instead of Kyoto Tycoon
- `cactus-blast --restart` bug fix
- "Legacy" binary release provided for those whose hardware is too old to run the normal release. 

# Release 1.2.3   2020-10-05

- Fix bug where `cactus_fasta_softmask_intervals.py` was expecting 1-based intervals from GPU lastz repeatmasker.

hal2vg version included: [v1.0.1](https://github.com/ComparativeGenomicsToolkit/hal2vg/releases/download/v1.0.1/hal2vg)
GPU Lastz version used in GPU-enabled Docker image: [8b63a0fe1c06b3511dfc4660bd0f9fb7ad7176e7](https://github.com/ComparativeGenomicsToolkit/SegAlign/commit/8b63a0fe1c06b3511dfc4660bd0f9fb7ad7176e7)

# Release 1.2.2   2020-10-02

- hal2vg updated to version 1.0.1
- GPU lastz updated for more disk-efficient repeat masking and better error handling
- Fixed memory in `cactus_convertAlignmentsToInternalNames`
- CAF fixes targeted towards pangenome construction

hal2vg version included: [v1.0.1](https://github.com/ComparativeGenomicsToolkit/hal2vg/releases/download/v1.0.1/hal2vg)
GPU Lastz version used in GPU-enabled Docker image: [8b63a0fe1c06b3511dfc4660bd0f9fb7ad7176e7](https://github.com/ComparativeGenomicsToolkit/SegAlign/commit/8b63a0fe1c06b3511dfc4660bd0f9fb7ad7176e7)

# Release 1.2.1   2020-08-31

This release fixes bugs related to GPU lastz

- Cactus fixed to correctly handle GPU lastz repeatmasking output, as well to keep temporary files inside Toil's working directory.
- `cactus-prepare --wdl` updated to support `--preprocessorBatchSize > 1`
- `cactus_covered_intervals` bug fix and speedup
- GPU lastz updated to fix crash

GPU Lastz version used in GPU-enabled Docker image: [12af3c295da7e1ca87e01186ddf5b0088cb29685](https://github.com/ComparativeGenomicsToolkit/SegAlign/commit/12af3c295da7e1ca87e01186ddf5b0088cb29685)
hal2vg version included: [v1.0.0](https://github.com/ComparativeGenomicsToolkit/hal2vg/releases/download/v1.0.0/hal2vg)


# Release 1.2.0   2020-08-21

This release adds GPU lastz repeatmasking support in the preprocessor, and includes hal2vg

Notable Changes:
 - GPU lastz repeat masking is about an order of magnitude faster than CPU masking, and should provide better results.  It's toggled on in the config file or by using the GPU-enabled Docker image.
 - hal2vg (pangenome graph export) included in the binary release as well as docker images.
 - update hal to [f8f3fa2dada4751b642f0089b2bf30769967e68a](https://github.com/ComparativeGenomicsToolkit/hal/commit/f8f3fa2dada4751b642f0089b2bf30769967e68a)

GPU Lastz version used in GPU-enabled Docker image: [f84a94663bbd6c42543f63b50c5843b0b5025dda](https://github.com/ComparativeGenomicsToolkit/SegAlign/commit/f84a94663bbd6c42543f63b50c5843b0b5025dda)
hal2vg version included: [v1.0.0](https://github.com/ComparativeGenomicsToolkit/hal2vg/releases/download/v1.0.0/hal2vg)

# Release 1.1.1   2020-07-31

This release fixes how Kent tools required for `hal2assemblyHub.py` were packaged in 1.1.0 (thanks @nathanweeks).  

Notable Changes:
 - The required shared libaries to run the Kent tools are added to the Docker Image
 - The same Kent tools are removed from the binary release.  They were included under the assumption that they were statically built and fully standalone, but they are not.  Instead, instrucitons are provided to guide interested users to installing them on their own. 

GPU Lastz version used in GPU-enabled Docker image: [3e14c3b8ceeb139b3b929b5993d96d8e5d3ef9fa](https://github.com/ComparativeGenomicsToolkit/SegAlign/commit/3e14c3b8ceeb139b3b929b5993d96d8e5d3ef9fa)

# Release 1.1.0   2020-07-30

This release contains some important bug fixes, as well as major improvements to `cactus-prepare` functionality.

Notable Changes:
 - `cactus-prepare` improvements including:
    - WDL / Terra support
    - GPU lastz support
    - bug fixes
- Upgrade to Toil 4.1.0
- Fix bug causing `cactus-reference` to run forever in presence of 0-length branches
- Major speed improvement for `cactus-caf` by fixing secondary alignment filter.
- Include HAL python tools in Docker images and binary release
- Fix static binary for `cPecanRealign`
- Provide GPU-enabled Docker image for release
- Included HAL tools contains several crash fixes

GPU Lastz version used in GPU-enabled Docker image: [3e14c3b8ceeb139b3b929b5993d96d8e5d3ef9fa](https://github.com/ComparativeGenomicsToolkit/SegAlign/commit/3e14c3b8ceeb139b3b929b5993d96d8e5d3ef9fa)

# Release 1.0.0   2020-04-19

This is the first official release of Cactus.  The goal is to provide a
stable, track-able version of Cactus to users.  The releases is provided in
source, static-compiled binaries, and Docker formats.

Notable Changes:
 - Kyoto Cabinet and Typhoon are now included as a sub-module.  This is due to
   the lack of consistent, stable releases and the difficulty in compiling it.
 - Cactus is now available as a tar file of static-linked binary executables,
   along with a wheel of the Cactus Python packages.  This avoids compilation and dependency problems. These should work on most Linux platforms when Docker is not used.
 - Added support to run Cactus in individual steps. This works around problems with using Toil in some distributed environments by dividing up alignment into tasks that can be run manually on separate machines.
   See *Running step by step (experimental)* in `README.md`.
 - Conversion to Python 3, allowing Toil to drop Python 2 support.

<|MERGE_RESOLUTION|>--- conflicted
+++ resolved
@@ -1,17 +1,12 @@
 # Release ???
 
 - Fix bug in how `cactus-prepare` transmits Toil size parameters
-<<<<<<< HEAD
 - `cactus-prepare-join` tool added to combine and index chromosome output from `cactus-align-batch`
 - `cactus-graphmap-split` fixes
 - Update to latest Segalign
 - Update to Toil 5.3
 - Update HAL
-
-GPU Lastz version used in GPU-enabled Docker image: [85f766744f116b51658135f9f4f489f757922bff](https://github.com/ComparativeGenomicsToolkit/SegAlign/commit/8b63a0fe1c06b3511dfc4660bd0f9fb7ad7176e7)
-=======
-- Add halPhyloP to binary release and docker images
->>>>>>> bff6f0ed
+- Add `halPhyloP` to binary release and docker images
 
 # Release 1.3.0   2021-02-11
 
