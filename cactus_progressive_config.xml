--- conflicted
+++ resolved
@@ -101,7 +101,6 @@
 		proportionOfUnalignedBasesForNewChromosome="0.8"
 		maximumMedianSequenceLengthBetweenLinkedEnds="1000"
 		lastzMemory="littleMemory"
-<<<<<<< HEAD
                 phylogenyNumTrees="30"
                 phylogenyRootingMethod="bestRecon"
                 phylogenyScoringMethod="reconCost"
@@ -116,13 +115,7 @@
                 phylogenyDoSplitsWithSupportHigherThanThisAllAtOnce="0.44"
                 numTreeBuildingThreads="2"
 	        >
-		<!-- The following are parametrised to produce the same results as the default settings, 
-		within a margin of 0.2% sensitivity, should be very fast for close genomes, these were tuned using the blast/blastParametersScript.py
-		We could go even faster for less than 0.05 divergence using, but want to be robust to poor branch length estimates -->
-=======
-	>
 		<!-- Arguments for LAST-->
->>>>>>> a41ef0ff
 		<divergence 
 			argName="lastArguments"
 		 	one=""
