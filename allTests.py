--- conflicted
+++ resolved
@@ -23,30 +23,12 @@
 from cactus.preprocessor.allTests import allSuites as preprocessorTest
 
 def allSuites(): 
-<<<<<<< HEAD
-    allTests = unittest.TestSuite((unittest.makeSuite(cafTest, 'test'),
-                                   unittest.makeSuite(setupTest, 'test'),
-                                   unittest.makeSuite(blastTest, 'test'),
-                                   preprocessorTest(),
-                                   unittest.makeSuite(workflowTest, 'test'),
-                                   unittest.makeSuite(evolverTest, 'test'),
-                                   unittest.makeSuite(barTest, 'test'),
-                                   unittest.makeSuite(phylogenyTest, 'test'),
-                                   unittest.makeSuite(adjacenciesTest, 'test'),
-                                   unittest.makeSuite(referenceTest, 'test'),
-                                   unittest.makeSuite(aPITest, 'test'),
-                                   unittest.makeSuite(normalisationTest, 'test'),  
-                                   unittest.makeSuite(halTest, 'test'),    
-                                   unittest.makeSuite(commonTest, 'test'),                           
-                                   progressiveSuite()))
-=======
     allTests = unittest.TestSuite()
     allTests.addTests([unittest.makeSuite(i) for i in
                        [setupTest,
                         workflowTest,
                         evolverTest,
                         barTest,
-                        realignTest,
                         phylogenyTest,
                         adjacenciesTest,
                         referenceTest,
@@ -57,7 +39,6 @@
                         [progressiveSuite()])
     if "SON_TRACE_DATASETS" in os.environ:
         allTests.addTests([unittest.makeSuite(blastTest), preprocessorTest()])
->>>>>>> fe99c280
     return allTests
 
 def main():
