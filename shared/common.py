--- conflicted
+++ resolved
@@ -186,7 +186,6 @@
     system("cactus_stripUniqueIDs --cactusDisk '%s'" % cactusDiskString)
 
 def runCactusCaf(cactusDiskDatabaseString, alignments, 
-<<<<<<< HEAD
                  flowerNames=encodeFlowerNames((0,)),
                  logLevel=None, 
                  writeDebugFiles=False,
@@ -229,41 +228,15 @@
                  phylogenyNucleotideScalingFactor=None,
                  minimumBlockDegreeToCheckSupport=None,
                  minimumBlockHomologySupport=None,
-                 removeRecoverableChains=None,
-                 minimumNumberOfSpecies=None,
+                  removeRecoverableChains=None,
+                  minimumNumberOfSpecies=None,
+                  maxRecoverableChainsIterations=None,
+                  maxRecoverableChainLength=None,
                  phylogenyHomologyUnitType=None,
                  phylogenyDistanceCorrectionMethod=None):
     # remove annoying carriage returns in caf command line.
     cactusDiskDatabaseString = cactusDiskDatabaseString.replace('\n', '')
 
-=======
-                  flowerNames=encodeFlowerNames((0,)),
-                  logLevel=None, 
-                  writeDebugFiles=False,
-                  annealingRounds=None,
-                  deannealingRounds=None,
-                  trim=None,
-                  minimumTreeCoverage=None,
-                  blockTrim=None,
-                  minimumBlockDegree=None,
-                  minimumIngroupDegree=None,
-                  minimumOutgroupDegree=None,
-                  singleCopyIngroup=None,
-                  singleCopyOutgroup=None,
-                  lastzArguments=None,
-                  minimumSequenceLengthForBlast=None,
-                  maxAdjacencyComponentSizeRatio=None,
-                  constraints=None,
-                  minLengthForChromosome=None,
-                  proportionOfUnalignedBasesForNewChromosome=None, 
-                  maximumMedianSequenceLengthBetweenLinkedEnds=None,
-                  realign=None,
-                  realignArguments=None,
-                  removeRecoverableChains=None,
-                  minimumNumberOfSpecies=None,
-                 maxRecoverableChainsIterations=None,
-                 maxRecoverableChainLength=None):
->>>>>>> fe99c280
     logLevel = getLogLevelString2(logLevel)
     annealingRounds = nameValue("annealingRounds", annealingRounds, quotes=True)
     deannealingRounds = nameValue("deannealingRounds", deannealingRounds, quotes=True)
@@ -303,32 +276,21 @@
     phylogenyNucleotideScalingFactor = nameValue("phylogenyNucleotideScalingFactor", phylogenyNucleotideScalingFactor)
     removeRecoverableChains = nameValue("removeRecoverableChains", removeRecoverableChains)
     minimumNumberOfSpecies = nameValue("minimumNumberOfSpecies", minimumNumberOfSpecies, int)
-<<<<<<< HEAD
+    maxRecoverableChainsIterations = nameValue("maxRecoverableChainsIterations", maxRecoverableChainsIterations, int)
+    maxRecoverableChainLength = nameValue("maxRecoverableChainLength", maxRecoverableChainLength, int)
     phylogenyHomologyUnitType = nameValue("phylogenyHomologyUnitType", phylogenyHomologyUnitType, quotes=True)
     phylogenyDistanceCorrectionMethod = nameValue("phylogenyDistanceCorrectionMethod", phylogenyDistanceCorrectionMethod, quotes=True)
-=======
-    maxRecoverableChainsIterations = nameValue("maxRecoverableChainsIterations", maxRecoverableChainsIterations, int)
-    maxRecoverableChainLength = nameValue("maxRecoverableChainLength", maxRecoverableChainLength, int)
->>>>>>> fe99c280
 
     minLengthForChromosome = nameValue("minLengthForChromosome", minLengthForChromosome, int)
     proportionOfUnalignedBasesForNewChromosome = nameValue("proportionOfUnalignedBasesForNewChromosome", proportionOfUnalignedBasesForNewChromosome, float)
     maximumMedianSequenceLengthBetweenLinkedEnds = nameValue("maximumMedianSequenceLengthBetweenLinkedEnds", maximumMedianSequenceLengthBetweenLinkedEnds, int)
 
-<<<<<<< HEAD
-    command = "cactus_caf --cactusDisk '%s' --logLevel %s %s %s %s %s %s %s %s %s %s %s %s %s %s %s %s %s %s %s %s %s %s %s %s %s %s %s %s %s %s %s %s %s %s %s %s %s %s %s %s %s %s %s %s" % \
-=======
-    command = "cactus_caf --cactusDisk '%s' --logLevel %s %s %s %s %s %s %s %s %s %s %s %s %s %s %s %s %s %s %s %s %s %s %s %s %s" % \
->>>>>>> fe99c280
+    command = "cactus_caf --cactusDisk '%s' --logLevel %s %s %s %s %s %s %s %s %s %s %s %s %s %s %s %s %s %s %s %s %s %s %s %s %s %s %s %s %s %s %s %s %s %s %s %s %s %s %s %s %s %s %s %s %s %s" % \
     (cactusDiskDatabaseString, logLevel, alignments, annealingRounds, deannealingRounds, 
      trim, minimumTreeCoverage, blockTrim, 
      minimumBlockDegree, minimumIngroupDegree, minimumOutgroupDegree,  
      singleCopyIngroup, singleCopyOutgroup, lastzArguments, minimumSequenceLengthForBlast, maxAdjacencyComponentSizeRatio, constraints,
-<<<<<<< HEAD
-     minLengthForChromosome, proportionOfUnalignedBasesForNewChromosome, maximumMedianSequenceLengthBetweenLinkedEnds, realign, realignArguments, phylogenyNumTrees, phylogenyRootingMethod, phylogenyScoringMethod, phylogenyBreakpointScalingFactor, phylogenySkipSingleCopyBlocks, phylogenyMaxBaseDistance, phylogenyMaxBlockDistance, phylogenyDebugFile, phylogenyKeepSingleDegreeBlocks, phylogenyTreeBuildingMethod, phylogenyCostPerDupPerBase, phylogenyCostPerLossPerBase, referenceEventHeader, phylogenyDoSplitsWithSupportHigherThanThisAllAtOnce, numTreeBuildingThreads, doPhylogeny, minimumBlockDegreeToCheckSupport, minimumBlockHomologySupport, phylogenyNucleotideScalingFactor, removeRecoverableChains, minimumNumberOfSpecies, phylogenyHomologyUnitType, phylogenyDistanceCorrectionMethod)
-=======
-     minLengthForChromosome, proportionOfUnalignedBasesForNewChromosome, maximumMedianSequenceLengthBetweenLinkedEnds, realign, realignArguments, removeRecoverableChains, minimumNumberOfSpecies, maxRecoverableChainsIterations, maxRecoverableChainLength)
->>>>>>> fe99c280
+     minLengthForChromosome, proportionOfUnalignedBasesForNewChromosome, maximumMedianSequenceLengthBetweenLinkedEnds, realign, realignArguments, phylogenyNumTrees, phylogenyRootingMethod, phylogenyScoringMethod, phylogenyBreakpointScalingFactor, phylogenySkipSingleCopyBlocks, phylogenyMaxBaseDistance, phylogenyMaxBlockDistance, phylogenyDebugFile, phylogenyKeepSingleDegreeBlocks, phylogenyTreeBuildingMethod, phylogenyCostPerDupPerBase, phylogenyCostPerLossPerBase, referenceEventHeader, phylogenyDoSplitsWithSupportHigherThanThisAllAtOnce, numTreeBuildingThreads, doPhylogeny, minimumBlockDegreeToCheckSupport, minimumBlockHomologySupport, phylogenyNucleotideScalingFactor, removeRecoverableChains, minimumNumberOfSpecies, phylogenyHomologyUnitType, phylogenyDistanceCorrectionMethod, maxRecoverableChainsIterations, maxRecoverableChainLength)
     masterMessages = popenCatch(command, stdinString=flowerNames)
     logger.info("Ran cactus_core okay")
     return [ i for i in masterMessages.split("\n") if i != '' ]
