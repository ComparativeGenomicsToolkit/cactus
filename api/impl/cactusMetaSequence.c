/*
 * Copyright (C) 2009-2011 by Benedict Paten (benedictpaten@gmail.com)
 *
 * Released under the MIT license, see LICENSE.txt
 */

#include "cactusGlobalsPrivate.h"

////////////////////////////////////////////////
////////////////////////////////////////////////
////////////////////////////////////////////////
//Meta sequence functions.
////////////////////////////////////////////////
////////////////////////////////////////////////
////////////////////////////////////////////////

MetaSequence *metaSequence_construct2(Name name, int64_t start,
		int64_t length, Name stringName, const char *header,
		Name eventName, bool isTrivialSequence, CactusDisk *cactusDisk) {
	MetaSequence *metaSequence;

	metaSequence = st_malloc(sizeof(MetaSequence));
	metaSequence->name = name;
	assert(length >= 0);
	metaSequence->start = start;
	metaSequence->length = length;
	metaSequence->stringName = stringName;
	metaSequence->eventName = eventName;
	metaSequence->cactusDisk = cactusDisk;
	metaSequence->header = stString_copy(header != NULL ? header : "");
	metaSequence->isTrivialSequence = isTrivialSequence;

	cactusDisk_addMetaSequence(cactusDisk, metaSequence);
	return metaSequence;
}

MetaSequence *metaSequence_construct3(int64_t start, int64_t length,
        const char *string, const char *header, Name eventName,
        bool isTrivialSequence, CactusDisk *cactusDisk) {
    Name name;
    assert(strlen(string) == length);
    name = cactusDisk_addString(cactusDisk, string);
    return metaSequence_construct2(cactusDisk_getUniqueID(cactusDisk), start, length,
            name, header, eventName, isTrivialSequence, cactusDisk);
}

MetaSequence *metaSequence_construct(int64_t start, int64_t length,
		const char *string, const char *header, Name eventName, CactusDisk *cactusDisk) {
	return metaSequence_construct3(start, length, string, header, eventName, 0, cactusDisk);
}

void metaSequence_destruct(MetaSequence *metaSequence) {
	cactusDisk_removeMetaSequence(metaSequence->cactusDisk, metaSequence);
	free(metaSequence->header);
	free(metaSequence);
}

Name metaSequence_getName(MetaSequence *metaSequence) {
	return metaSequence->name;
}

int64_t metaSequence_getStart(MetaSequence *metaSequence) {
	return metaSequence->start;
}

int64_t metaSequence_getLength(MetaSequence *metaSequence) {
	return metaSequence->length;
}

Name metaSequence_getEventName(MetaSequence *metaSequence) {
	return metaSequence->eventName;
}

char *metaSequence_getString(MetaSequence *metaSequence, int64_t start, int64_t length, int64_t strand) {
	assert(start >= metaSequence_getStart(metaSequence));
	assert(length >= 0);
	assert(start + length <= metaSequence_getStart(metaSequence) + metaSequence_getLength(metaSequence));
	return cactusDisk_getString(metaSequence->cactusDisk, metaSequence->stringName, start - metaSequence_getStart(metaSequence), length, strand, metaSequence->length);
}

const char *metaSequence_getHeader(MetaSequence *metaSequence) {
	return metaSequence->header;
}

<<<<<<< HEAD
bool metaSequence_isTrivialSequence(MetaSequence *metaSequence) {
    return metaSequence->isTrivialSequence;
=======
void metaSequence_setHeader(MetaSequence *metaSequence,
                            char *newHeader) {
	free(metaSequence->header);
	metaSequence->header = newHeader;
>>>>>>> 87fd410b
}

/*
 * Serialisation functions.
 */

void metaSequence_writeBinaryRepresentation(MetaSequence *metaSequence,
		void (*writeFn)(const void * ptr, size_t size, size_t count)) {
	binaryRepresentation_writeElementType(CODE_META_SEQUENCE, writeFn);
	binaryRepresentation_writeName(metaSequence_getName(metaSequence), writeFn);
	binaryRepresentation_writeInteger(metaSequence_getStart(metaSequence), writeFn);
	binaryRepresentation_writeInteger(metaSequence_getLength(metaSequence), writeFn);
	binaryRepresentation_writeName(metaSequence_getEventName(metaSequence), writeFn);
	binaryRepresentation_writeName(metaSequence->stringName, writeFn);
	binaryRepresentation_writeString(metaSequence_getHeader(metaSequence), writeFn);
	binaryRepresentation_writeBool(metaSequence_isTrivialSequence(metaSequence), writeFn);
}

MetaSequence *metaSequence_loadFromBinaryRepresentation(void **binaryString,
		CactusDisk *cactusDisk) {
	MetaSequence *metaSequence;
	Name name;
	int64_t start;
	int64_t length;
	Name stringName;
	Name eventName;
	char *header;

	metaSequence = NULL;
	if(binaryRepresentation_peekNextElementType(*binaryString) == CODE_META_SEQUENCE) {
		binaryRepresentation_popNextElementType(binaryString);
		name = binaryRepresentation_getName(binaryString);
		start = binaryRepresentation_getInteger(binaryString);
		length = binaryRepresentation_getInteger(binaryString);
		eventName = binaryRepresentation_getName(binaryString);
		stringName = binaryRepresentation_getName(binaryString);
		header = binaryRepresentation_getString(binaryString);
		bool isTrivialSequence = binaryRepresentation_getBool(binaryString);
		metaSequence = metaSequence_construct2(name, start, length,
				stringName, header, eventName, isTrivialSequence, cactusDisk);
		free(header);
	}
	return metaSequence;
}
<|MERGE_RESOLUTION|>--- conflicted
+++ resolved
@@ -82,15 +82,15 @@
 	return metaSequence->header;
 }
 
-<<<<<<< HEAD
+
 bool metaSequence_isTrivialSequence(MetaSequence *metaSequence) {
     return metaSequence->isTrivialSequence;
-=======
+}
+
 void metaSequence_setHeader(MetaSequence *metaSequence,
                             char *newHeader) {
 	free(metaSequence->header);
 	metaSequence->header = newHeader;
->>>>>>> 87fd410b
 }
 
 /*
