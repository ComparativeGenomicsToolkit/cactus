--- conflicted
+++ resolved
@@ -21,12 +21,8 @@
     - source venv/bin/activate
     - pip install -r toil-requirement.txt
     - pip install -U .
-<<<<<<< HEAD
-    - make -j 8 evolver_test_poa_local
-=======
     - build-tools/downloadMiniTools
     - make -j 8 evolver_test
->>>>>>> 0d7bb81b
   artifacts:
     # Let Gitlab see the junit report
     #reports:
