--- conflicted
+++ resolved
@@ -10,12 +10,7 @@
 import os
 import sys
 
-<<<<<<< HEAD
-from cactus.shared.test import parseCactusSuiteTestOptions
 from sonLib.bioio import TestStatus, newickTreeParser, getTempFile
-=======
-from sonLib.bioio import TestStatus, newickTreeParser
->>>>>>> fe99c280
 
 from cactus.shared.test import getCactusInputs_random
 from cactus.shared.test import getCactusInputs_randomWithConstraints
@@ -80,8 +75,7 @@
         runWorkflow_multipleExamples(getCactusInputs_chromosomeX, 
                                      testRestrictions=(TestStatus.TEST_VERY_LONG,),
                                      batchSystem=self.batchSystem, buildJobTreeStats=True)
-
-<<<<<<< HEAD
+    @silentOnSuccess
     def testCactus_splitBarJobs(self):
         """Exercise the code paths in bar that only occur on large jobs."""
         # Modify the bar node in the config file so that
@@ -101,8 +95,6 @@
                                      configFile=tempConfigFile, buildJobTreeStats=True)
         os.remove(tempConfigFile)
 
-=======
->>>>>>> fe99c280
     def testGetOptionalAttrib(self):
         self.assertEquals("0", getOptionalAttrib(self.barNode, "minimumBlockDegree"))
         self.assertEquals(0, getOptionalAttrib(self.barNode, "minimumBlockDegree", typeFn=int, default=1))
