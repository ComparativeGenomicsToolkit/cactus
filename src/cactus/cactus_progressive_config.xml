<!-- This XML tree contains the parameters to cactus_progressive.py -->
<!-- The distanceToAddToRootAlignment parameter is how much extra divergence distance to allow when aligning children of the root genome -->
<cactusWorkflowConfig distanceToAddToRootAlignment="0.1">
	<constants defaultMemory="mediumMemory" defaultOverlargeMemory="mediumMemory" defaultCpu="1" defaultOverlargeCpu="1">
		<!-- These constants are used to control the amount of memory and cpu the different jobs in a batch are using. -->
  		<defines littleMemory="2000000000" mediumMemory="3500000000" bigMemory="5000000000"/>
  		<!-- These constants are used to control parameters that depend on phylogenetic distance. Setting
  		     useDefault to 0 will force it to use the default divergence controlled parameter -->
  		<divergences useDefault="0" one="0.1" two="0.15" three="0.2" four="0.25" five="0.35"/>
	</constants>
	<!-- The preprocessor tags are used to modify/check the input sequences before alignment -->
	<!-- The cutHeaders preprocess modifies fastsa sequence names to help them pass checkUniqueHeaders. -->
	<!-- cutBefore: all characters up to and including the last occurrence of a character in this string are clipped out -->
	<!-- cutBeforeOcc: (if specified and > 0) only consider the first maxOcc occurences of a character in cutBefore filter -->
	<!-- cutAfter: all characters after and including the first occurrence of a character in this string are clipped out -->
	<preprocessor memory="littleMemory" preprocessJob="cutHeaders" cutBefore="" cutAfter=" 	" active="1"/>
	<!-- The first preprocessor tag checks that the first word of every fasta header is unique, as this is required for HAL. It throws errors if this is not the case -->
	<!-- **NEW** It now enforces sequences are globally unique by adding "id=<event name>|" to each one -->
	<!-- The checkAssemblyHub option (if enabled) ensures that the first word contains only alphanumeric or '_', '-', ':', or '.' characters, and is unique. If you don't intend to make an assembly hub, you can turn off this option here. -->
	<preprocessor memory="littleMemory" preprocessJob="checkUniqueHeaders" checkAssemblyHub="1" active="1"/>
	<!-- The preprocessor for cactus_lastzRepeatMask masks every seed that is part of more than XX other alignments, this stops a combinatorial explosion in pairwise alignments -->
	<preprocessor unmask="0" chunkSize="10000000" proportionToSample="0.2" memory="littleMemory" preprocessJob="lastzRepeatMask" minPeriod="50" lastzOpts='--step=3 --ambiguous=iupac,100,100 --ungapped --queryhsplimit=keep,nowarn:1500' gpuLastz="false" active="1"/>
	<!-- Softmask alpha-satellite using the dna-brnn tool -->
	<!-- This preprocessor is off by default, and will replace the lastzRepeatMask preprocessor via command line toggle (or setting active=1)-->
	<!-- It will attempt to load its included "attcc-alpha.knm" model by default unless a different one is specified below -->
	<!-- unmask: unmask all softmasked bases before running (so only intervals masked by dna-brnn are present at end) -->
	<!-- action: one of [softmask, hardmask, clip] -->
	<!-- minLength: only mask intervals > than this length -->
	<preprocessor unmask="1" memory="littleMemory" preprocessJob="dna-brnn" dna-brnnOpts='-A' active="0" action="softmask" cpu="2" minLength="100000"/>

	<!-- Params for blast -->
	<!-- chunkSize The size of sequences in a blast job. Increase the chunkSize in the caf tag to reduce the number of blast jobs approximately quadratically -->
	<!-- overlapSize The amount of basepair overlap between chunks -->
	<!-- mapper The local alignment program to use, currently either lastz or minimap2 -->
	<!-- minimap2_params Parameters to use with minimap2 -->
	<!-- compressFiles Compress the local alignments. (I think this may be broken) -->
	<!-- filterByIdentity Filter alignments by % identity -->
	<!-- identityRatio Let L be the sum of the branch lengths in the guide tree on the path connecting the genomes to be aligned.
     Let IJC(L) be the inverse of the Jukes Cantor distance, expressed as the fraction of bases substituted. We filter all alignments
      with identity lower than 1 - IJC(L). -->
	<!-- minimumDistance A minimum for L (see above), so we don't filter out alignments with high identity. -->
	<!-- gpuLastz Use segAlign instead of lastz -->
	<!-- lastzMemory The memory to allocate for each blast job -->
	<!-- runMapQFiltering Filter alignments by score/mapQ, ranking alignments from highest mapQ/score to lowest -->
	<!-- minimumMapQValue Minimum score/mapQ -->
	<!-- maxAlignmentsPerSite Maximum alignments per site in performing filtering -->
	<!-- trimOutgroupFlanking: The amount of flanking sequence to leave on the ends of the trimmed outgroup fragments.
	   NB: this value should be larger than the 'splitIndelsLongerThanThis' value in the realign arguments -->
	<!-- trimFlanking: The length of flanking sequence to attach to the trimmed ingroup sequences -->
	<!-- trimMinSize: The minimum size of uncovered regions (*before* adding flanking sequence) to output from the
         trimming process -->
	<!-- trimIngroups Progressively filter ingroup sequences from alignment to successive outgroups as an alignment
	 is identified-->
	<!-- trimOutgroups Remove outgroup sequences that don't have an alignment to an ingroup sequence-->
	<blast chunkSize="30000000"
		   overlapSize="10000"
		   mapper="lastz"
		   minimap2_params="-x asm20"
		   minimumSequenceLengthForBlast="30"
		   compressFiles="1"
		   filterByIdentity="0"
		   identityRatio="3"
		   minimumDistance="0.01"
		   gpuLastz="false"
		   lastzMemory="littleMemory"
	       chainMaxGapLength="1000000"
		   chainGapOpen="5000"
		   chainGapExtend="1"
		   chainTrimFraction="0.02"
		   trimIngroups="1"
		   trimOutgroups="1"
		   trimMinSize="100"
		   trimFlanking="10"
		   trimOutgroupFlanking="2000"
		   >

		<!-- The following are parametrised to produce the same results as the default settings,
		within a margin of 0.2% sensitivity, should be very fast for close genomes, these were tuned using the blast/blastParametersScript.py
		We could go even faster for less than 0.05 divergence using, but want to be robust to poor branch length estimates -->
		<divergence
				argName="lastzArguments"
				one="--step=2 --ambiguous=iupac,100,100 --ydrop=3000 --notransition"
				two="--step=5 --ambiguous=iupac,100,100 --ydrop=3000"
				three="--step=4 --ambiguous=iupac,100,100 --ydrop=3000"
				four="--step=3 --ambiguous=iupac,100,100 --ydrop=3000"
				five="--step=2 --ambiguous=iupac,100,100 --ydrop=3000"
				default="--step=1 --ambiguous=iupac,100,100 --ydrop=3000"
		/>
	</blast>

	<setup makeEventHeadersAlphaNumeric="0"/>

	<!-- The caf tag contains parameters for the caf algorithm. -->
	<!-- annealingRounds A string of increasing positive integers defining minimum chain lengths.
	The last value defines the length of the minimum chain in the graph.
	The earlier values define the minimum chain length as we progressively add alignments to the graph during each round.
	See DOI: 10.1101/gr.123356.111 for algorithm outline. -->
	<!-- deannealingRounds (aka melting rounds) A string of increasing positive integers defining minimum chain lengths. Each value gives the minimum chain length
	 in the graph to remove, so that we can progressively get to chains of at least a given length. See DOI: 10.1101/gr.123356.111 for algorithm outline. -->
	<!-- trim A string of positive integers, one for each annealing round. Gives the size from each match diagonal to trim off when adding to the graph. This
	is useful to remove edge-wander effects that come from transitively connecting locally inconsistent alignments-->
	<!-- blockTrim A positive integer. The amount to trim off each final alignment block in the graph, once the alignment graph is constructed (i.e. after the basic
	caf algorithm is finished).-->
	<!-- minimumBlockDegree The minimum number of sequences in a block to kept as a block in the final alignment.
	Blocks with fewer sequences are pulled apart.-->
	<!-- minimumNumberOfSpecies The minimum number of species with sequences in a block for the block
	to be kept as a block in the final alignment. -->
	<!-- minimumIngroupDegree The minimum number of ingroup species with sequences in a block for the block
	to be kept as a block in the final alignment. -->
	<!-- minimumOutgroupDegree The minimum number of outgroup species with sequences in a block for the block
	to be kept as a block in the final alignment. -->
	<!-- minimumTreeCoverage The fraction of the tree spanned by species with sequences in a block for the block
	to be included as a block in the alignment. -->
	<!-- alignmentFilter TODO -->
	<!-- maxAdjacencyComponentSizeRatio TODO -->
	<!-- minLengthForChromosome TODO -->
	<!-- proportionOfUnalignedBasesForNewChromosome TODO-->
	<!-- maximumMedianSequenceLengthBetweenLinkedEnds TODO-->
	<!-- removeRecoverableChains TODO-->
	<!-- maxRecoverableChainsIterations TODO-->
	<!-- maxRecoverableChainLength TODO-->
<<<<<<< HEAD
	<!-- minimumBlockDegreeToCheckSupport Apply support filter to blocks of more than this degree (0 = disable) -->
=======
	<!-- minimumBlockDegreeToCheckSupport Apply support filter to blocks of more than this degree (if greater than 0) -->
>>>>>>> 8446bb9f
	<!-- minimumBlockHomologySupport TODO-->
	<caf annealingRounds="64"
		 deannealingRounds="2 4 8"
		 trim="3"
		 blockTrim="5"
		 minimumBlockDegree="2"
		 minimumNumberOfSpecies="1"
		 minimumIngroupDegree="1"
		 minimumOutgroupDegree="0"
		 minimumTreeCoverage="0.0"
		 alignmentFilter="filterSecondariesByMultipleSequences"
		 maxAdjacencyComponentSizeRatio="50"
		 minLengthForChromosome="1000000"
		 proportionOfUnalignedBasesForNewChromosome="0.8"
		 maximumMedianSequenceLengthBetweenLinkedEnds="1000"
		 removeRecoverableChains="unequalNumberOfIngroupCopies"
		 maxRecoverableChainsIterations="10"
		 maxRecoverableChainLength="500000"
		 minimumBlockDegreeToCheckSupport="-1"
		 minimumBlockHomologySupport="0.05"
	/>

	<!-- The bar tag contains parameters for the bar algorithm. -->
	<!-- runBar Toggle the bar stage on or off. Turned off you get a sparse alignment just using the CAF phase-->
	<!-- bandingLimit is the maximum sequence size fed into the multiple aligner.  Sequences longer than this are trimmed accordingly -->
    <!-- partialOrderAlignment toggles between cPecan and abpoa for the core multiple alignment algorithm.
    abpoa is much faster but not as reliable for diverged sequences -->
	<!-- minimumBlockDegree The minimum number of sequences to form a block in the ancestor -->
	<!-- minimumIngroupDegree The minimum number ingroup sequences to form a block in the ancestor -->
	<!-- minimumOutgroupDegree The minimum number of outgroup sequences to form a block in the ancestor -->
	<!-- minimumNumberOfSpecies The minimum of number of different species for an alignment block to be kept -->
	<bar
		runBar="1"
		bandingLimit="1000000"
		partialOrderAlignment="1"
		minimumBlockDegree="2"
		minimumIngroupDegree="1"
		minimumOutgroupDegree="0"
		minimumNumberOfSpecies="1"
	>
		<!-- Parameters for using cPecan to generate MSAs. -->
		<!-- spanningTrees The number of spanning trees to construct in choosing which pairwise alignments to include
		 in creating the MSA -->
		<!-- gapGamma The weight to put upon indel probabilities in forming the MSA -->
		<!-- matchGamma The weight to put upon match probabilities in forming the MSA -->
		<!-- useBanding Use banded algnment in constructing the pairwise alignments -->
		<!-- splitMatrixBiggerThanThis Split the dynamic programming (DP) matrix into two smaller matrices around matrices
		with an area larger than splitMatrixBiggerThanThis squared, so reducing the total DP -->
		<!-- anchorMatrixBiggerThanThis Search for anchors within DP matrices with an area of
		anchorMatrixBiggerThanThis squared or larger -->
		<!-- repeatMaskMatrixBiggerThanThis  -->
		<!-- diagonalExpansion Expand the DP around anchors by this many diagonal coordinates. -->
		<!-- constraintDiagonalTrim Trim anchors at their ends by this many bases. -->
		<!-- alignAmbiguityCharacters Align together Ns or other wildcards. -->
		<!-- useProgressiveMerging  Progressively merge together pairwise alignments to form MSA, otherwise use a greedy, poset
		method which may be more accurate but which is generally slower for larger numbers of sequences -->
		<!-- pruneOutStubAlignments  -->
		<!-- useMumAnchors  Use maximal unique matches to create alignment anchors, otherwise call out to Lastz-->
		<!-- recursiveMums  If using MUM anchors, recursively search for anchors in gaps. -->
		<pecan
			spanningTrees="5"
			gapGamma="0.0"
			matchGamma="0.2"
			useBanding="1"
			splitMatrixBiggerThanThis="3000"
			anchorMatrixBiggerThanThis="500"
			repeatMaskMatrixBiggerThanThis="500"
			diagonalExpansion="20"
			constraintDiagonalTrim="14"
			alignAmbiguityCharacters="1"
			useProgressiveMerging="1"
			pruneOutStubAlignments="1"
			useMumAnchors="1"
			recursiveMums="1"
		/>

		<!-- Parameters for using abPOA to generate MSAs. -->
		<!-- partialOrderAlignmentWindow a sliding window approach (with hardcoded 50% overlap) is used to perform abpoa alignments.  memory is quadratic in this.  it is applied after bandingLimit -->
		<!-- partialOrderAlignmentMaskFilter trim input sequences as soon as more than this many soft or hard masked bases are encountered (-1=disabled) -->
		<!-- partialOrderAlignmentBand abpoa adaptive band size is <partialOrderAlignmentBand> + <partialOrderAlignmentBandFraction>*<Length>.  Negative value here disables adaptive banding -->
		<!-- partialOrderAlignmentBandFraction abpoa adaptibe band second parameter (see above) -->
		<!-- partialOrderAlignmentSubMatrix (space-separated) list of 25 scores corresponding to the 5x5 ACGTN substitution matrix." -->
		<!-- partialOrderAlignmentGapOpenPenalty1 abpoa gap open penalty (linear gap if 0) -->
		<!-- partialOrderAlignmentGapExtensionPenalty1 abpoa gap extension penalty -->
		<!-- partialOrderAlignmentGapOpenPenalty2 abpoa second gap open penalty (convex mode takes the minimum of both gap models, 0 disables convex) -->
		<!-- partialOrderAlignmentGapExtensionPenalty abpoa second gap extension penalty (convex mode takes the minimum of both gap models) -->
		<!-- partialOrderAlignmentDisableSeeding abpoa disable minimizer seeding. toggling this on will slightly increase accuracy at the cost of speed -->
		<!-- partialOrderAlignmentMinimizerK abpoa kmer size for minimizer seeding. -->
		<!-- partialOrderAlignmentMinimizerW abpoa window size for minimizer seeding. -->
		<!-- partialOrderAlignmentMinimizerMinW abpoa minimum window size. -->
		<!-- partialOrderAlignmentProgressiveMode= use guide tree from jaccard distance matrix to determine poa order -->
		<poa
			partialOrderAlignmentWindow="10000"
			partialOrderAlignmentMaskFilter="-1"
			partialOrderAlignmentBandConstant="300"
			partialOrderAlignmentBandFraction="0.05"
			partialOrderAlignmentSubMatrix="91 -114 -61 -123 0 -114 100 -125 -61 0 -61 -125 100 -114 0 -123 -61 -114 91 0 0 0 0 0 0"
			partialOrderAlignmentGapOpenPenalty1="400"
			partialOrderAlignmentGapExtensionPenalty1="30"
			partialOrderAlignmentGapOpenPenalty2="1200"
			partialOrderAlignmentGapExtensionPenalty2="1"
			partialOrderAlignmentDisableSeeding="0"
			partialOrderAlignmentMinimizerK="19"
			partialOrderAlignmentMinimizerW="10"
			partialOrderAlignmentMinimizerMinW="500"
			partialOrderAlignmentProgressiveMode="1"
		/>
	</bar>

	<!-- The reference tag provides parameters to cactus_reference, a method used to construct a reference genome for a given cactus database. -->
	<!-- numberOfNs is the number of Ns to insert into an ancestral sequence when an adjacency is uncertain, think of its as the Ns in a scaffold gap -->
	<!-- minNumberOfSequencesToSupportAdjacency is the number of sequences needed to bridge an adjacency -->
	<!-- makeScaffolds is a boolean that enables the bridging of uncertain adjacencies in an ancestral sequence providing the larger scale problem (parent flower in cactus), bridges the path. -->
	<!-- phi is the coefficient used to control how much weight to place on an adjacency given its phylogenetic distance from the reference node -->
	<reference
		matchingAlgorithm="blossom5"
		reference="reference"
		useSimulatedAnnealing="1"
		theta="0.0001"
		phi="1.0"
		maxWalkForCalculatingZ="100000"
		permutations="10"
		ignoreUnalignedGaps="1"
		wiggle="0.9999"
		numberOfNs="10"
		minNumberOfSequencesToSupportAdjacency="1"
		makeScaffolds="1"
	>
	</reference>
	<!-- The check tag for debugging -->
	<check
		runCheck="0"
	>
	</check>
	<!-- The hal tag controls the creation of hal and fasta files from the pipeline. -->
	<hal
		buildHal="1"
		buildFasta="1"
	>
	</hal>
	<!-- cactus-graphmap options -->
	<!-- assemblyName: special name of "virtual" minigraph assembly, which is just the list of sequences from the graph. -->
	<!-- universalMZFilter: only use minimizers who appear in this proportion (1.0 == 100%) of sequences that map over them. -->
	<!-- nodeBasedUniversal: universal filter calculated in terms of nodes istead of mapped regions. -->
	<!-- minMZBlockLength: only use minimizers that form contiguous blocks at least this long -->
	<!-- minMAPQ: ignore minigraph alignments with mapping quality less than this -->
	<!-- minGAFBlockLength: ignore minigraph alignments with block length less than this -->
	<!-- minGAFNodeLength: ignore minigraph nodes with length less than this -->
	<!-- minGAFQueryOverlapFilter: if 2 or more query regions in blocks of at least this size, filter them out. -->
	<!--                           if 1 query region in a block of at least this size overlaps query regions in blocks smaller than this, filter out the smaller ones -->
	<!--                           Filter is disabled when set to 0.  Any non-zero value will prevent query overlaps -->
	<!-- maskFilter: any softmasked sequence intervals > than this many bp will be hardmasked before being read by the minigraph mapper [negative value = disable]-->
	<!-- delFilter: any deletions implied by split-read mappings greater than this are removed from the paf (by removing all lines of the smallest block bordering deletion)-->
	<!-- removeMinigraphFromPAF: replace all minigraph contigs with transitive alignments in cactus-align-->
	<!-- cpu: use up to this many cpus for each minigraph command. -->
	<!-- cactus-graphmap options -->
	<!-- assemblyName: special name of "virtual" minigraph assembly, which is just the list of sequences from the graph. -->
	<!-- minigraphMapOptions: flags to pass to minigraph for mapping -->
	<!-- minigraphConstructOptions: flags to pass to minigraph for construction -->
	<!-- minigraphSortBySize: Add genomes by order of their size (except for reference which is first) when constructing minigraph. -->
	<!-- minMAPQ: ignore minigraph alignments with mapping quality less than this -->
	<!-- minGAFBlockLength: ignore minigraph alignments with block length less than this -->
	<!-- minGAFQueryOverlapFilter: if 2 or more query regions in blocks of at least this size, filter them out. -->
	<!--                           if 1 query region in a block of at least this size overlaps query regions in blocks smaller than this, filter out the smaller ones -->
	<!--                           Filter is disabled when set to 0.  Any non-zero value will prevent query overlaps [NOTE:holdover from pre-cigar days; should probably remove -->		  
	<!-- GAFOverlapFilterRatio: filter overlapping (by query) gaf records. keep records if their MAPQ or query length are <ratio> bigger than overlapping interval (see gaffilter -r) [0=disable] -->
	<!-- GAFOverlapFilterMinLengthRatio: only consider overlaps (for above) whose lengths represent at least this much (ratio between 0 and 1) of the block length -->
	<!-- PAFOverlapFilterRatio: Same as GAFOverlapFilterRatio, but applied after conversion to PAF -->
	<!-- PAFOverlapFilterMinLengthRatio: Same as GAFOverlapFilterMinLengthRatio, but applies after conversion to PAF -->
	<!-- maskFilter: any softmasked sequence intervals > than this many bp will be hardmasked before being read by the minigraph mapper [negative value = disable]-->
	<!-- delFilter: any deletions implied by split-read mappings greater than this are removed from the paf (by removing all lines of the smallest block bordering deletion)-->
	<!-- delFilterThreshold: only remove deletion if it costs < delFilterThreshold * deletion-size matches. must be in range (0, 1] -->
	<!-- minIdentity: ignore PAF lines with identity (col 10 / col 11) is less than this -->	
	<!-- removeMinigraphFromPAF: replace all minigraph contigs with transitive alignments in cactus-align-->
	<!-- cpu: use up to this many cpus for each minigraph command. -->
	<graphmap
		 assemblyName="_MINIGRAPH_"
		 minigraphMapOptions="-c -xasm"
		 minigraphConstructOptions="-c -xggs"
		 minigraphSortBySize="1"
		 minMAPQ="5"
		 minGAFBlockLength="250000"
		 minGAFQueryOverlapFilter="0"
		 GAFOverlapFilterRatio="5"
		 GAFOverlapFilterMinLengthRatio="0.25"
		 PAFOverlapFilterRatio="5"
		 PAFOverlapFilterMinLengthRatio="0"
		 maskFilter="-1"
		 delFilter="-1"
		 delFilterThreshold="0.01"
		 minIdentity="0.5"		 
		 removeMinigraphFromPAF="0"
		 cpu="6"
		 />
	<!-- cactus-graphmap-split options -->
	<!-- minQueryCoverages: (space-separated) At least this fraction of input contig must align to reference contig for it to be assigned. -->
	<!-- minQueryCoverageThresholds: (space-separated, exactly 1 fewer than minQueryCoverages). With above, form coverage bins.-->
	<!--          Example:  coverages = "0.99 0.95 0.90" / thresholds = "10000 100000" would give the following bins: -->
	<!--                    0-99999 : min_coverage = 0.99 -->
	<!--                    10000-99999 : min_coverage = 0. 95 -->
	<!--                    100000-infinity : min_coverage = 0.90 -->		  
	<!-- minQueryUniqueness: The ratio of the number of query bases aligned to the chosen ref contig vs the next best ref contig must exceed this threshold to not be considered ambigious. -->
	<!-- ambiguousName: Contigs deemed ambiguous using the above filters get added to a "contig" with this name, and are preserved in output. -->
	<!-- remapSplitOptions: extra rgfa-split options to apply when splitting after remapping (use -u 3000000 to enable autoclipping between contigs, add -s to allow within contig)-->
  	<graphmap_split
		 minQueryCoverages="0.75 0.5 0.25"
       minQueryCoverageThresholds="100000 1000000"
		 minQueryUniqueness="2"
		 ambiguousName="_AMBIGUOUS_"
		 remapSplitOptions=""
		 />
	<!-- hal2vg options -->
	<!-- includeMinigraph: include minigraph node sequences as paths in output (note that cactus-graphmap-join will still remove them by default) -->
	<!-- includeAncestor: include ancestral reference sequences as paths in output -->
	<!-- prependGenomeNames: prepend each output path with the genome name -->
	<!-- hal2vgOptions: options to use in every hal2vg command -->
	<hal2vg
		 includeMinigraph="1"
		 includeAncestor="0"
		 prependGenomeNames="1"
		 hal2vgOptions="--progress --inMemory"
		 />
  	<multi_cactus>
		<outgroup
			strategy="greedyPreference"
			threshold="0"
			ancestor_quality_fraction="0.75"
			max_num_outgroups="2"
		/>
	 	<decomposition
	 		self_alignment="false"
	 		default_internal_node_prefix="Anc"
			max_parallel_subtrees="50000"
	 	/>
  	</multi_cactus>
    <exportHal disk="2000000000"/>
	<consolidated></consolidated>
	<consolidated2></consolidated2>
</cactusWorkflowConfig><|MERGE_RESOLUTION|>--- conflicted
+++ resolved
@@ -119,11 +119,7 @@
 	<!-- removeRecoverableChains TODO-->
 	<!-- maxRecoverableChainsIterations TODO-->
 	<!-- maxRecoverableChainLength TODO-->
-<<<<<<< HEAD
-	<!-- minimumBlockDegreeToCheckSupport Apply support filter to blocks of more than this degree (0 = disable) -->
-=======
 	<!-- minimumBlockDegreeToCheckSupport Apply support filter to blocks of more than this degree (if greater than 0) -->
->>>>>>> 8446bb9f
 	<!-- minimumBlockHomologySupport TODO-->
 	<caf annealingRounds="64"
 		 deannealingRounds="2 4 8"
