<!-- This XML tree contains the parameters to cactus_progressive.py -->
<!-- The distanceToAddToRootAlignment parameter is how much extra divergence distance to allow when aligning children of the root genome -->
<cactusWorkflowConfig distanceToAddToRootAlignment="0.1">
	<constants defaultMemory="mediumMemory" defaultOverlargeMemory="mediumMemory" defaultCpu="1" defaultOverlargeCpu="1">
		<!-- These constants are used to control the amount of memory and cpu the different jobs in a batch are using. -->
  		<defines littleMemory="2000000000" mediumMemory="3500000000" bigMemory="5000000000"/>
  		<!-- These constants are used to control parameters that depend on phylogenetic distance. Setting
  		     useDefault to 0 will force it to use the default divergence controlled parameter -->
  		<divergences useDefault="0" one="0.1" two="0.15" three="0.2" four="0.25" five="0.35"/>
	</constants>
	<!-- The preprocessor tags are used to modify/check the input sequences before alignment -->
	<!-- The first preprocessor tag checks that the first word of every fasta header is unique, as this is required for HAL. It throws errors if this is not the case -->
	<!-- The checkAssemblyHub option (if enabled) ensures that the first word contains only alphanumeric or '_', '-', ':', or '.' characters, and is unique. If you don't intend to make an assembly hub, you can turn off this option here. -->
	<preprocessor check="1" memory="littleMemory" preprocessJob="checkUniqueHeaders" checkAssemblyHub="1"/>
	<!-- The preprocessor for cactus_lastzRepeatMask masks every seed that is part of more than XX other alignments, this stops a combinatorial explosion in pairwise alignments -->
	<preprocessor unmask="0" chunkSize="3000000" proportionToSample="0.2" memory="littleMemory" preprocessJob="lastzRepeatMask" minPeriod="50" lastzOpts='--step=3 --ambiguous=iupac,100,100 --ungapped --queryhsplimit=keep,nowarn:1500' gpuLastz="false"/>
        <!-- Options for trimming ingroups & outgroups using the trim strategy -->
        <!-- Ingroup trim options: -->
        <!-- trimFlanking: The length of flanking sequence to attach
             to the trimmed ingroup sequences -->
        <!-- trimMinSize: The minimum size of uncovered regions
             (*before* adding flanking sequence) to output from the
             trimming process -->
        <!-- trimThreshold: The minimum fraction of bases in a window
             that must have coverage >= 1 for it to be considered
             "covered" and be trimmed away and not be aligned against
             the next outgroup -->
        <!-- trimWindowSize: The size of the window to integrate
             coverage over -->
        <!-- trimOutgroupDepth: The minimum number of outgroup species
             that should be aligned to a region before it is trimmed
             away -->
        <!-- Outgroup trim options: -->
        <!-- trimOutgroupFlanking: The amount of flanking sequence to
             leave on the ends of the trimmed outgroup fragments. NB:
             this value must be larger than the
             'splitIndelsLongerThanThis' value in the realign
             arguments -->

        <!-- keepParalogs: Always align duplicated sequence against
             all outgroups, instead of stopping at the first
             one. Intended to be robust against missing data.-->
        <trimBlast doTrimStrategy="1"
                   trimFlanking="10"
                   trimMinSize="100"
                   trimThreshold="1.0"
                   trimWindowSize="1"
                   trimOutgroupFlanking="2000"
                   trimOutgroupDepth="1"
                   keepParalogs="0"/>
	<ktserver memory="mediumMemory"/>
	<setup makeEventHeadersAlphaNumeric="0"/>
	<!-- The caf tag contains parameters for the caf algorithm. -->
	<!-- Increase the chunkSize in the caf tag to reduce the number of blast jobs approximately quadratically -->
        <!-- Tree-building options:
                phylogenyNumTrees: Number of trees to sample
                phylogenyRootingMethod: one of "bestRecon", "longestBranch", or "outgroupBranch".
                                        bestRecon: choose the root that gives the lowest MP reconciliation cost.
                                        longestBranch: root on the longest branch
                                        outgroupBranch: root on the longest outgroup branch
                phylogenyScoringMethod: The best tree according to one of these scoring metirc is used. One of "reconCost", "nucLikelihood", "reconLikelihood", or "combinedLikelihood".
                                        reconCost: MP reconciliation cost (in dups/losses)
                                        nucLikelihood: Likelihood
                                        reconLikelihood: likelihood when considering the number of duplications per species as Poisson distributed according to the branch length.
                                        combinedLikelihood: Combination of nucLikelihood and reconLikelihood options.
                phylogenyBreakpointScalingFactor: weight to apply to the breakpoint information obtained from the sequence graph when building trees.
                phylogenySkipSingleCopyBlocks: whether or not to skip blocks that contain at most one segment per species (i.e. no duplication is implied from the block).
                phylogenyMaxBaseDistance: Maximum distance (in bases) to traverse looking for columns.
                phylogenyMaxBlockDistance: Maximum distance (in blocks) to traverse looking for columns.
                phylogenyKeepSingleDegreeBlocks: whether or not to keep blocks that contain only one segment.
                phylogenyTreeBuildingMethod: One of "guidedNeighborJoining" or "neighborJoining".
                                             guidedNeighborJoining: Use the species tree to bias tree-building toward trees that have low amounts of dups/losses.
                                             neighborJoining: Traditional neighbor-joining.
                phylogenyCostPerDupPerBase: For the guided neighbor-joining method only. The number of differences that should be created per base when a join implies a dup.
                phylogenyCostPerLossPerBase: For the guided neighbor-joining method only. The number of differences that should be created per base, per loss, when a join implies one or more losses.
                numTreeBuildingThreads: Number of threads in the tree-building pool. Must be greater than 0.
        -->
	<caf 
		chunkSize="25000000"
		realign="1"
		realignArguments="--gapGamma 0.0 --matchGamma 0.9 --diagonalExpansion 4 --splitMatrixBiggerThanThis 10 --constraintDiagonalTrim 0 --alignAmbiguityCharacters --splitIndelsLongerThanThis 99"
		compressFiles="1" 
		overlapSize="10000" 
		filterByIdentity="0" 
		identityRatio="3" 
		minimumDistance="0.01" 
		minimumSequenceLengthForBlast="30"
		annealingRounds="128" 
		deannealingRounds="2 8"
		blockTrim="5" 
		minimumTreeCoverage="0.0" 
		trim="0 0" 
		minimumBlockDegree="2"
		minimumIngroupDegree="1"
		minimumOutgroupDegree="0"
        minimumNumberOfSpecies="1"
        alignmentFilter="filterSecondariesByMultipleSpecies"
		maxAdjacencyComponentSizeRatio="50"
		minLengthForChromosome="1000000"
		proportionOfUnalignedBasesForNewChromosome="0.8"
		maximumMedianSequenceLengthBetweenLinkedEnds="1000"
		runMapQFiltering="1"
		minimumMapQValue="0.0" 
		maxAlignmentsPerSite="5"
		alpha="0.001"
		lastzMemory="littleMemory"
		lastzDisk="mediumDisk"
                removeRecoverableChains="unequalNumberOfIngroupCopies"
                maxRecoverableChainsIterations="5"
                maxRecoverableChainLength="500000"
                doPhylogeny="0"
                phylogenyNumTrees="30"
                phylogenyRootingMethod="bestRecon"
                phylogenyScoringMethod="reconCost"
                phylogenyBreakpointScalingFactor="1.0"
                phylogenySkipSingleCopyBlocks="1"
                phylogenyMaxBaseDistance="100"
                phylogenyMaxBlockDistance="50"
                phylogenyKeepSingleDegreeBlocks="0"
                phylogenyTreeBuildingMethod="guidedNeighborJoining,splitDecomposition"
                phylogenyCostPerDupPerBase="0.00"
                phylogenyCostPerLossPerBase="0.02"
                phylogenyDoSplitsWithSupportHigherThanThisAllAtOnce="0.44"
                numTreeBuildingThreads="2"
                minimumBlockDegreeToCheckSupport="10"
                minimumBlockHomologySupport="0.05"
                phylogenyHomologyUnitType="chain"
                phylogenyDistanceCorrectionMethod="jukesCantor"
		gpuLastz="false"
	        >
		<!-- The following are parametrised to produce the same results as the default settings, 
		within a margin of 0.2% sensitivity, should be very fast for close genomes, these were tuned using the blast/blastParametersScript.py
		We could go even faster for less than 0.05 divergence using, but want to be robust to poor branch length estimates -->
		<divergence 
			argName="lastzArguments"
		 	one="--step=2 --ambiguous=iupac,100,100 --ydrop=3000 --notransition"
		 	two="--step=5 --ambiguous=iupac,100,100 --ydrop=3000"
		 	three="--step=4 --ambiguous=iupac,100,100 --ydrop=3000"
		 	four="--step=3 --ambiguous=iupac,100,100 --ydrop=3000"
		 	five="--step=2 --ambiguous=iupac,100,100 --ydrop=3000"
		 	default="--step=1 --ambiguous=iupac,100,100 --ydrop=3000"
		 />
		<CactusCafRecursion maxFlowerGroupSize="100000000"/>
		<CactusCafWrapper minFlowerSize="1" maxFlowerGroupSize="25000000"/>
		<CactusCafWrapperLarge2 overlargeMemory="bigMemory"/>
	</caf>
	<!-- The caf tag contains parameters for the bar algorithm. -->
	<!-- The veryLargeEndSize parameter determines how big an end needs to be (in terms of bases in sequences incident with the end)
	for the end to be aligned on its own. -->
   <!-- The rescue parameter defines whether to run "bar rescue",
        which makes single-degree blocks for anything that was
        covered by an outgroup in the bar phase but is still
        unaligned at the end of bar. This pushes those regions
        into the ancestor, hopefully to get aligned to something
        else eventually -->
	<bar
		runBar="1"
		spanningTrees="5" 
		gapGamma="0.0"
		matchGamma="0.2"
		useBanding="1"
		bandingLimit="1000000" 
		splitMatrixBiggerThanThis="3000" 
        anchorMatrixBiggerThanThis="500"
        repeatMaskMatrixBiggerThanThis="500"
		diagonalExpansion="20"
		constraintDiagonalTrim="14" 
		minimumBlockDegree="2" 
		minimumIngroupDegree="1"
		minimumOutgroupDegree="0"
                minimumNumberOfSpecies="1"
		alignAmbiguityCharacters="1"
		largeEndSize="5000"
		veryLargeEndSize="2000000"
		useProgressiveMerging="1"
		pruneOutStubAlignments="1"
                rescue="0"
                minimumSizeToRescue="100"
                minimumCoverageToRescue="0.5"
		partialOrderAlignment="0"
<<<<<<< HEAD
=======
		partialOrderAlignmentWindow="10000"
>>>>>>> 89058e4f
	>
		<CactusBarRecursion maxFlowerGroupSize="100000000"/>
		<!-- The maxFlowerGroupSize in cactusBarWrapper determines how many bases to allow in one "small" job which will be run using the "littleMemory" -->
		<CactusBarWrapper maxFlowerGroupSize="2000000" memory="littleMemory"/>
		<!-- The maxFlowerGroupSize in cactusBarWrapperLarge determines how many of each large broken up to allow in one "small" job which will be run using the "littleMemory" -->
		<CactusBarWrapperLarge maxFlowerGroupSize="2000000"/>
		<CactusBarEndAlignerWrapper memory="littleMemory"/>
	</bar>
	<!-- The normal tag provides parameters to the cactus_normalisation script, which "normalises" a cactus to make all chains of maximal length. This is not used much now. -->
	<normal 
		iterations="0"
	>
		<CactusNormalRecursion maxFlowerGroupSize="100000000" maxFlowerWrapperGroupSize="10000000"/>
		<CactusNormalWrapper/>
	</normal>
	<!-- The avg tag is for a prototype algorithm, currently just builds trees. Not currently compatible with cactus_progressive -->
	<avg
		buildAvgs="0"
	>
		<CactusAVGRecursion maxFlowerGroupSize="100000000" maxFlowerWrapperGroupSize="10000000"/>
		<CactusAVGWrapper/>
	</avg>
	<!-- The reference tag provides parameters to cactus_reference, a method used to construct a reference genome for a given cactus database. -->
	<!-- numberOfNs is the number of Ns to insert into an ancestral sequence when an adjacency is uncertain, think of its as the Ns in a scaffold gap -->
	<!-- minNumberOfSequencesToSupportAdjacency is the number of sequences needed to bridge an adjacency -->
	<!-- makeScaffolds is a boolean that enables the bridging of uncertain adjacencies in an ancestral sequence providing the larger scale problem (parent flower in cactus), bridges the path. -->
	<!-- phi is the coefficient used to control how much weight to place on an adjacency given its phylogenetic distance from the reference node -->
	<reference 
		matchingAlgorithm="blossom5" 
		reference="reference" 
		useSimulatedAnnealing="1" 
		theta="0.0001"
		phi="1.0"
		maxWalkForCalculatingZ="100000" 
		permutations="10"
		ignoreUnalignedGaps="1"
		wiggle="0.9999"
		numberOfNs="10"
		minNumberOfSequencesToSupportAdjacency="1"
		makeScaffolds="1"
	>
		<CactusReferenceRecursion maxFlowerGroupSize="100000000" maxFlowerWrapperGroupSize="2000000"/>
	 	<CactusReferenceWrapper/>
	 	<CactusSetReferenceCoordinatesUpWrapper/>
	 	<CactusSetReferenceCoordinatesDownRecursion maxFlowerGroupSize="100000000" maxFlowerWrapperGroupSize="2000000"/>
	 	<CactusSetReferenceCoordinatesDownWrapper/>
	</reference>
	<!-- The check tag provides parameters to cactus_check, a script which checks that a constructed cactus database is as expected. -->
	<check 
		runCheck="0"
	>
		<CactusCheckRecursion maxFlowerGroupSize="100000000" maxFlowerWrapperGroupSize="2000000"/>
		<CactusCheckWrapper/>
	</check>
	<!-- The hal tag controls the creation of hal and fasta files from the pipeline. -->
	<hal
		buildHal="1"
		buildFasta="1"
	>
		<CactusHalGeneratorRecursion maxFlowerGroupSize="2000000"/>
		<CactusHalGeneratorUpWrapper/>
	</hal>
  	<multi_cactus>
		<outgroup 
			strategy="greedyPreference"
			threshold="0"
			ancestor_quality_fraction="0.75"
                        max_num_outgroups="3"
		/>
	 	<decomposition 
	 		self_alignment="false" 
	 		default_internal_node_prefix="Anc"
			max_parallel_subtrees="50000"
	 	/>
  	</multi_cactus>
    <ProgressiveNext/>
    <ProgressiveUp/>
    <ProgressiveDown/>
    <ProgressiveOut/>
    <RunCactusPreprocessorThenProgressiveDown/>
    <RunCactusPreprocessorThenProgressiveDown2/>
    <exportHal disk="2000000000"/>
</cactusWorkflowConfig><|MERGE_RESOLUTION|>--- conflicted
+++ resolved
@@ -178,10 +178,7 @@
                 minimumSizeToRescue="100"
                 minimumCoverageToRescue="0.5"
 		partialOrderAlignment="0"
-<<<<<<< HEAD
-=======
 		partialOrderAlignmentWindow="10000"
->>>>>>> 89058e4f
 	>
 		<CactusBarRecursion maxFlowerGroupSize="100000000"/>
 		<!-- The maxFlowerGroupSize in cactusBarWrapper determines how many bases to allow in one "small" job which will be run using the "littleMemory" -->
