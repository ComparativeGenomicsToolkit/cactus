--- conflicted
+++ resolved
@@ -16,14 +16,10 @@
 from cactus.paf.paf import get_leaf_event_pairs, get_leaves, get_node, get_distances
 from cactus.shared.common import cactus_call, getOptionalAttrib
 
-<<<<<<< HEAD
-
-def run_lastz(job, genome_A, genome_B, distance, params):    
-=======
+
 def run_lastz(job, name_A, genome_A, name_B, genome_B, distance, params):
->>>>>>> 23da67d7
     # Create a local temporary file to put the alignments in.
-    work_dir = job.fileStore.getLocalTempDir()    
+    work_dir = job.fileStore.getLocalTempDir()
     alignment_file = os.path.join(work_dir, '{}_{}.paf'.format(name_A, name_B))
 
     # Get the input files
@@ -74,14 +70,10 @@
     # Return the alignment file
     return job.fileStore.writeGlobalFile(alignment_file)
 
-<<<<<<< HEAD
-
-def run_minimap2(job, genome_A, genome_B, distance, params):
-=======
+
 def run_minimap2(job, name_A, genome_A, name_B, genome_B, distance, params):
->>>>>>> 23da67d7
     # Create a local temporary file to put the alignments in.
-    work_dir = job.fileStore.getLocalTempDir()    
+    work_dir = job.fileStore.getLocalTempDir()
     alignment_file = os.path.join(work_dir, '{}_{}.paf'.format(name_A, name_B))
 
     # Get the input files
@@ -113,12 +105,7 @@
     return job.fileStore.writeGlobalFile(alignment_file)  # Return the final alignments file copied to the jobstore
 
 
-<<<<<<< HEAD
-def make_chunked_alignments(job, genome_a, genome_b, distance, params):
-=======
 def make_chunked_alignments(job, event_a, genome_a, event_b, genome_b, distance, params):
-
->>>>>>> 23da67d7
     lastz_params_node = params.find("blast")
     if getOptionalAttrib(lastz_params_node, 'gpuLastz', typeFn=bool, default=False):
         # wga-gpu has a 6G limit, so we always override
@@ -141,15 +128,9 @@
 
     # Align all chunks from genome_A against all chunks from genome_B
     chunked_alignment_files = []
-<<<<<<< HEAD
-    for chunk_a in chunks_a:
-        for chunk_b in chunks_b:
-            mappers = {"lastz":run_lastz, "minimap2":run_minimap2}
-=======
     for i, chunk_a in enumerate(chunks_a):
         for j, chunk_b in enumerate(chunks_b):
             mappers = { "lastz":run_lastz, "minimap2":run_minimap2}
->>>>>>> 23da67d7
             mappingFn = mappers[params.find("blast").attrib["mapper"]]
             chunked_alignment_files.append(job.addChildJobFn(mappingFn, '{}_{}'.format(event_a, i), chunk_a,
                                                              '{}_{}'.format(event_b, j), chunk_b, distance, params,
@@ -278,7 +259,6 @@
 
     ancestor_event = get_node(event_tree, ancestor_event_string)
     ingroup_events = get_leaves(ancestor_event) # Get the set of ingroup events
-<<<<<<< HEAD
     outgroup_events = [event for event in get_leaves(event_tree) if event not in ingroup_events]  # Set of outgroups
     logger.info("Got ingroup events: {} for ancestor event: {}".format(" ".join([i.iD for i in ingroup_events]),
                                                                        ancestor_event_string))
@@ -290,8 +270,9 @@
     ingroup_alignments = []
     for ingroup, ingroup2, distance_a_b in get_leaf_event_pairs(ancestor_event):
         logger.info("Building alignment between event: {} (ingroup) and event: {} (ingroup)".format(ingroup.iD, ingroup2.iD))
-        ingroup_alignments.append(root_job.addChildJobFn(make_chunked_alignments, event_names_to_sequences[ingroup.iD],
-                                                         event_names_to_sequences[ingroup2.iD], distance_a_b, params,
+        ingroup_alignments.append(root_job.addChildJobFn(make_chunked_alignments,
+                                                         ingroup.iD, event_names_to_sequences[ingroup.iD],
+                                                         ingroup2.iD, event_names_to_sequences[ingroup2.iD], distance_a_b, params,
                                                          disk=2*total_sequence_size).rv())
 
     # Get the outgroup events
@@ -306,26 +287,12 @@
                                                       dict(event_names_to_sequences), params).rv()
                                 for ingroup in ingroup_events] if len(outgroup_events) > 0 else []
     else:
-        outgroup_alignments = [root_job.addChildJobFn(make_chunked_alignments, event_names_to_sequences[ingroup.iD],
-                                                      event_names_to_sequences[outgroup.iD],
+        outgroup_alignments = [root_job.addChildJobFn(make_chunked_alignments,
+                                                      ingroup.iD, event_names_to_sequences[ingroup.iD],
+                                                      outgroup.iD, event_names_to_sequences[outgroup.iD],
                                                       distances[ingroup, outgroup], params,
                                                       disk=2*total_sequence_size).rv()
                                for ingroup in ingroup_events for outgroup in outgroup_events]
-=======
-    logger.info("Got ingroup events: {} for ancestor event: {}".format(" ".join([ i.iD for i in ingroup_events ]), ancestor_event_string))
-
-    # Get pairs of sequences in the tree and their MRCA
-    alignments = []
-    for event_a, event_b, distance_a_b in get_leaf_event_pairs(event_tree):
-        if event_a in ingroup_events or event_b in ingroup_events: # If either is an ingroup we align them
-            logger.info("Building alignment between event: "
-                        "{} (ingroup:{}) and event: {} (ingroup:{})".format(event_a.iD, event_a in ingroup_events,
-                                                                            event_b.iD, event_b in ingroup_events))
-            alignment = root_job.addChildJobFn(make_chunked_alignments, event_a.iD, event_names_to_sequences[event_a.iD],
-                                               event_b.iD, event_names_to_sequences[event_b.iD], distance_a_b, params,
-                                               disk=2*total_sequence_size).rv()
-            alignments.append(alignment)
->>>>>>> 23da67d7
 
     # Now do the chaining
     return root_job.addFollowOnJobFn(chain_alignments, ingroup_alignments + outgroup_alignments,
