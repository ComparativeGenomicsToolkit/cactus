#!/usr/bin/env python3

"""
Generate the alignment file that needs to be input to cactus_consolidated

Copyright (C) 2009-2021 by Benedict Paten, Joel Armstrong and Glenn Hickey

Released under the MIT license, see LICENSE.txt
"""

from toil.job import Job
from toil.statsAndLogging import logger
from toil.lib.bioio import getLogLevelString
from sonLib.bioio import newickTreeParser
import os
import shutil
import math
from cactus.paf.paf import get_event_pairs, get_leaves, get_node, get_distances
from cactus.shared.common import cactus_call, getOptionalAttrib
from cactus.preprocessor.checkUniqueHeaders import sanitize_fasta_headers
from cactus.shared.common import cactus_clamp_memory

def run_lastz(job, name_A, genome_A, name_B, genome_B, distance, params):
    # Create a local temporary file to put the alignments in.
    work_dir = job.fileStore.getLocalTempDir()
    alignment_file = os.path.join(work_dir, '{}_{}.paf'.format(name_A, name_B))

    # Get the input files
    genome_a_file = os.path.join(work_dir, '{}.fa'.format(name_A))
    genome_b_file = os.path.join(work_dir, '{}.fa'.format(name_B))
    job.fileStore.readGlobalFile(genome_A, genome_a_file)
    job.fileStore.readGlobalFile(genome_B, genome_b_file)

    # Get the params to do the alignment
    lastz_params_node = params.find("blast")
    lastz_divergence_node = lastz_params_node.find("lastzArguments")
    divergences = params.find("constants").find("divergences")
    for i in "one", "two", "three", "four", "five":
        if distance <= float(divergences.attrib[i]):
            lastz_params = lastz_divergence_node.attrib[i]
            break
    else:
        lastz_params = lastz_divergence_node.attrib["default"]
    logger.info("For distance {} for genomes {}, {} using {} lastz parameters".format(distance, genome_A,
                                                                                      genome_B, lastz_params))

    gpu = getOptionalAttrib(lastz_params_node, 'gpu', typeFn=int, default=0)
    cpu = getOptionalAttrib(lastz_params_node, 'cpu', typeFn=int, default=None)    
    if gpu:
        lastz_bin = 'run_kegalign'
        suffix_a, suffix_b = '', ''
        assert gpu > 0
        lastz_params += ' --num_gpu {} --num_threads {}'.format(gpu, job.cores)
    else:
        lastz_bin = 'lastz'
        suffix_a = '[multiple][nameparse=darkspace]'
        suffix_b = '[nameparse=darkspace]'

    # Generate the alignment
    lastz_cmd = [lastz_bin,
                 '{}{}'.format(os.path.basename(genome_a_file), suffix_a),
                 '{}{}'.format(os.path.basename(genome_b_file), suffix_b),
                 '--format=paf:minimap2'] + lastz_params.split(' ')
        
    # note: it's very important to set the work_dir here, because cactus_call is not able to
    # sort out the mount directory by itself, presumably due to square brackets...
    kegalign_messages = cactus_call(parameters=lastz_cmd, outfile=alignment_file, work_dir=work_dir, returnStdErr=gpu>0, gpus=gpu,
                                    cpus=cpu, job_memory=job.memory)

    if gpu:
        # run_kegalign can crash and still exit 0, so it's worth taking a moment to check the log for errors
        kegalign_messages = kegalign_messages.lower()
        for line in kegalign_messages.split("\n"):
            if not line.startswith("signals delivered"):
                for keyword in ['terminate', 'error', 'fail', 'assert', 'signal', 'abort', 'segmentation', 'sigsegv', 'kill']:
                    if keyword in line and 'signals' not in line:
                        job.fileStore.logToMaster("KegAlign offending line: " + line)  # Log the messages
                        raise RuntimeError('{} exited 0 but keyword "{}" found in stderr'.format(lastz_cmd, keyword))

        # kegalign will write an invalid file if the output is empty.  correct it here!
        empty_output = False
        with open(alignment_file, 'r') as alignment_fh:
            first_line = alignment_fh.readline()
            if first_line.lower().startswith('no alignment'):
                empty_output = True
                assert os.path.getsize(alignment_file) < 32
        if empty_output:
            with open(alignment_file, 'w') as alignment_fh:
                pass

    # Add in mismatches so we can trim alignments later
    alignment_file_with_mismatches = os.path.join(work_dir, '{}_{}_mismatches.paf'.format(name_A, name_B))
    cactus_call(parameters=['paffy', 'add_mismatches', "-i", alignment_file, genome_a_file, genome_b_file ],
                outfile=alignment_file_with_mismatches)

    # Return the alignment file
    return job.fileStore.writeGlobalFile(alignment_file_with_mismatches)


def run_minimap2(job, name_A, genome_A, name_B, genome_B, distance, params):
    # Create a local temporary file to put the alignments in.
    work_dir = job.fileStore.getLocalTempDir()
    alignment_file = os.path.join(work_dir, '{}_{}.paf'.format(name_A, name_B))

    # Get the input files
    genome_a_file = os.path.join(work_dir, '{}.fa'.format(name_A))
    genome_b_file = os.path.join(work_dir, '{}.fa'.format(name_B))
    job.fileStore.readGlobalFile(genome_A, genome_a_file)
    job.fileStore.readGlobalFile(genome_B, genome_b_file)

    minimap2_params = params.find("blast").attrib["minimap2_params"]
    
    # Generate the alignment
    minimap2_cmd = ['minimap2', '-c', genome_a_file, genome_b_file] + minimap2_params.split(' ')
    cactus_call(parameters=minimap2_cmd, outfile=alignment_file, job_memory=job.memory)

    # Return the alignment file
    return job.fileStore.writeGlobalFile(alignment_file)

def run_fastga(job, name_A, genome_A, name_B, genome_B, distance, params):
    # Create a local temporary file to put the alignments in.
    work_dir = job.fileStore.getLocalTempDir()
    fastga_tempdir = os.path.join(work_dir, 'fgatmp')
    os.mkdir(fastga_tempdir)
    
    alignment_file = os.path.join(work_dir, '{}_{}.paf'.format(name_A, name_B))

    # Get the input files
    genome_a_file = os.path.join(work_dir, '{}.fa'.format(name_A))
    genome_b_file = os.path.join(work_dir, '{}.fa'.format(name_B))
    job.fileStore.readGlobalFile(genome_A, genome_a_file)
    job.fileStore.readGlobalFile(genome_B, genome_b_file)

    fastga_params = params.find("blast").attrib["fastga_params"]
    
    # Generate the alignment
    # note: FastGA very picky about spacking and ordering of parameters
    fastga_cmd = ['FastGA']
    if fastga_params:
        fastga_cmd += fastga_params.split(' ')
    fastga_cmd += ['-P{}'.format(fastga_tempdir), '-T{}'.format(job.cores), genome_b_file, genome_a_file]
    cactus_call(parameters=fastga_cmd, outfile=alignment_file, job_memory=job.memory)

    # Return the alignment file
    return job.fileStore.writeGlobalFile(alignment_file)


def combine_chunks(job, chunked_alignment_files, batch_size):
    if len(chunked_alignment_files) >= 2 * batch_size:
        # run combine_chunks in batches
        root_job = Job()
        job.addChild(root_job)
        batch_results = []
        for chunk_idx in range(math.ceil(len(chunked_alignment_files) / batch_size)):
            batch = chunked_alignment_files[chunk_idx * batch_size : chunk_idx * batch_size + batch_size]
            batch_results.append(root_job.addChildJobFn(combine_chunks, batch, batch_size,
                                                        disk=sum([f.size for f in batch])).rv())
        return root_job.addFollowOnJobFn(merge_combined_chunks, batch_results,
                                         disk=2*sum([f.size for f in chunked_alignment_files])).rv()
    else:
        # Make combined alignments file
        alignment_file = job.fileStore.getLocalTempFile()
        for i, chunk in enumerate(chunked_alignment_files): # Append each of the chunked alignment files into one file
            cactus_call(parameters=['paffy', 'dechunk', '-i', job.fileStore.readGlobalFile(chunk)],
                        outfile=alignment_file, outappend=True, rt_log_cmd=(i<5 or i>=len(chunked_alignment_files)-5))
            job.fileStore.deleteGlobalFile(chunk) # Cleanup the old files
        return job.fileStore.writeGlobalFile(alignment_file)  # Return the final alignments file copied to the jobstore


def merge_combined_chunks(job, combined_chunks):
    # mege up and return some chunks, deleting them too
    output_path = job.fileStore.getLocalTempFile()
    with open(output_path, 'a') as output_file:
        for i,chunk in enumerate(combined_chunks):
            chunk_path = job.fileStore.readGlobalFile(chunk, mutable=True)
            with open(chunk_path, 'r') as chunk_file:
                shutil.copyfileobj(chunk_file, output_file)
            job.fileStore.deleteGlobalFile(chunk)
    return job.fileStore.writeGlobalFile(output_path)


def make_chunked_alignments(job, event_a, genome_a, event_b, genome_b, distance, params):
    lastz_params_node = params.find("blast")
    gpu = getOptionalAttrib(lastz_params_node, 'gpu', typeFn=int, default=0)
<<<<<<< HEAD
    fastga = getOptionalAttrib(lastz_params_node, 'mapper', typeFn=str) == 'fastga'
    if gpu or fastga:
        # wga-gpu has a 6G limit, so we always override
        lastz_params_node.attrib['chunkSize'] = '6000000000'
=======
>>>>>>> d321755f
    lastz_cores = getOptionalAttrib(lastz_params_node, 'cpu', typeFn=int, default=None)
    lastz_memory = getOptionalAttrib(lastz_params_node, 'lastz_memory', typeFn=int, default=None)
    
    def make_chunks(genome):
        output_chunks_dir = job.fileStore.getLocalTempDir()
        fasta_chunk_cmd = ['faffy', 'chunk',
                           '-c', params.find("blast").attrib["chunkSize"],
                           '-o', params.find("blast").attrib["overlapSize"],
                           '--dir', output_chunks_dir,
                           job.fileStore.readGlobalFile(genome)]
        cactus_call(parameters=fasta_chunk_cmd)
        return [job.fileStore.writeGlobalFile(os.path.join(output_chunks_dir, chunk), cleanup=True)
                for chunk in os.listdir(output_chunks_dir)]
    # Chunk each input genome
    chunks_a = make_chunks(genome_a)
    chunks_b = make_chunks(genome_b)

    # Align all chunks from genome_A against all chunks from genome_B
    accelerators = 'cuda:{}'.format(gpu) if gpu else None
    chunked_alignment_files = []
    for i, chunk_a in enumerate(chunks_a):
        for j, chunk_b in enumerate(chunks_b):
            mappers = { "lastz":run_lastz, "minimap2":run_minimap2, "fastga":run_fastga}
            mappingFn = mappers[params.find("blast").attrib["mapper"]]
            memory = lastz_memory if lastz_memory else max(200000000, 15*(chunk_a.size+chunk_b.size))
            chunked_alignment_files.append(job.addChildJobFn(mappingFn, '{}_{}'.format(event_a, i), chunk_a,
                                                             '{}_{}'.format(event_b, j), chunk_b, distance, params,
                                                             cores=lastz_cores,
                                                             disk=max(4*(chunk_a.size+chunk_b.size), memory),
                                                             memory=cactus_clamp_memory(memory),
                                                             accelerators=accelerators).rv())

    dechunk_batch_size = getOptionalAttrib(lastz_params_node, 'dechunkBatchSize', typeFn=int, default=1e9)
    return job.addFollowOnJobFn(combine_chunks, chunked_alignment_files, dechunk_batch_size).rv()  # Combine the chunked alignment files


def invert_alignments(job, alignment_file):
    """ Invert the pafs in the alignment_file """
    alignment_file_local = job.fileStore.readGlobalFile(alignment_file)
    inverted_alignment_file_local = job.fileStore.getLocalTempFile()  # Get a temporary file to store the alignments in
    cactus_call(parameters=['paffy', 'invert', "-i", alignment_file_local], outfile=inverted_alignment_file_local, outappend=True,
                job_memory=job.memory)
    job.fileStore.deleteGlobalFile(alignment_file)
    return job.fileStore.writeGlobalFile(inverted_alignment_file_local)


def make_ingroup_to_outgroup_alignments_0(job, ingroup_event, outgroup_events, event_names_to_sequences, distances, params):
    # Generate the alignments fle
    alignment_file = job.addChildJobFn(make_ingroup_to_outgroup_alignments_1, ingroup_event, outgroup_events,
                                            event_names_to_sequences, distances, params).rv()

    # Invert the final alignment so that the query is the outgroup and the target is the ingroup
    return job.addFollowOnJobFn(invert_alignments, alignment_file).rv()


def make_ingroup_to_outgroup_alignments_1(job, ingroup_event, outgroup_events, event_names_to_sequences, distances, params):
    #  a job should never set its own follow-on, so we hang everything off root_job here to encapsulate
    root_job = Job()
    job.addChild(root_job)

    #  align ingroup to first outgroup to produce paf alignments
    outgroup = outgroup_events[0] # The first outgroup
    logger.info("Building alignment between ingroup event: {} and outgroup event: {}".format(ingroup_event.iD, outgroup.iD))
    alignment = root_job.addChildJobFn(make_chunked_alignments,
                                       outgroup.iD, event_names_to_sequences[outgroup.iD],
                                       ingroup_event.iD, event_names_to_sequences[ingroup_event.iD], distances[ingroup_event, outgroup], params,
                                       memory=cactus_clamp_memory(1.2 * float(params.find("blast").attrib["chunkSize"])),
                                       disk=4*(event_names_to_sequences[ingroup_event.iD].size+event_names_to_sequences[outgroup.iD].size)).rv()

    #  post process the alignments and recursively generate alignments to remaining outgroups
    return root_job.addFollowOnJobFn(make_ingroup_to_outgroup_alignments_2, alignment, ingroup_event, outgroup_events[1:],
                                     event_names_to_sequences, distances, params,
                                     disk=8*(event_names_to_sequences[ingroup_event.iD].size+event_names_to_sequences[outgroup.iD].size),
                                     memory=cactus_clamp_memory(8*(event_names_to_sequences[ingroup_event.iD].size+event_names_to_sequences[outgroup.iD].size))).rv() if len(outgroup_events) > 1 else alignment


def make_ingroup_to_outgroup_alignments_2(job, alignments, ingroup_event, outgroup_events,
                                          event_names_to_sequences, distances, params):
    
    # a job should never set its own follow-on, so we hang everything off root_job here to encapsulate
    root_job = Job()
    job.addChild(root_job)
        
    # identify all ingroup sub-sequences that remain unaligned longer than a threshold as follows:

    # run paffy to_bed to create a bed of aligned coverage
    work_dir = job.fileStore.getLocalTempDir()
    alignments_file = os.path.join(work_dir, '{}.paf'.format(ingroup_event.iD))
    job.fileStore.readGlobalFile(alignments, alignments_file)
    bed_file = os.path.join(work_dir, '{}.bed'.format(ingroup_event.iD))  # Get a temporary file to store the bed file in
    messages = cactus_call(parameters=['paffy', 'to_bed', "--excludeAligned", "--binary",
                                       "--minSize", params.find("blast").attrib["trimMinSize"],
                                       "-i", alignments_file,
                                       "--logLevel", getLogLevelString()],
                                       outfile=bed_file, returnStdErr=True, job_memory=job.memory)
    logger.info("paffy to_bed event:{}\n{}".format(ingroup_event.iD, messages[:-1]))  # Log paffy to_bed

    # run faffy extract to extract unaligned sequences longer than a threshold creating a reduced subset of A
    seq_file = os.path.join(work_dir, '{}_subseq.fa'.format(ingroup_event.iD))  # Get a temporary file to store the subsequences in
    ingroup_seq_file = os.path.join(work_dir, '{}.fa'.format(ingroup_event.iD))
    job.fileStore.readGlobalFile(event_names_to_sequences[ingroup_event.iD], ingroup_seq_file)  # The ingroup sequences
    messages = cactus_call(parameters=['faffy', 'extract', "-i", bed_file, ingroup_seq_file,
                                       "--flank", params.find("blast").attrib["trimFlanking"],
                                       "--logLevel", getLogLevelString()],
                           outfile=seq_file, returnStdErr=True, job_memory=job.memory)
    logger.info("faffy extract event:{}\n{}".format(ingroup_event.iD, messages[:-1]))  # Log faffy extract

    # replace the ingroup sequences with remaining sequences
    event_names_to_sequences[ingroup_event.iD] = job.fileStore.writeGlobalFile(seq_file)

    # recursively make alignments with the remaining outgroups
    alignments2 = root_job.addChildJobFn(make_ingroup_to_outgroup_alignments_1, ingroup_event, outgroup_events,
                                         event_names_to_sequences, distances, params).rv()

    return root_job.addFollowOnJobFn(make_ingroup_to_outgroup_alignments_3, ingroup_event, event_names_to_sequences[ingroup_event.iD],
                                     alignments, alignments2).rv()


def make_ingroup_to_outgroup_alignments_3(job, ingroup_event, ingroup_seq_file, alignments, alignments2, has_resources=False):
    # Merge the together two alignment files

    if not has_resources:
        # unpack promises for disk requirement
        return job.addChildJobFn(make_ingroup_to_outgroup_alignments_3, ingroup_event, ingroup_seq_file, alignments,
                                 alignments2, has_resources=True, disk=3*(alignments.size + alignments2.size)).rv()

    alignments = job.fileStore.readGlobalFile(alignments)  # Copy the global alignment files locally
    alignments2 = job.fileStore.readGlobalFile(alignments2)

    # use paffy dechunk to correct the subsequence coordinates of alignments2
    alignments2_corrected = job.fileStore.getLocalTempFile()
    messages = cactus_call(parameters=['paffy', 'dechunk', "-i", alignments2, "--query", "--logLevel", getLogLevelString()],
                           outfile=alignments2_corrected, returnStdErr=True, job_memory=job.memory)
    logger.info("paffy dechunk event:{}\n{}".format(ingroup_event.iD, messages[:-1]))  # Log paffy dechunk

    # merge the two alignment files together
    merged_alignments = job.fileStore.getLocalTempFile()
    cactus_call(parameters=['cat', alignments, alignments2_corrected], outfile=merged_alignments, job_memory=job.memory)  # Don't bother to log

    # Delete the file containing the subset of ingroup sequences as we don't need it any longer and it takes up space
    job.fileStore.deleteGlobalFile(ingroup_seq_file)

    return job.fileStore.writeGlobalFile(merged_alignments)


def merge_alignments(job, alignment_file1, alignment_file2, has_resources=False):
    """" Merge together two alignment files """
    if not has_resources:
        # unpack promises for disk requirement
        return job.addChildJobFn(merge_alignments, alignment_file1, alignment_file2, has_resources=True,
                                 disk = 2 * (alignment_file1.size + alignment_file2.size)).rv()
        
    # Get a temporary directory to work in
    work_dir = job.fileStore.getLocalTempDir()

    # The merged alignment file
    merged_alignments_file = os.path.join(work_dir, 'output_alignments.paf')

    # Read the files to local disk and merge them together, don't bother to log
    cactus_call(parameters=['cat',
                            job.fileStore.readGlobalFile(alignment_file1, os.path.join(work_dir, 'alignment_1.paf')),
                            job.fileStore.readGlobalFile(alignment_file2, os.path.join(work_dir, 'alignment_2.paf'))],
                outfile=merged_alignments_file, job_memory=job.memory)

    # Write the merged file back to the job store and return its path
    return job.fileStore.writeGlobalFile(merged_alignments_file)


def chain_alignments_splitting_ingroups_and_outgroups(job, ingroup_alignment_files, ingroup_alignment_names,
                                                      outgroup_alignment_files, outgroup_alignment_names,
                                                      reference_event_name, params):
    """ Chains/tiles/etc. the ingroup alignments to each other so that every ingroup sequence has a primary alignment to
    another ingroup sequence, and separately each outgroup sequence has a primary alignment to an ingroup."""

    # Check we have the expected number of alignment files
    assert len(ingroup_alignment_files) == len(ingroup_alignment_names)
    assert len(outgroup_alignment_files) == len(outgroup_alignment_names)

    # Chain and pick the primary alignments of the ingroups to each other
    chained_ingroup_alignments = job.addChildJobFn(chain_alignments, ingroup_alignment_files,
                                                   ingroup_alignment_names, reference_event_name, params).rv()

    # Separately pick the primary of the outgroups to the ingroups. By setting include_inverted_alignments=False
    # we only get outgroup-to-ingroup alignments and not imgroup-to-ouygroup alignments and therefore primary
    # alignments along the outgroup sequences
    chained_outgroup_alignments = job.addChildJobFn(chain_alignments, outgroup_alignment_files,
                                                    outgroup_alignment_names, reference_event_name, params,
                                                    include_inverted_alignments=False).rv()

    # Calculate approximately total alignment file size
    total_file_size = sum(alignment_file.size for alignment_file in ingroup_alignment_files + outgroup_alignment_files)

    # Merge the resulting two alignment files into a single set of alignments
    return job.addFollowOnJobFn(merge_alignments, chained_ingroup_alignments, chained_outgroup_alignments).rv()

def chain_alignments(job, alignment_files, alignment_names, reference_event_name, params,
                     include_inverted_alignments=True):
    """The following recapitulates the pipeline showing in paffy/tests/paf_pipeline_test.sh"""

    root_job = Job()
    job.addChild(root_job)

    assert len(alignment_files) == len(alignment_names)
    
    # do the chaining
    chained_alignment_files = []
    for alignment_file, alignment_name in zip(alignment_files, alignment_names):
        chained_alignment_files.append(root_job.addChildJobFn(chain_one_alignment, alignment_file, alignment_name,
                                                              params, include_inverted_alignments,
                                                              disk=4*alignment_file.size,
                                                              memory=cactus_clamp_memory(32*alignment_file.size)).rv())
        
    # do the tiling and filtering
    return root_job.addFollowOnJobFn(tile_alignments, chained_alignment_files, reference_event_name, params).rv()


def chain_one_alignment(job, alignment_file, alignment_name, params, include_inverted_alignments):
    """ run paffy chain on one PAF. include_inverted_alignemnts is a flag to control if we additionally include
    the inverted paf records for chaining.
    """

    work_dir = job.fileStore.getLocalTempDir()
    alignment_path = os.path.join(work_dir, alignment_name + '.paf')
    alignment_inv_path = os.path.join(work_dir, alignment_name + '.inv.paf')
    output_path = os.path.join(work_dir, alignment_name + '.chained.paf')

    # Copy the alignments from the job store
    job.fileStore.readGlobalFile(alignment_file, alignment_path)

    # Get the forward and reverse versions of each alignment for symmetry with chaining if include_inverted_alignments
    # is set
    if include_inverted_alignments:
        shutil.copyfile(alignment_path, alignment_inv_path)
        cactus_call(parameters=['paffy', 'invert', "-i", alignment_inv_path], outfile=alignment_path, outappend=True,
                    job_memory=job.memory)

    # Now chain the alignments
    cactus_call(parameters=['paffy', 'chain', "-i", alignment_path,
                            "--maxGapLength", params.find("blast").attrib["chainMaxGapLength"],
                            "--chainGapOpen", params.find("blast").attrib["chainGapOpen"],
                            "--chainGapExtend", params.find("blast").attrib["chainGapExtend"],
                            "--trimFraction", params.find("blast").attrib["chainTrimFraction"],
                            "--logLevel", getLogLevelString()],
                outfile=output_path, job_memory=job.memory)

    job.fileStore.deleteGlobalFile(alignment_file)

    return job.fileStore.writeGlobalFile(output_path)
    
    
def tile_alignments(job, alignment_files, reference_event_name, params, has_resources = False):
    # do everything post-chaining

    if not has_resources:
        return job.addChildJobFn(tile_alignments, alignment_files, reference_event_name, params, has_resources=True,
                                 disk=2*sum([alignment_file.size for alignment_file in alignment_files]),
                                 memory=cactus_clamp_memory(32*sum([alignment_file.size for alignment_file in alignment_files]))).rv()
    
    work_dir = job.fileStore.getLocalTempDir()

    # concatenate the input into one big paf
    local_paths = [os.path.join(work_dir, 'chained_{}_{}.paf'.format(reference_event_name, i)) for i in range(len(alignment_files))]
    for local_path, alignment_file in zip(local_paths, alignment_files):
        job.fileStore.readGlobalFile(alignment_file, local_path)
    chained_paf_path = os.path.join(work_dir, 'chained_{}'.format(reference_event_name))
    with open(chained_paf_path, 'a') as chained_paf_file:
        for local_path in local_paths:
            with open(local_path, 'r') as local_file:
                shutil.copyfileobj(local_file, chained_paf_file)
    for alignment_file in alignment_files:
        job.fileStore.deleteGlobalFile(alignment_file)

    # Now tile to select the primary alignments
    tiled_paf_path = os.path.join(work_dir, 'tiled_{}.paf'.format(reference_event_name))
    cactus_call(parameters=['paffy', 'tile', "-i", chained_paf_path, "--logLevel", getLogLevelString()],
                           outfile=tiled_paf_path, job_memory=job.memory)

    os.remove(chained_paf_path)
    trimmed_paf_path = os.path.join(work_dir, 'trim_{}.paf'.format(reference_event_name))

    # Trim the poorly aligned tails off the ends of the alignments after tiling - doing so before tiling
    # can create gaps in alignment chains which allows in spurious chains
    cactus_call(parameters=['paffy', 'trim', "-i", tiled_paf_path,
                            "--trimIdentity", params.find("blast").attrib["pafTrimIdentity"]],
                outfile=trimmed_paf_path, job_memory=job.memory)

    os.remove(tiled_paf_path)
    filter_paf_path = os.path.join(work_dir, 'filter_{}.paf'.format(reference_event_name))
                                    
    # Filter to primary alignments
    cactus_call(parameters=['paffy', 'filter', "-i", trimmed_paf_path, "--maxTileLevel", "1"],
                           outfile=filter_paf_path, job_memory=job.memory)

    os.remove(trimmed_paf_path)
    output_alignments_file = os.path.join(work_dir, 'output_alignments.paf')

    # Do we want to include the secondary alignments
    use_secondary_alignments = int(params.find("blast").attrib["outputSecondaryAlignments"])  # We should really switch to
    # the empty string being false instead of 0

    if use_secondary_alignments:
        # Filter to secondary alignments and put in the final output file
        cactus_call(parameters=['paffy', 'filter', "-i", filter_paf_path, "--maxTileLevel", "1", '-x'],
                    outfile=output_alignments_file, job_memory=job.memory)

    primary_chain_paf_path = os.path.join(work_dir, 'primary_chain_{}.paf'.format(reference_event_name))
    
    # Rechain the "primary" alignments so we can see how good the chains of the primary alignments are
    cactus_call(parameters=['paffy', 'chain', "-i", filter_paf_path,
                            "--maxGapLength", params.find("blast").attrib["chainMaxGapLength"],
                            "--chainGapOpen", params.find("blast").attrib["chainGapOpen"],
                            "--chainGapExtend", params.find("blast").attrib["chainGapExtend"],
                            "--trimFraction", params.find("blast").attrib["chainTrimFraction"],
                            "--logLevel", getLogLevelString()],
                outfile=primary_chain_paf_path, job_memory=job.memory)

    os.remove(filter_paf_path)

    # Filter primary alignments not in good chains
    cactus_call(parameters=['paffy', 'filter', "-i", primary_chain_paf_path,
                            "--minChainScore", params.find("blast").attrib["minPrimaryChainScore"]],
                outfile=output_alignments_file, outappend=True, job_memory=job.memory)

    if use_secondary_alignments:
        # Get the primaries we've filtered and switch them to secondaries in the final output
        prim_filter_cmd = [['paffy', 'filter', "-i", primary_chain_paf_path, "-x",
                            "--minChainScore", params.find("blast").attrib["minPrimaryChainScore"]]]
        prim_filter_cmd += [['sed', 's/tp:A:P/tp:A:S/']]
        # Switch low score primaries to secondaries
        prim_filter_cmd += [['sed', 's/tl:i:1/tl:i:2/']]
        cactus_call(parameters=prim_filter_cmd, outfile=output_alignments_file, outappend=True)

    return job.fileStore.writeGlobalFile(output_alignments_file)  # Copy back
        

def sanitize_then_make_paf_alignments(job, event_tree_string, event_names_to_sequences, ancestor_event_string, params):
    sanitize_job = job.addChildJobFn(sanitize_fasta_headers, event_names_to_sequences)
    paf_job = sanitize_job.addFollowOnJobFn(make_paf_alignments, event_tree_string, sanitize_job.rv(), ancestor_event_string, params)
    return paf_job.rv()


def make_paf_alignments(job, event_tree_string, event_names_to_sequences, ancestor_event_string, params):
    # a job should never set its own follow-on, so we hang everything off the root_job here to encapsulate
    root_job = Job()
    job.addChild(root_job)

    logger.info("Parsing species tree: {}".format(event_tree_string))
    event_tree = newickTreeParser(event_tree_string)

    ancestor_event = get_node(event_tree, ancestor_event_string)
    ingroup_events = get_leaves(ancestor_event) # Get the set of ingroup events
    # to be consistent with pre-refactor (and work with updating tests), we include the root when its id is input
    # and just treat it as an ingroup
    if ancestor_event.iD in event_names_to_sequences and event_names_to_sequences[ancestor_event.iD]:
        ingroup_events.append(ancestor_event)
    outgroup_events = [event for event in get_leaves(event_tree) if event not in ingroup_events]  # Set of outgroups
    logger.info("Got ingroup events: {} for ancestor event: {}".format(" ".join([i.iD for i in ingroup_events]),
                                                                       ancestor_event_string))

    # Calculate the total sequence size
    total_sequence_size = sum(event_names_to_sequences[event.iD].size for event in get_leaves(event_tree))

    # override chunk size 
    lastz_params_node = params.find("blast")
    gpu = getOptionalAttrib(lastz_params_node, 'gpu', typeFn=int, default=0)
    if gpu:
        # wga-gpu has a 6G limit, so we always override
        lastz_params_node.attrib['chunkSize'] = '6000000000'

    # for each pair of ingroups make alignments
    ingroup_alignments = []
    # for better logs
    ingroup_alignment_names = []
    for ingroup, ingroup2, distance_a_b in get_event_pairs(ancestor_event, ingroup_events):
        logger.info("Building alignment between event: {} (ingroup) and event: {} (ingroup)".format(ingroup.iD, ingroup2.iD))
        ingroup_alignments.append(root_job.addChildJobFn(make_chunked_alignments,
                                                         ingroup.iD, event_names_to_sequences[ingroup.iD],
                                                         ingroup2.iD, event_names_to_sequences[ingroup2.iD], distance_a_b, params,
                                                         memory=cactus_clamp_memory(1.2 * float(lastz_params_node.attrib['chunkSize'])),
                                                         disk=2*total_sequence_size).rv())
        ingroup_alignment_names.append('{}-{}_vs_{}'.format(ancestor_event_string, ingroup.iD, ingroup2.iD))

    # Get the outgroup events
    distances = get_distances(event_tree)  # Distances between all pairs of nodes
    outgroup_events.sort(key=lambda outgroup: distances[ancestor_event, outgroup])  # Sort from closest to furthest
    logger.info("Got outgroup events: {} for ancestor event: {}".format(" ".join([i.iD for i in outgroup_events]),
                                                                        ancestor_event.iD))

    # for each ingroup make alignments to the outgroups
    if int(params.find("blast").attrib["trimIngroups"]):  # Trim the ingroup sequences
        outgroup_alignments = [root_job.addChildJobFn(make_ingroup_to_outgroup_alignments_0, ingroup, outgroup_events,
                                                      dict(event_names_to_sequences), distances, params).rv()
                                for ingroup in ingroup_events] if len(outgroup_events) > 0 else []
    else:
        outgroup_alignments = [root_job.addChildJobFn(make_chunked_alignments,
                                                      # Ingroup will be the target, outgroup the query
                                                      ingroup.iD, event_names_to_sequences[ingroup.iD],
                                                      outgroup.iD, event_names_to_sequences[outgroup.iD],
                                                      distances[ingroup, outgroup], params,
                                                      memory=cactus_clamp_memory(1.2 * float(lastz_params_node.attrib['chunkSize'])),
                                                      disk=2*total_sequence_size).rv()
                               for ingroup in ingroup_events for outgroup in outgroup_events]
    # for better logs
    outgroup_alignment_names = ['{}-og_{}'.format(ancestor_event_string, i) for i in range(len(outgroup_alignments))]

    # Now do the chaining, either getting ingroup primary alignments separately to primary ingroup to outgroup
    # alignments if the following option is true, otherwise get every sequence to pick its primary alignment without
    # regard to whether the other sequence is an ingroup or an outgroup
    if int(params.find("blast").attrib["pickIngroupPrimaryAlignmentsSeparatelyToOutgroups"]):
        return root_job.addFollowOnJobFn(chain_alignments_splitting_ingroups_and_outgroups,
                                         ingroup_alignments, ingroup_alignment_names,
                                         outgroup_alignments, outgroup_alignment_names,
                                         ancestor_event_string, params).rv()

    return job.addFollowOnJobFn(chain_alignments, ingroup_alignments + outgroup_alignments,
                                ingroup_alignment_names + outgroup_alignment_names,
                                ancestor_event_string, params).rv()


def trim_unaligned_sequences(job, sequences, alignments, params, has_resources=False):

    if not has_resources:
        return job.addChildJobFn(trim_unaligned_sequences, sequences, alignments, params, has_resources=True,
                                 disk=8*sum([seq.size for seq in sequences]) + 32*alignments.size,
                                 memory=cactus_clamp_memory(8*sum([seq.size for seq in sequences]) + 32*alignments.size)).rv()

    work_dir = job.fileStore.getLocalTempDir()
    alignments_file = os.path.join(work_dir, 'alignments.paf')    
    job.fileStore.readGlobalFile(alignments, alignments_file)  # Download the alignments

    # Make a bed of aligned sequence
    # run paffy to_bed to create a bed of aligned coverage
    bed_file = alignments_file + '.bed' # Get a temporary file to store the bed file in
    messages = cactus_call(parameters=['paffy', 'to_bed', "--binary", "--excludeUnaligned", "--includeInverted",
                                       '-i', alignments_file, "--logLevel", getLogLevelString()],
                           outfile=bed_file, returnStdErr=True, job_memory=job.memory)
    # Log paffy to_bed
    logger.info("paffy to_bed:\n{}".format(messages[:-1]))

    trimmed_sequence_files = []
    for i, sequence in enumerate(sequences):
        # run faffy extract to extract unaligned sequences longer than a threshold creating a reduced subset of A
        seq_file = os.path.join(work_dir, '{}.fa'.format(i))
        job.fileStore.readGlobalFile(sequence, seq_file)  # Load original sequence file
        trimmed_seq_file = seq_file + '.trim'  # Get a temporary file to store the extracted subsequences
        messages = cactus_call(parameters=['faffy', 'extract', "-i", bed_file, seq_file, "--skipMissing", "--minSize", "1",
                                           "--flank", params.find("blast").attrib["trimOutgroupFlanking"],
                                           "--logLevel", getLogLevelString()],
                               outfile=trimmed_seq_file, returnStdErr=True, job_memory=job.memory)
        logger.info("faffy extract \n{}".format(messages[:-1]))  # Log faffy extract
        trimmed_sequence_files.append(trimmed_seq_file)

    # Now convert the alignments to refer to the reduced sequences
    trimmed_alignments = alignments_file + '.trim'  # Get a temporary file to store the "trimmed" alignments
    messages = cactus_call(parameters=['paffy', 'upconvert', "-i", alignments_file, "--logLevel", getLogLevelString()] +
                           trimmed_sequence_files, outfile=trimmed_alignments, returnStdErr=True)
    logger.info("paffy upconvert\n{}".format(messages[:-1]))  # Log

    return [job.fileStore.writeGlobalFile(i) for i in trimmed_sequence_files], \
        job.fileStore.writeGlobalFile(trimmed_alignments)  # Return the trimmed sequence files and trimmed alignments
<|MERGE_RESOLUTION|>--- conflicted
+++ resolved
@@ -182,13 +182,6 @@
 def make_chunked_alignments(job, event_a, genome_a, event_b, genome_b, distance, params):
     lastz_params_node = params.find("blast")
     gpu = getOptionalAttrib(lastz_params_node, 'gpu', typeFn=int, default=0)
-<<<<<<< HEAD
-    fastga = getOptionalAttrib(lastz_params_node, 'mapper', typeFn=str) == 'fastga'
-    if gpu or fastga:
-        # wga-gpu has a 6G limit, so we always override
-        lastz_params_node.attrib['chunkSize'] = '6000000000'
-=======
->>>>>>> d321755f
     lastz_cores = getOptionalAttrib(lastz_params_node, 'cpu', typeFn=int, default=None)
     lastz_memory = getOptionalAttrib(lastz_params_node, 'lastz_memory', typeFn=int, default=None)
     
@@ -554,7 +547,8 @@
     # override chunk size 
     lastz_params_node = params.find("blast")
     gpu = getOptionalAttrib(lastz_params_node, 'gpu', typeFn=int, default=0)
-    if gpu:
+    fastga = getOptionalAttrib(lastz_params_node, 'mapper', typeFn=str) == 'fastga'    
+    if gpu or fastga:
         # wga-gpu has a 6G limit, so we always override
         lastz_params_node.attrib['chunkSize'] = '6000000000'
 
