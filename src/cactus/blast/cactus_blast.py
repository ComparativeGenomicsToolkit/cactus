#!/usr/bin/env python3

#Released under the MIT license, see LICENSE.txt

"""Run the pairwise blast stage only

"""
import os
from argparse import ArgumentParser
import xml.etree.ElementTree as ET
import copy
import timeit

from operator import itemgetter

from cactus.progressive.progressive_decomposition import compute_outgroups, parse_seqfile, get_subtree, get_spanning_subtree, get_event_set
from cactus.shared.common import setupBinaries, importSingularityImage
from cactus.shared.common import cactusRootPath
from cactus.shared.configWrapper import ConfigWrapper
from cactus.shared.common import makeURL, catFiles
from cactus.shared.common import enableDumpStack
from cactus.shared.common import cactus_override_toil_options

from cactus.paf.local_alignment import make_paf_alignments

from toil.job import Job
from toil.common import Toil
from toil.statsAndLogging import logger
from toil.statsAndLogging import set_logging_from_options

from sonLib.nxnewick import NXNewick
from sonLib.bioio import getTempDirectory, getTempFile

def main():
    parser = ArgumentParser()
    Job.Runner.addToilOptions(parser)

    parser.add_argument("seqFile", help = "Seq file")
    parser.add_argument("outputFile", type=str, help = "Output pairwise alignment file")
    parser.add_argument("--pathOverrides", nargs="*", help="paths (multiple allowed) to override from seqFile")
    parser.add_argument("--pathOverrideNames", nargs="*", help="names (must be same number as --pathOverrides) of path overrides")

    #Progressive Cactus Options
    parser.add_argument("--configFile", dest="configFile",
                        help="Specify cactus configuration file",
                        default=os.path.join(cactusRootPath(), "cactus_progressive_config.xml"))
    parser.add_argument("--root", dest="root", help="Name of ancestral node (which"
                      " must appear in NEWICK tree in <seqfile>) to use as a "
                      "root for the alignment.  Any genomes not below this node "
                      "in the tree may be used as outgroups but will never appear"
                      " in the output.  If no root is specifed then the root"
                        " of the tree is used. ", default=None, required=True)
    parser.add_argument("--includeRoot", action="store_true", help="Include the root's sequence in the alignment"
                        " (used only when running alignment update recipes)")
    parser.add_argument("--latest", dest="latest", action="store_true",
                        help="Use the latest version of the docker container "
                        "rather than pulling one matching this version of cactus")
    parser.add_argument("--containerImage", dest="containerImage", default=None,
                        help="Use the the specified pre-built containter image "
                        "rather than pulling one from quay.io")
    parser.add_argument("--binariesMode", choices=["docker", "local", "singularity"],
                        help="The way to run the Cactus binaries", default=None)
    parser.add_argument("--gpu", action="store_true",
                        help="Enable GPU acceleration by using Segaling instead of lastz")
    options = parser.parse_args()
    options.database = "kyoto_tycoon"

    setupBinaries(options)
    set_logging_from_options(options)
    enableDumpStack()

    if (options.pathOverrides or options.pathOverrideNames):
        if not options.pathOverrides or not options.pathOverrideNames or \
           len(options.pathOverrideNames) != len(options.pathOverrides):
            raise RuntimeError('same number of values must be passed to --pathOverrides and --pathOverrideNames')

    # Mess with some toil options to create useful defaults.
    cactus_override_toil_options(options)

    start_time = timeit.default_timer()
    runCactusBlastOnly(options)
    end_time = timeit.default_timer()
    run_time = end_time - start_time
    logger.info("cactus-blast has finished after {} seconds".format(run_time))

def runCactusBlastOnly(options):
    with Toil(options) as toil:
        importSingularityImage(options)
        #Run the workflow
        if options.restart:
            outWorkFlowArgs = toil.restart()
        else:

            # load up the seqfile and figure out the outgroups and schedule
            config_node = ET.parse(options.configFile).getroot()
            config_wrapper = ConfigWrapper(config_node)
            config_wrapper.substituteAllPredefinedConstantsWithLiterals()
            # apply gpu override
            config_wrapper.initGPU(options.gpu)
            mc_tree, input_seq_map, og_candidates = parse_seqfile(options.seqFile, config_wrapper)
            og_map = compute_outgroups(mc_tree, config_wrapper, set(og_candidates))
            event_set = get_event_set(mc_tree, config_wrapper, og_map, options.root)
            
            # apply path overrides.  this was necessary for wdl which doesn't take kindly to
            # text files of local paths (ie seqfile).  one way to fix would be to add support
            # for s3 paths and force wdl to use it.  a better way would be a more fundamental
            # interface shift away from files of paths throughout all of cactus
            if options.pathOverrides:
                for name, override in zip(options.pathOverrideNames, options.pathOverrides):
<<<<<<< HEAD
                    input_seq_map[name] = override

            # get the spanning tree (which is what it paf aligner wants)
            spanning_tree = get_spanning_subtree(mc_tree, options.root, config_wrapper, og_map)
                    
            #import the sequences
            input_seq_id_map = {}
            for (genome, seq) in input_seq_map.items():
                if genome in event_set:
=======
                    seqFile.pathMap[name] = override
                override_seq = os.path.join(options.cactusDir, 'seqFile.override')
                with open(override_seq, 'w') as out_sf:
                    out_sf.write(str(seqFile))
                options.seqFile = override_seq

            #to be consistent with all-in-one cactus, we make sure the project
            #isn't limiting itself to the subtree (todo: parameterize so root can
            #be passed through from prepare to blast/align)
            proj_options = copy.deepcopy(options)
            proj_options.root = None
            #Create the progressive cactus project (as we do in runCactusProgressive)
            projWrapper = ProjectWrapper(proj_options, proj_options.configFile, ignoreSeqPaths=options.root if not options.includeRoot else [])
            projWrapper.writeXml()

            pjPath = os.path.join(options.cactusDir, ProjectWrapper.alignmentDirName,
                                  '%s_project.xml' % ProjectWrapper.alignmentDirName)
            assert os.path.exists(pjPath)

            project = MultiCactusProject()

            if not os.path.isdir(options.cactusDir):
                os.makedirs(options.cactusDir)

            project.readXML(pjPath)

            # open up the experiment (as we do in ProgressiveUp.run)
            # note that we copy the path into the options here
            experimentFile = project.expMap[options.root]
            expXml = ET.parse(experimentFile).getroot()
            logger.info("Experiment {}".format(ET.tostring(expXml)))
            experiment = ExperimentWrapper(expXml)
            configPath = experiment.getConfigPath()
            configXml = ET.parse(configPath).getroot()

            seqIDMap = dict()
            tree = MultiCactusTree(experiment.getTree()).extractSubTree(options.root)
            leaves = tree.getChildNames(tree.getRootName())
            outgroups = experiment.getOutgroupGenomes()
            genome_set = set(leaves + outgroups)
            if options.includeRoot:
                if options.root not in project.inputSequenceMap:
                    raise RuntimeError("--includeRoot specified but root, {},  not found in input Seqfile".format(options.root))        
                genome_set.add(options.root)
            logger.info("Genomes in blastonly, {}: {}".format(options.root, list(genome_set)))

            #import the sequences (that we need to align for the given event, ie leaves and outgroups)
            for genome, seq in list(project.inputSequenceMap.items()):
                if genome in genome_set:
>>>>>>> ba602d4e
                    if os.path.isdir(seq):
                        tmpSeq = getTempFile()
                        catFiles([os.path.join(seq, subSeq) for subSeq in os.listdir(seq)], tmpSeq)
                        seq = tmpSeq
                    seq = makeURL(seq)
                    logger.info("Importing {}".format(seq))
                    input_seq_id_map[genome] = toil.importFile(seq)

            paf_id = toil.start(Job.wrapJobFn(make_paf_alignments, NXNewick().writeString(spanning_tree), input_seq_id_map, options.root, config_node))

        # export the alignments
        toil.exportFile(paf_id, makeURL(options.outputFile))


if __name__ == '__main__':
    main()<|MERGE_RESOLUTION|>--- conflicted
+++ resolved
@@ -100,6 +100,8 @@
             mc_tree, input_seq_map, og_candidates = parse_seqfile(options.seqFile, config_wrapper)
             og_map = compute_outgroups(mc_tree, config_wrapper, set(og_candidates))
             event_set = get_event_set(mc_tree, config_wrapper, og_map, options.root)
+            if options.includeRoot:
+                event_set.add(options.root)
             
             # apply path overrides.  this was necessary for wdl which doesn't take kindly to
             # text files of local paths (ie seqfile).  one way to fix would be to add support
@@ -107,7 +109,6 @@
             # interface shift away from files of paths throughout all of cactus
             if options.pathOverrides:
                 for name, override in zip(options.pathOverrideNames, options.pathOverrides):
-<<<<<<< HEAD
                     input_seq_map[name] = override
 
             # get the spanning tree (which is what it paf aligner wants)
@@ -117,57 +118,6 @@
             input_seq_id_map = {}
             for (genome, seq) in input_seq_map.items():
                 if genome in event_set:
-=======
-                    seqFile.pathMap[name] = override
-                override_seq = os.path.join(options.cactusDir, 'seqFile.override')
-                with open(override_seq, 'w') as out_sf:
-                    out_sf.write(str(seqFile))
-                options.seqFile = override_seq
-
-            #to be consistent with all-in-one cactus, we make sure the project
-            #isn't limiting itself to the subtree (todo: parameterize so root can
-            #be passed through from prepare to blast/align)
-            proj_options = copy.deepcopy(options)
-            proj_options.root = None
-            #Create the progressive cactus project (as we do in runCactusProgressive)
-            projWrapper = ProjectWrapper(proj_options, proj_options.configFile, ignoreSeqPaths=options.root if not options.includeRoot else [])
-            projWrapper.writeXml()
-
-            pjPath = os.path.join(options.cactusDir, ProjectWrapper.alignmentDirName,
-                                  '%s_project.xml' % ProjectWrapper.alignmentDirName)
-            assert os.path.exists(pjPath)
-
-            project = MultiCactusProject()
-
-            if not os.path.isdir(options.cactusDir):
-                os.makedirs(options.cactusDir)
-
-            project.readXML(pjPath)
-
-            # open up the experiment (as we do in ProgressiveUp.run)
-            # note that we copy the path into the options here
-            experimentFile = project.expMap[options.root]
-            expXml = ET.parse(experimentFile).getroot()
-            logger.info("Experiment {}".format(ET.tostring(expXml)))
-            experiment = ExperimentWrapper(expXml)
-            configPath = experiment.getConfigPath()
-            configXml = ET.parse(configPath).getroot()
-
-            seqIDMap = dict()
-            tree = MultiCactusTree(experiment.getTree()).extractSubTree(options.root)
-            leaves = tree.getChildNames(tree.getRootName())
-            outgroups = experiment.getOutgroupGenomes()
-            genome_set = set(leaves + outgroups)
-            if options.includeRoot:
-                if options.root not in project.inputSequenceMap:
-                    raise RuntimeError("--includeRoot specified but root, {},  not found in input Seqfile".format(options.root))        
-                genome_set.add(options.root)
-            logger.info("Genomes in blastonly, {}: {}".format(options.root, list(genome_set)))
-
-            #import the sequences (that we need to align for the given event, ie leaves and outgroups)
-            for genome, seq in list(project.inputSequenceMap.items()):
-                if genome in genome_set:
->>>>>>> ba602d4e
                     if os.path.isdir(seq):
                         tmpSeq = getTempFile()
                         catFiles([os.path.join(seq, subSeq) for subSeq in os.listdir(seq)], tmpSeq)
