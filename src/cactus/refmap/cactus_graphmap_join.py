--- conflicted
+++ resolved
@@ -298,17 +298,10 @@
             raise RuntimeError('Specifying --haplo {} requires also specifying --giraffe {}'.format(haplo, haplo))
         
     # Prevent some useless compute due to default param combos
-<<<<<<< HEAD
-    if options.clip and 'clip' not in options.gfa + options.rgfa + options.gbz + options.chrom_vg + options.vcf + options.giraffe \
-       and 'filter' not in options.gfa + options.rgfa + options.gbz + options.chrom_vg + options.vcf + options.giraffe:
+    if options.clip and 'clip' not in options.gfa + options.rgfa + options.gbz + options.odgi + options.chrom_vg + options.chrom_og + options.vcf + options.giraffe + options.viz + options.draw\
+       and 'filter' not in options.gfa + options.rgfa + options.gbz + options.odgi + options.chrom_vg + options.chrom_og + options.vcf + options.giraffe + options.viz + options.draw:
         options.clip = None
-    if options.filter and 'filter' not in options.gfa + options.rgfa + options.gbz + options.chrom_vg + options.vcf + options.giraffe:
-=======
-    if options.clip and 'clip' not in options.gfa + options.gbz + options.odgi + options.chrom_vg + options.chrom_og + options.vcf + options.giraffe + options.viz + options.draw\
-       and 'filter' not in options.gfa + options.gbz + options.odgi + options.chrom_vg + options.chrom_og + options.vcf + options.giraffe + options.viz + options.draw:
-        options.clip = None
-    if options.filter and 'filter' not in options.gfa + options.gbz + options.odgi + options.chrom_vg + options.chrom_og + options.vcf + options.giraffe + options.viz + options.draw:
->>>>>>> ab6acf2d
+    if options.filter and 'filter' not in options.gfa + options.rgfa + options.gbz + options.odgi + options.chrom_vg + options.chrom_og + options.vcf + options.giraffe + options.viz + options.draw:
         options.filter = None
 
     return options
@@ -485,14 +478,9 @@
         if do_gbz or workflow_phase in options.gfa:
             assert len(options.vg) == len(phase_vg_ids) == len(vg_ids)
             for vg_path, vg_id, input_vg_id in zip(options.vg, phase_vg_ids, vg_ids):
-<<<<<<< HEAD
                 gfa_job = gfa_root_job.addChildJobFn(vg_to_gfa, options, config, vg_path, vg_id, rgfa=False,
-                                                     disk=input_vg_id.size * 5)
-=======
-                gfa_job = gfa_root_job.addChildJobFn(vg_to_gfa, options, config, vg_path, vg_id,
                                                      disk=input_vg_id.size * 10,
                                                      memory=max(2**31, input_vg_id.size * 16))
->>>>>>> ab6acf2d
                 gfa_ids.append(gfa_job.rv())
 
             gfa_merge_job = gfa_root_job.addFollowOnJobFn(make_vg_indexes, options, config, gfa_ids,
@@ -634,16 +622,11 @@
         cmd.append(clip_cmd)
         if phase == 'clip' and getOptionalAttrib(findRequiredNode(config.xmlRoot, "graphmap_join"), "removeStubs", typeFn=bool, default=True):
             # todo: could save a little time by making vg clip smart enough to do two things at once
-<<<<<<< HEAD
-            stub_cmd = ['vg', 'clip', '-s', '-', '-P', options.reference[0]]
-=======
             stub_cmd = ['vg', 'clip', '-sS', '-', '-P', options.reference[0]]
->>>>>>> ab6acf2d
 
             # todo: do we want to add the minigraph prefix to keep stubs from minigraph? but I don't think it makes stubs....
             cmd.append(stub_cmd)
 
-<<<<<<< HEAD
         if phase in options.rgfa:
             # do the rgfa cover
             min_rgfa_fragment = getOptionalAttrib(findRequiredNode(config.xmlRoot, "graphmap_join"), "minRGFAFragment", typeFn=int, default=1)
@@ -652,11 +635,10 @@
             rgfa_cover_cmd = ['vg', 'paths', '-v', '-', '-R', str(min_rgfa_fragment), '-N', rgfa_sample_name,
                               '-Q', options.reference[0], '-t', str(job.cores)]
             cmd.append(rgfa_cover_cmd)
-=======
+
     # enforce chopping
     if phase == 'full' and options.chop:
         cmd.append(['vg', 'mod', '-X', str(options.chop), '-'])
->>>>>>> ab6acf2d
 
     # and we sort by id on the first go-around
     if phase == 'full':
@@ -765,9 +747,6 @@
 
     return [job.fileStore.writeGlobalFile(f) for f in vg_paths]
 
-<<<<<<< HEAD
-def vg_to_gfa(job, options, config, vg_path, vg_id, rgfa=False):
-=======
 def drop_graph_event(job, config, vg_path, full_vg_id):
     """ take the _MINIGRAPH_ paths out of a chrom-vg full output graph """
     work_dir = job.fileStore.getLocalTempDir()
@@ -779,8 +758,7 @@
     cactus_call(parameters=['vg', 'paths', '-d', '-S', graph_event, '-x', full_vg_path], outfile=out_path)
     return job.fileStore.writeGlobalFile(out_path)
     
-def vg_to_gfa(job, options, config, vg_path, vg_id):
->>>>>>> ab6acf2d
+def vg_to_gfa(job, options, config, vg_path, vg_id, rgfa=False):
     """ run gfa conversion """
     work_dir = job.fileStore.getLocalTempDir()
     vg_path = os.path.join(work_dir, os.path.basename(vg_path))
@@ -795,7 +773,6 @@
 
     return job.fileStore.writeGlobalFile(out_path)
 
-<<<<<<< HEAD
 def merge_rgfa(job, options, config, rgfa_ids, tag=''):
     """ merge the rgfas, pretty much same as gfas below but doesn't
     need to be folded into the indexing job as it's not used for anything downstream """
@@ -819,8 +796,6 @@
 
     return { '{}rgfa.gz'.format(tag) : job.fileStore.writeGlobalFile(merge_rgfa_path + '.gz') }
 
-def make_vg_indexes(job, options, config, gfa_ids, tag=''):
-=======
 def vg_to_og(job, options, config, vg_path, vg_id):
     """ run odgi conversion """
     work_dir = job.fileStore.getLocalTempDir()
@@ -837,7 +812,6 @@
     return job.fileStore.writeGlobalFile(og_path)
 
 def make_vg_indexes(job, options, config, gfa_ids, tag="", do_gbz=False):
->>>>>>> ab6acf2d
     """ merge of the gfas, then make gbz / snarls / trans
     """
     work_dir = job.fileStore.getLocalTempDir()
