#!/usr/bin/env python3

"""This script will take the output of cactus-align-batch (which was run on the output of cactus-graphmap-split).  This would be
a set of .vg files, one for each chromosome.  It will do the following in order to make a single output graph
- clip unmapped regions out of each graph
- join the ids of the clipped graph
- convert each clipped graph to gfa
- merge the gfas into a whole-genome graph
- convert the gfa into a gbwt/gbwt-graph pair
- export the gbwt to xg
- export the xg/gbwt to vcf

so the final output will be
- set of clipped vg graphs
- graph.gfa.gz
- graph.gbwt
- graph.gg
- graph.xg
- graph.snarls
- graph.vcf.gz
- graph.vcf.gz.tbi
"""
import os, sys
from argparse import ArgumentParser
import xml.etree.ElementTree as ET
import copy
import timeit
import re
import subprocess

from operator import itemgetter
from collections import defaultdict

from cactus.progressive.seqFile import SeqFile
from cactus.progressive.multiCactusTree import MultiCactusTree
from cactus.shared.common import setupBinaries, importSingularityImage
from cactus.shared.common import cactusRootPath
from cactus.shared.configWrapper import ConfigWrapper
from cactus.shared.common import makeURL, catFiles
from cactus.shared.common import enableDumpStack
from cactus.shared.common import cactus_override_toil_options
from cactus.shared.common import cactus_call
from cactus.shared.common import getOptionalAttrib, findRequiredNode
from cactus.shared.common import unzip_gz, write_s3
from cactus.shared.common import cactus_clamp_memory
from cactus.shared.common import clean_jobstore_files
from cactus.shared.version import cactus_commit
from cactus.preprocessor.fileMasking import get_mask_bed_from_fasta
from toil.job import Job
from toil.common import Toil
from toil.statsAndLogging import logger
from toil.statsAndLogging import set_logging_from_options
from toil.realtimeLogger import RealtimeLogger
from cactus.shared.common import cactus_cpu_count
from cactus.refmap.cactus_minigraph import check_sample_names
from cactus.progressive.cactus_prepare import human2bytesN

from sonLib.nxnewick import NXNewick
from sonLib.bioio import getTempDirectory, getTempFile, catFiles
    
def main():
    parser = ArgumentParser()
    Job.Runner.addToilOptions(parser)

    parser.add_argument("--vg", required=True, nargs='+',  help = "Input vg files (PackedGraph or HashGraph format)")
    parser.add_argument("--hal", nargs='+', default = [], help = "Input hal files (for merging)")    
    parser.add_argument("--outDir", required=True, type=str, help = "Output directory")
    parser.add_argument("--outName", required=True, type=str, help = "Basename of all output files")
    parser.add_argument("--reference", required=True, nargs='+', type=str, help = "Reference event name(s). The first will be the \"true\" reference and will be left unclipped and uncollapsed. It also should have been used with --reference in all upstream commands. Other names will be promoted to reference paths in vg")

    graphmap_join_options(parser)
        
    #Progressive Cactus Options
    parser.add_argument("--configFile", dest="configFile",
                        help="Specify cactus configuration file",
                        default=os.path.join(cactusRootPath(), "cactus_progressive_config.xml"))
    parser.add_argument("--latest", dest="latest", action="store_true",
                        help="Use the latest version of the docker container "
                        "rather than pulling one matching this version of cactus")
    parser.add_argument("--containerImage", dest="containerImage", default=None,
                        help="Use the the specified pre-built containter image "
                        "rather than pulling one from quay.io")
    parser.add_argument("--binariesMode", choices=["docker", "local", "singularity"],
                        help="The way to run the Cactus binaries", default=None)

    options = parser.parse_args()

    setupBinaries(options)
    set_logging_from_options(options)
    enableDumpStack()

    if options.outDir and not options.outDir.startswith('s3://'):
        if not os.path.isdir(options.outDir):
            os.makedirs(options.outDir)

    #make sure our options make sense and fill in sensible defaults
    options = graphmap_join_validate_options(options)
        
    # Mess with some toil options to create useful defaults.
    cactus_override_toil_options(options)

    logger.info('Cactus Command: {}'.format(' '.join(sys.argv)))
    logger.info('Cactus Commit: {}'.format(cactus_commit))
    start_time = timeit.default_timer()
    graphmap_join(options)
    end_time = timeit.default_timer()
    run_time = end_time - start_time
    logger.info("cactus-graphmap-join has finished after {} seconds".format(run_time))

def graphmap_join_options(parser):
    """ we share these options with cactus-pangenome """
    parser.add_argument("--clip", type=int, default=10000, help = "Generate clipped graph by removing anything longer than this amount that is unaligned to the underlying minigraph. Set to 0 to disable (must also set --filter 0 as well). [default=10000]")
    
    parser.add_argument("--filter", type=int, default=2, help = "Generate a frequency filtered graph (from the clipped graph) by removing any sequence present in fewer than this many sequences. Set to 0 to disable. [default=2]")

    parser.add_argument("--gfa", nargs='*', default=None, help = "Produce a GFA for given graph type(s) if specified. Valid types are 'full', 'clip', and 'filter'. If no type specified 'clip' will be used ('full' used if clipping disabled). Multiple types can be provided separated by a space. [--gfa clip assumed by default]")

    parser.add_argument("--unchopped-gfa", nargs='*', default=None, help = "Many vg tools require nodes have lengths of at most 1024bp, so by default all output graphs are chopped in this way. This option will produce GFA files where this limit is not imposed - their nodes are as long as the graph toplogy allows. These files will have the .unchopped.gfa.gz suffix and *not* be compatible with any other graph files or VCFs which are all based on the chopped vg coordinates. Valid types are 'full', 'clip', and 'filter'. If no type specified 'clip' will be used ('full' used if clipping disabled). Multiple types can be provided separated by a space. [--gfa clip assumed by default]")
    
    parser.add_argument("--gbz", nargs='*', default=None, help = "Generate GBZ/snarls indexes for the given graph type(s) if specified. Valid types are 'full', 'clip' and 'filter'. If no type specified 'clip' will be used ('full' used if clipping disabled). Multiple types can be provided separated by a space. --giraffe will also produce these (and other) indexes")

    parser.add_argument("--xg", nargs='*', default=None, help = "Generate XG index (from GBZ) for the given graph type(s) if specified. Valid types are 'full', 'clip' and 'filter'. If no type specified 'clip' will be used ('full' used if clipping disabled). Multiple types can be provided separated by a space.")    

    parser.add_argument("--odgi", nargs='*', default=None, help = "Generate ODGI (.og) versions for the given graph type(s) if specified. Valid types are 'full', 'clip' and 'filter'. If no type specified 'full' will be used. Multiple types can be provided separated by a space.")

    parser.add_argument("--viz", nargs='*', default=None, help = "Generate 1D ODGI visualizations of each chromosomal graph for the given graph type(s) if specified. Valid types are 'full', 'clip' (but NOT `filter`). If no type specified 'full' will be used. Multiple types can be provided separated by a space.")

    parser.add_argument("--draw", nargs='*', default=None, help = "Generate 2D ODGI visualizations of each chromosomal graph for the given graph type(s) if specified. WARNING: EXPERIMENTAL OPTION. More work needs to be done to figure out the best ODGI parameters to use, and it can be quite slow in the meantime. For larger graphs, use --chrom-og and run the drawing by hand in order to avoid having draw issues prevent you from getting the rest of your output. Valid types are 'full', 'clip' (but NOT `filter`). If no type specified 'full' will be used. Multiple types can be provided separated by a space.")
    
    parser.add_argument("--chrom-vg", nargs='*', default=None, help = "Produce a directory of chromosomal graphs is vg format for the graph type(s) specified. Valid typs are 'full', 'clip' and 'filter'. If no type specified 'clip' will be used ('full' used if clipping disabled). Multiple types can be provided separated by a space.  The output will be the <outDir>/<outName>.chroms/ directory")

    parser.add_argument("--chrom-og", nargs='*', default=None, help = "Produce a directory of chromosomal graphs is odgi format for the graph type(s) specified. Valid typs are 'full', 'clip' and 'filter'. If no type specified 'full' will be used. Multiple types can be provided separated by a space.  The output will be the <outDir>/<outName>.chroms/ directory")
    
    parser.add_argument("--vcf", nargs='*', default=None, help = "Generate a VCF from the given graph type(s). Valid types are 'full', 'clip' and 'filter'. If no type specified, 'clip' will be used ('full' used if clipping disabled). Multipe types can be provided separated by space")
    parser.add_argument("--vcfReference", nargs='+', default=None, help = "If multiple references were provided with --reference, this option can be used to specify a subset for vcf creation with --vcf. By default, --vcf will create VCFs for the first reference only")
    parser.add_argument("--vcfbub", type=int, default=100000, help = "Use vcfbub to flatten nested sites (sites with reference alleles > this will be replaced by their children)). Setting to 0 will disable, only prudcing full VCF [default=100000].")
    parser.add_argument("--vcfwave", action='store_true', default=False, help = "Create a vcfwave-normalized VCF. vcfwave realigns alt alleles to the reference, and can help correct messy regions in the VCF. This option will output an additional VCF with 'wave' in its filename, other VCF outputs will not be affected")
    parser.add_argument("--vcfwaveCores", type=int, help = "Number of cores for each vcfwave job [default=2].", default=2)
    parser.add_argument("--vcfwaveMemory", type=human2bytesN, help = "Memory for reach vcfwave job [default=32Gi].", default=32000000000)
    parser.add_argument("--snarlStats", nargs='*', help = "Write a list of snarl statistics for the graph type(s). Valid types are 'full', 'clip' and 'filter'. If no type specified, 'clip' will be used ('full' used if clipping disabled). Multipe types can be provided separated by space")
        
    parser.add_argument("--giraffe", nargs='*', default=None, help = "Generate Giraffe (.dist, .min) indexes for the given graph type(s). Valid types are 'full', 'clip' and 'filter'. If not type specified, 'filter' will be used (will fall back to 'clip' than full if filtering, clipping disabled, respectively). Multiple types can be provided seperated by a space. NOTE: do not use this option if you want to use haplotype sampling. Use --haplo instead.")

    parser.add_argument("--haplo", nargs='*', default=None, help = "Generate haplotype subsampling (.ri, .hapl) indexes for the given graph type(s). Haplotype subsampling is a new, better alternative filtering by allele frequency. Valid types are 'full' and 'clip'. If not type specified, 'clip' will be used ('full' will be used if clipping disabled). Multiple types can be provided seperated by a space. NOTE: you normally want to use this option without --giraffe!")
    
    parser.add_argument("--indexCores", type=int, default=None, help = "cores for general indexing and VCF constructions (defaults to the same as --maxCores)")

    
    parser.add_argument("--indexMemory", type=human2bytesN,
                        help="Memory in bytes for each indexing and vcf construction job (defaults to an estimate based on the input data size). If specified will also be used to upper-bound per-chromosome memory estimates -- ie no job will request more than this much memory."
                        "Standard suffixes like K, Ki, M, Mi, G or Gi are supported (default=bytes))", default=None)   
    
    parser.add_argument("--collapse", help = "Incorporate minimap2 self-alignments.", action='store_true', default=False)

def graphmap_join_validate_options(options):
    """ make sure the options make sense and fill in sensible defaults """
    if options.hal and len(options.hal) != len(options.vg):
        raise RuntimeError("If --hal and --vg should specify the same number of files")

    # apply cpu override
    if options.batchSystem.lower() in ['single_machine', 'singleMachine']:
        if not options.indexCores:
            options.indexCores = sys.maxsize
        options.indexCores = min(options.indexCores, max(1, cactus_cpu_count() - 1), int(options.maxCores) if options.maxCores else sys.maxsize)
    else:
        if not options.indexCores:
            raise RuntimeError("--indexCores required run *not* running on single machine batch system")
    
    # sanity check the workflow options and apply defaults
    if options.filter and not options.clip:
        raise RuntimeError('--filter cannot be used without also disabling --clip.')

    # check the reference name suffix
    check_sample_names(options.reference, options.reference[0])

    # if no graph output specified, default to gfa.gz
    if not options.gfa and not options.unchopped_gfa and not options.xg and not options.gbz:
        options.gfa = ['clip'] if options.clip else ['full']
    options.gfa = list(set(options.gfa)) if options.gfa else []
    for gfa in options.gfa:
        if gfa not in ['clip', 'filter', 'full']:
            raise RuntimeError('Unrecognized value for --gfa: {}. Must be one of {{clip, filter, full}}'.format(gfa))
        if gfa == 'clip' and not options.clip:
            raise RuntimError('--gfa cannot be set to clip since clipping is disabled')
        if gfa == 'filter' and not options.filter:
            raise RuntimeError('--gfa cannot be set to filter since filtering is disabled')

    if options.unchopped_gfa == []:
        options.unchopped_gfa = ['clip'] if options.clip else ['full']
    options.unchopped_gfa = list(set(options.unchopped_gfa)) if options.unchopped_gfa else []
    for gfa in options.unchopped_gfa:
        if gfa not in ['clip', 'filter', 'full']:
            raise RuntimeError('Unrecognized value for --unchopped-gfa: {}. Must be one of {{clip, filter, full}}'.format(gfa))
        if gfa == 'clip' and not options.clip:
            raise RuntimError('--unchopped-gfa cannot be set to clip since clipping is disabled')
        if gfa == 'filter' and not options.filter:
            raise RuntimeError('--unchopped-gfa cannot be set to filter since filtering is disabled')
        
    if options.gbz == []:
        options.gbz = ['clip'] if options.clip else ['full']
    options.gbz = list(set(options.gbz)) if options.gbz else []
    for gbz in options.gbz:
        if gbz not in ['clip', 'filter', 'full']:
            raise RuntimeError('Unrecognized value for --gbz: {}. Must be one of {{clip, filter, full}}'.format(gbz))
        if gbz == 'clip' and not options.clip:
            raise RuntimError('--gbz cannot be set to clip since clipping is disabled')
        if gbz == 'filter' and not options.filter:
            raise RuntimeError('--gbz cannot be set to filter since filtering is disabled')

    if options.xg == []:
        options.xg = ['clip'] if options.clip else ['full']
    options.xg = list(set(options.xg)) if options.xg else []
    for xg in options.xg:
        if xg not in ['clip', 'filter', 'full']:
            raise RuntimeError('Unrecognized value for --xg: {}. Must be one of {{clip, filter, full}}'.format(xg))
        if xg == 'clip' and not options.clip:
            raise RuntimError('--xg cannot be set to clip since clipping is disabled')
        if xg == 'filter' and not options.filter:
            raise RuntimeError('--xg cannot be set to filter since filtering is disabled')
        if xg not in options.xg:
            raise RuntimeError('Specifying --xg {} requires also specifying --gbz {}'.format(xg, xg))

    if options.odgi == []:
        options.odgi = ['full']
    options.odgi = list(set(options.odgi)) if options.odgi else []
    for odgi in options.odgi:
        if odgi not in ['clip', 'filter', 'full']:
            raise RuntimeError('Unrecognized value for --odgi: {}. Must be one of {{clip, filter, full}}'.format(odgi))
        if odgi == 'clip' and not options.clip:
            raise RuntimError('--odgi cannot be set to clip since clipping is disabled')
        if odgi == 'filter' and not options.filter:
            raise RuntimeError('--odgi cannot be set to filter since filtering is disabled')
        
    if options.viz == []:
        options.viz = ['full']
    options.viz = list(set(options.viz)) if options.viz else []
    for viz in options.viz:
        if viz not in ['clip', 'full']:
            raise RuntimeError('Unrecognized value for --viz: {}. Must be one of {{clip, full}}'.format(viz))
        if viz == 'clip' and not options.clip:
            raise RuntimError('--viz cannot be set to clip since clipping is disabled')
        if viz == 'filter' and not options.filter:
            raise RuntimeError('--viz cannot be set to filter since filtering is disabled')

    if options.draw == []:
        options.draw = ['full']
    options.draw = list(set(options.draw)) if options.draw else []
    for draw in options.draw:
        if draw not in ['clip', 'full']:
            raise RuntimeError('Unrecognized value for --draw: {}. Must be one of {{clip, full}}'.format(draw))
        if draw == 'clip' and not options.clip:
            raise RuntimError('--draw cannot be set to clip since clipping is disabled')
        if draw == 'filter' and not options.filter:
            raise RuntimeError('--draw cannot be set to filter since filtering is disabled')                

    if options.chrom_vg == []:
        options.chrom_vg = ['clip'] if options.clip else ['full']
    options.chrom_vg = list(set(options.chrom_vg)) if options.chrom_vg else []
    for chrom_vg in options.chrom_vg:
        if chrom_vg not in ['clip', 'filter', 'full']:
            raise RuntimeError('Unrecognized value for --chrom-vg: {}. Must be one of {{clip, filter, full}}'.format(chrom_vg))
        if chrom_vg == 'clip' and not options.clip:
            raise RuntimError('--chrom-vg cannot be set to clip since clipping is disabled')
        if chrom_vg == 'filter' and not options.filter:
            raise RuntimeError('--chrom-vg cannot be set to filter since filtering is disabled')

    if options.chrom_og == []:
        options.chrom_og = ['full']
    options.chrom_og = list(set(options.chrom_og)) if options.chrom_og else []
    for chrom_og in options.chrom_og:
        if chrom_og not in ['clip', 'filter', 'full']:
            raise RuntimeError('Unrecognized value for --chrom-og: {}. Must be one of {{clip, filter, full}}'.format(chrom_og))
        if chrom_og == 'clip' and not options.clip:
            raise RuntimError('--chrom-og cannot be set to clip since clipping is disabled')
        if chrom_og == 'filter' and not options.filter:
            raise RuntimeError('--chrom-og cannot be set to filter since filtering is disabled')                
    
    if options.vcf == []:
        options.vcf = ['clip'] if options.clip else ['full']
    options.vcf = list(set(options.vcf)) if options.vcf else []    
    for vcf in options.vcf:
        if vcf not in ['clip', 'filter', 'full']:
            raise RuntimeError('Unrecognized value for --vcf: {}. Must be one of {{clip, filter, full}}'.format(vcf))
        if vcf == 'clip' and not options.clip:
            raise RuntimError('--vcf cannot be set to clip since clipping is disabled')
        if vcf == 'filter' and not options.filter:
            raise RuntimeError('--vcf cannot be set to filter since filtering is disabled')        

    # if someone used --vcfReference they probably want --vcf too
    if options.vcfReference and not options.vcf:
        raise RuntimeError('--vcfReference cannot be used without --vcf')

    if options.vcfwave:
        if not options.vcf:
            raise RuntimeError('--vcfwave cannot be used without --vcf')

        if options.batchSystem == 'single_machine':
            options.vcfwaveCores = min(options.vcfwaveCores, cactus_cpu_count())
        
    if not options.vcfReference:
        options.vcfReference = [options.reference[0]]
    else:
        for vcfref in options.vcfReference:
            if vcfref not in options.reference:
                raise RuntimeError('--vcfReference {} invalid because {} was not specified as a --reference'.format(vcfref, vcfref))

    if options.snarlStats == []:
        options.snarlStats = ['clip'] if options.clip else ['full']
    options.snarlStats = list(set(options.snarlStats)) if options.snarlStats else []    
    for snarl_stats in options.snarlStats:
        if snarl_stats not in ['clip', 'filter', 'full']:
            raise RuntimeError('Unrecognized value for --snarlStats: {}. Must be one of {{clip, filter, full}}'.format(snarl_stats))
        if snarl_stats == 'clip' and not options.clip:
            raise RuntimError('--snarlStats cannot be set to clip since clipping is disabled')
        if snarl_stats == 'filter' and not options.filter:
            raise RuntimeError('--snarlStats cannot be set to filter since filtering is disabled')

    if options.giraffe == []:
        options.giraffe = ['filter'] if options.filter else ['clip'] if options.clip else ['full']
    options.giraffe = list(set(options.giraffe)) if options.giraffe else []        
    for giraffe in options.giraffe:
        if giraffe not in ['clip', 'filter', 'full']:
            raise RuntimeError('Unrecognized value for --giraffe: {}. Must be one of {{clip, filter, full}}'.format(giraffe))
        if giraffe == 'clip' and not options.clip:
            raise RuntimError('--giraffe cannot be set to clip since clipping is disabled')
        if giraffe == 'filter' and not options.filter:
            raise RuntimeError('--giraffe cannot be set to filter since filtering is disabled')

    if options.haplo == []:
        options.haplo = ['clip'] if options.clip else ['full']
    options.haplo = list(set(options.haplo)) if options.haplo else []        
    for haplo in options.haplo:
        if haplo not in ['clip', 'full']:
            raise RuntimeError('Unrecognized value for --haplo: {}. Must be one of {{clip, full}}'.format(haplo))
        if haplo == 'clip' and not options.clip:
            raise RuntimError('--haplo cannot be set to clip since clipping is disabled')
        # you always want a gbz with haplo
        if haplo not in options.gbz:
            logger.warning("Activating --gbz {} since --haplo {} was specified".format(haplo, haplo))
            options.gbz.append(haplo)
        
    # Prevent some useless compute due to default param combos
    if options.clip and 'clip' not in options.gfa + options.gbz + options.odgi + options.chrom_vg + options.chrom_og + options.vcf + options.giraffe + options.viz + options.draw\
       and 'filter' not in options.gfa + options.gbz + options.odgi + options.chrom_vg + options.chrom_og + options.vcf + options.giraffe + options.viz + options.draw:
        options.clip = None
    if options.filter and 'filter' not in options.gfa + options.gbz + options.odgi + options.chrom_vg + options.chrom_og + options.vcf + options.giraffe + options.viz + options.draw:
        options.filter = None

    return options
    
def graphmap_join(options):
    with Toil(options) as toil:
        importSingularityImage(options)
        #Run the workflow
        if options.restart:
            wf_output = toil.restart()
        else:
            options.cactusDir = getTempDirectory()

            #load cactus config
            configNode = ET.parse(options.configFile).getroot()
            config = ConfigWrapper(configNode)
            config.substituteAllPredefinedConstantsWithLiterals(options)

            if options.collapse:
                findRequiredNode(configNode, "graphmap").attrib["collapse"] = 'all'
                
            # load up the vgs
            vg_ids = []
            for vg_path in options.vg:
                logger.info("Importing {}".format(vg_path))
                vg_ids.append(toil.importFile(makeURL(vg_path)))
                
            # load up the hals
            hal_ids = []
            for hal_path in options.hal:
                logger.info("Importing {}".format(hal_path))
                hal_ids.append(toil.importFile(makeURL(hal_path)))

            # run the workflow
            wf_output = toil.start(Job.wrapJobFn(graphmap_join_workflow, options, config, vg_ids, hal_ids))
                
        #export the split data
        export_join_data(toil, options, wf_output[0], wf_output[1], wf_output[2], wf_output[3], wf_output[4], wf_output[5])

def graphmap_join_workflow(job, options, config, vg_ids, hal_ids):

    root_job = Job()
    job.addChild(root_job)

    # vcfwave isn't included in the static binary release, so we start by checking it's available
    if options.vcfwave and options.vcf:
        vcfwave_check_job = root_job.addFollowOnJobFn(check_vcfwave)
        root_job = vcfwave_check_job
        
    # make sure reference doesn't have a haplotype suffix, as it will have been changed upstream
    ref_base, ref_ext = os.path.splitext(options.reference[0])
    assert len(ref_base) > 0
    if ref_ext:
        assert len(ref_ext) > 1 and ref_ext[1:].isnumeric()
        options.reference[0] = ref_base
        if options.vcfReference:
            for i in range(len(options.vcfReference)):
                if options.vcfReference[i] == ref_base + ref_ext:
                    options.vcfReference[i] = ref_base

    # get the single machine memory
    config.setSystemMemory(options)    

    # use --indexMemory to cap memory on some jobs
    max_mem = options.indexMemory if options.indexMemory else sys.maxsize
    if not options.indexMemory:
        max_mem = cactus_clamp_memory(max_mem)
    
    # keep og ids in separate structure indexed on chromosome
    og_chrom_ids = {'full' : defaultdict(list), 'clip' : defaultdict(list), 'filter' : defaultdict(list)}
    # have a lot of trouble getting something working for small contigs, hack here:
    og_min_size = max(2**31, int(sum(vg_id.size for vg_id in vg_ids) / len(vg_ids)) * 32)
    # run the "full" phase to do pre-clipping stuff
    full_vg_ids = []
    assert len(options.vg) == len(vg_ids)
    for vg_path, vg_id in zip(options.vg, vg_ids):
        full_job = Job.wrapJobFn(clip_vg, options, config, vg_path, vg_id, 'full',
                                 disk=vg_id.size * 20, memory=max(2**31, min(vg_id.size * 20, max_mem)))
        root_job.addChild(full_job)
        full_vg_ids.append(full_job.rv(0))
        if 'full' in options.odgi + options.chrom_og + options.viz + options.draw:
            full_og_job = full_job.addFollowOnJobFn(vg_to_og, options, config, vg_path, full_job.rv(0),
                                                    disk=vg_id.size * 16, memory=min(max(og_min_size, vg_id.size * 32), max_mem))
            og_chrom_ids['full']['og'].append(full_og_job.rv())

    prev_job = root_job
    
    # join the ids
    join_job = prev_job.addFollowOnJobFn(join_vg, options, config, full_vg_ids,
                                         disk=sum([f.size for f in vg_ids]),
                                         memory=min(max([f.size for f in vg_ids]) * 4, max_mem))
    full_vg_ids = [join_job.rv(i) for i in range(len(vg_ids))]
    prev_job = join_job

    # take out the _MINIGRAPH_ paths
    if 'full' in options.chrom_vg:
        output_full_vg_ids = []
        for vg_path, vg_id, full_vg_id in zip(options.vg, vg_ids, full_vg_ids):
            drop_graph_event_job = join_job.addFollowOnJobFn(drop_graph_event, config, vg_path, full_vg_id,
                                                             disk=vg_id.size * 3, memory=min(vg_id.size * 6, max_mem))
            output_full_vg_ids.append(drop_graph_event_job.rv())
    else:
        output_full_vg_ids = full_vg_ids

    # run the "clip" phase to do the clip-vg clipping
    clip_vg_ids = []
    clipped_stats = None 
    if options.clip or options.filter:
        clip_root_job = Job()
        prev_job.addFollowOn(clip_root_job)
        clip_vg_stats = []
        assert len(options.vg) == len(full_vg_ids) == len(vg_ids)
        for vg_path, vg_id, input_vg_id in zip(options.vg, full_vg_ids, vg_ids):
            clip_job = Job.wrapJobFn(clip_vg, options, config, vg_path, vg_id, 'clip',
                                     disk=input_vg_id.size * 20, memory=max(2**31, min(input_vg_id.size * 20, max_mem)))
            clip_root_job.addChild(clip_job)
            clip_vg_ids.append(clip_job.rv(0))
            clip_vg_stats.append(clip_job.rv(1))
            if 'clip' in options.odgi + options.chrom_og + options.viz + options.draw:
                clip_og_job = clip_job.addFollowOnJobFn(vg_to_og, options, config, vg_path, clip_job.rv(0),
                                                        disk=input_vg_id.size * 16,
                                                        memory=min(max(og_min_size, input_vg_id.size * 32), max_mem))
                og_chrom_ids['clip']['og'].append(clip_og_job.rv())

        # join the stats
        clipped_stats = clip_root_job.addFollowOnJobFn(cat_stats, clip_vg_stats).rv()
        prev_job = clip_root_job

    # run the "filter" phase to do the vg clip clipping
    filter_vg_ids = []
    if options.filter:
        filter_root_job = Job()
        prev_job.addFollowOn(filter_root_job)
        assert len(options.vg) == len(clip_vg_ids) == len(vg_ids)
        for vg_path, vg_id, input_vg_id in zip(options.vg, clip_vg_ids, vg_ids):
            filter_job = filter_root_job.addChildJobFn(vg_clip_vg, options, config, vg_path, vg_id, 
                                                       disk=input_vg_id.size * 20,
                                                       memory=max(2**31, min(input_vg_id.size * 22, max_mem)))
            filter_vg_ids.append(filter_job.rv())
            if 'filter' in options.odgi + options.chrom_og + options.viz + options.draw:
                filter_og_job = filter_job.addFollowOnJobFn(vg_to_og, options, config, vg_path, filter_job.rv(),
                                                            disk=input_vg_id.size * 16,
                                                            memory=min(max(og_min_size, input_vg_id.size * 64), max_mem))
                og_chrom_ids['filter']['og'].append(filter_og_job.rv())                


        prev_job = filter_root_job

    # set up our whole-genome output
    out_dicts = []

    # optional hal merge
    if hal_ids:
        hal_merge_job = job.addChildJobFn(merge_hal, options, hal_ids,
                                          cores = 1,
                                          disk=sum(f.size for f in hal_ids) * 2,
                                          memory=min(max(f.size for f in hal_ids) * 2, max_mem))
        hal_id_dict = hal_merge_job.rv()
        out_dicts.append(hal_id_dict)
        # delete the chromosome hals
        hal_merge_job.addFollowOnJobFn(clean_jobstore_files, file_ids=hal_ids)

    if options.indexMemory:
        index_mem = options.indexMemory
    else:
        # hacky heuristic to get memory for vg jobs, where vg minimizer is tricky as
        # it's not really based on graph size so much (ie simple graphs can take lots of mem)
        index_mem = sum(f.size for f in vg_ids)
        for tot_size, fac in zip([1e6, 1e9, 10e9, 50e9, 100e9, 500e9], [1000, 32, 10, 6, 5, 2]):
            if index_mem < tot_size:
                index_mem *= fac
                break
    max_system_memory = config.getSystemMemory()
    if max_system_memory and index_mem > max_system_memory:
        RealtimeLogger.info("Clamping index memory {} to system limit of {}".format(index_mem, max_system_memory))
        index_mem = max_system_memory

    # keep track of unclipped reference fastas for bcftools norm
    need_ref_fasta = (options.vcfbub and getOptionalAttrib(findRequiredNode(config.xmlRoot, "graphmap_join"), "bcftoolsNorm", typeFn=bool, default=False)) or\
        (options.vcfwave and getOptionalAttrib(findRequiredNode(config.xmlRoot, "graphmap_join"), "vcfwaveNorm", typeFn=bool, default=True))        
    ref_fasta_job = None
        
    workflow_phases = [('full', full_vg_ids, join_job)]
    if options.clip:
        workflow_phases.append(('clip', clip_vg_ids, clip_root_job))
    if options.filter:
        workflow_phases.append(('filter', filter_vg_ids, filter_root_job))        
    for workflow_phase, phase_vg_ids, phase_root_job in workflow_phases:
            
        # make a gfa for each
        gfa_root_job = Job()        
        phase_root_job.addFollowOn(gfa_root_job)
        gfa_ids = []
        current_out_dict = None
        do_gbz = workflow_phase in options.gbz + options.vcf + options.giraffe + options.xg
        if workflow_phase == 'full' and need_ref_fasta:
            do_gbz = True
        if do_gbz or workflow_phase in options.gfa:
            assert len(options.vg) == len(phase_vg_ids) == len(vg_ids)
            for vg_path, vg_id, input_vg_id in zip(options.vg, phase_vg_ids, vg_ids):
                gfa_job = gfa_root_job.addChildJobFn(vg_to_gfa, options, config, vg_path, vg_id,
                                                     disk=input_vg_id.size * 10,
                                                     memory=min(max(2**31, input_vg_id.size * 16), max_mem))
                gfa_ids.append(gfa_job.rv())

            gfa_merge_job = gfa_root_job.addFollowOnJobFn(make_vg_indexes, options, config, gfa_ids,
                                                          tag=workflow_phase + '.',
                                                          do_gbz=do_gbz,
                                                          cores=options.indexCores,
                                                          disk=sum(f.size for f in vg_ids) * 6,
                                                          memory=index_mem)
            out_dicts.append(gfa_merge_job.rv())
            prev_job = gfa_merge_job
            current_out_dict = gfa_merge_job.rv()
            if workflow_phase == 'full' and need_ref_fasta:
                # we need fasta references from the gbz for vcf normalization
                ref_fasta_job = gfa_merge_job.addFollowOnJobFn(extract_gbz_fasta, options, current_out_dict,
                                                               tag=workflow_phase + '.',
                                                               memory=index_mem,
                                                               disk=sum(f.size for f in vg_ids) * 2)
        # optional unchopped gfa
        if workflow_phase in options.unchopped_gfa:
            unchopped_gfa_ids = []
            for vg_path, vg_id, input_vg_id in zip(options.vg, phase_vg_ids, vg_ids):
                unchopped_gfa_job = gfa_root_job.addChildJobFn(vg_to_gfa, options, config, vg_path, vg_id, unchopped=True,
                                                               disk=input_vg_id.size * 10,
                                                               memory=min(max(2**31, input_vg_id.size * 16), max_mem))
                unchopped_gfa_ids.append(unchopped_gfa_job.rv())

            unchopped_gfa_merge_job = gfa_root_job.addFollowOnJobFn(make_vg_indexes, options, config, unchopped_gfa_ids,
                                                                    tag=workflow_phase + '.unchopped.',
                                                                    do_gbz=False,
                                                                    cores=1,
                                                                    disk=sum(f.size for f in vg_ids) * 3)
            out_dicts.append(unchopped_gfa_merge_job.rv())                
            

        # optional xg
        if workflow_phase in options.xg:
            xg_job = prev_job.addFollowOnJobFn(make_xg, config, options.outName, current_out_dict,
                                               tag=workflow_phase + '.',
                                               cores=max(options.indexCores, 4),
                                               disk = sum(f.size for f in vg_ids) * 10,
                                               memory=index_mem)
            out_dicts.append(xg_job.rv())

        # optional vcf
        if workflow_phase in options.vcf:
            for vcf_ref in options.vcfReference:
                vcf_job = gfa_root_job.addFollowOnJobFn(make_vcf, config, options, workflow_phase,
                                                        index_mem, vcf_ref, phase_vg_ids,
                                                        ref_fasta_job.rv() if ref_fasta_job else None)
                if ref_fasta_job:
                    ref_fasta_job.addFollowOn(vcf_job)
<<<<<<< HEAD
                
=======

>>>>>>> 90adc946
                out_dicts.append(vcf_job.rv())
                    
        # optional giraffe
        giraffe_job = None
        if workflow_phase in options.giraffe:
            giraffe_job = gfa_merge_job.addFollowOnJobFn(make_giraffe_indexes, options, config, current_out_dict,
                                                         tag=workflow_phase + '.',
                                                         cores=options.indexCores,
                                                         disk = sum(f.size for f in vg_ids) * 16,
                                                         memory=index_mem)
            out_dicts.append(giraffe_job.rv())

        # optional haplo index
        if workflow_phase in options.haplo:
            prec_job = giraffe_job if giraffe_job else gfa_merge_job
            haplo_job = prec_job.addFollowOnJobFn(make_haplo_index, options, config, current_out_dict,
                                                  giraffe_job.rv() if giraffe_job else None,
                                                  tag=workflow_phase + '.',
                                                  cores=options.indexCores,
                                                  disk = sum(f.size for f in vg_ids) * 16,
                                                  memory=index_mem)
            out_dicts.append(haplo_job.rv())

        # optional full-genome odgi
        if workflow_phase in options.odgi:
            odgi_job = gfa_root_job.addChildJobFn(odgi_squeeze, config, options.vg, og_chrom_ids[workflow_phase]['og'],
                                                  tag=workflow_phase + '.', disk=sum(f.size for f in vg_ids) *4,
                                                  memory=index_mem, cores=options.indexCores)
            out_dicts.append(odgi_job.rv())                                                  

        # optional viz
        other_contig = getOptionalAttrib(findRequiredNode(config.xmlRoot, "graphmap_split"), "otherContigName", typeFn=str, default="chrOther")
        if workflow_phase in options.viz + options.draw:
            do_viz = workflow_phase in options.viz
            do_draw = workflow_phase in options.draw
            for vg_path, input_vg_id, og_id in zip(options.vg, vg_ids, og_chrom_ids[workflow_phase]['og']):
                # chrOther can contain tons of components, not sure if it ever makes sense to try to visualize
                if not os.path.basename(vg_path).startswith(other_contig + '.'):
                    viz_job = gfa_root_job.addChildJobFn(make_odgi_viz, config, options, vg_path, og_id, tag=workflow_phase,
                                                         viz=do_viz, draw=do_draw,                                                     
                                                         cores=options.indexCores, disk = input_vg_id.size * 10,
                                                         memory=min(max(og_min_size, input_vg_id.size * 32), max_mem))
                else:
                    viz_job = None
                if do_viz:
                    og_chrom_ids[workflow_phase]['viz'].append(viz_job.rv(0) if viz_job else None)
                if do_draw:
                    og_chrom_ids[workflow_phase]['draw'].append(viz_job.rv(1) if viz_job else None)

        # optional snarl stats table
        if workflow_phase in options.snarlStats:
            snarl_stats_ids = []
            for vg_path, vg_id, input_vg_id in zip(options.vg, phase_vg_ids, vg_ids):
                
                snarl_stats_job = gfa_root_job.addChildJobFn(snarl_stats, options, config, vg_path, vg_id,
                                                             disk=input_vg_id.size * 2,
                                                             memory=cactus_clamp_memory(input_vg_id.size * 5),
                                                             cores=options.indexCores)
                snarl_stats_ids.append(snarl_stats_job.rv())

            snarl_stats_merge_job = gfa_root_job.addFollowOnJobFn(merge_snarl_stats, options.vg, snarl_stats_ids,
                                                                  tag=workflow_phase + '.',
                                                                  disk=sum(f.size for f in vg_ids) * 2)
            out_dicts.append(snarl_stats_merge_job.rv())
    
    return output_full_vg_ids, clip_vg_ids, clipped_stats, filter_vg_ids, out_dicts, og_chrom_ids

def clip_vg(job, options, config, vg_path, vg_id, phase):
    """ run clip-vg 
    """
    assert phase in ['full', 'clip']
    
    work_dir = job.fileStore.getLocalTempDir()
    vg_path = os.path.join(work_dir, os.path.basename(vg_path))
    job.fileStore.readGlobalFile(vg_id, vg_path)

    clipped_path = vg_path + '.clip'
    clipped_bed_path = vg_path + '.clip.bed'

    graph_event = getOptionalAttrib(findRequiredNode(config.xmlRoot, "graphmap"), "assemblyName", default="_MINIGRAPH_")

    # optional gfaffixing -- only happens in full
    if phase == 'full' and getOptionalAttrib(findRequiredNode(config.xmlRoot, "graphmap_join"), "gfaffix", typeFn=bool, default=True):
        normalized_path = vg_path + '.gfaffixed'
        gfa_in_path = vg_path + '.gfa'
        gfa_out_path = normalized_path + '.gfa'
        # GFAffix supports W-lines as reference paths since v0.2.0
        cactus_call(parameters=['vg', 'convert', '-f', vg_path], outfile=gfa_in_path, job_memory=job.memory)
        fix_cmd = ['gfaffix', gfa_in_path, '--output_refined', gfa_out_path, '--check_transformation', '--threads', str(job.cores)]
        if options.reference:
            fix_cmd += ['--dont_collapse', options.reference[0] + '#[.]*']
        cactus_call(parameters=fix_cmd, job_memory=job.memory)
        # Come back from gfa to vg
        conv_cmd = [['vg', 'convert', '-g', '-p', gfa_out_path]]
        # GFAFfix doesn't unchop, so we do that in vg after
        conv_cmd.append(['vg', 'mod', '-u', '-'])
        cactus_call(parameters=conv_cmd, outfile=normalized_path)
        vg_path = normalized_path

    # run clip-vg no matter what, but we don't actually remove anything in full
    cmd = []
    clip_vg_cmd = ['clip-vg', vg_path, '-f']

    # don't clip the (first) reference, also enforces it's in forward orientation (for rGFA)
    clip_vg_cmd += ['-e', options.reference[0]]

    # our vg file has minigraph sequences -- we'll filter them out, along with any nodes
    # that don't appear in a non-minigraph path
    clip_vg_cmd += ['-d', graph_event]
    if phase == 'full':
        # but... in the full graph we'll leave the minigraph path fragments that are aligned to anything else in the vg's
        # since we'll need them to run the actual clipping
        clip_vg_cmd += ['-L']

    if phase == 'clip':
        if options.clip:
            clip_vg_cmd += ['-u', str(options.clip)]
            if getOptionalAttrib(findRequiredNode(config.xmlRoot, "graphmap_join"), "clipNonMinigraph", typeFn=bool, default=True):
                clip_vg_cmd += ['-a', graph_event]
            clip_vg_cmd += ['-o', clipped_bed_path]

    # disable reference cycle check if desiired
    if getOptionalAttrib(findRequiredNode(config.xmlRoot, "graphmap"), "collapse", typeFn=str, default="none") in ["all", "reference"]:
        clip_vg_cmd += ['-c']

    cmd.append(clip_vg_cmd)

    # enforce chopping
    max_node_len = getOptionalAttrib(findRequiredNode(config.xmlRoot, "graphmap_join"), "maxNodeLength", typeFn=int, default=-1)
    if phase == 'full':
        if max_node_len > 0:
            cmd.append(['vg', 'mod', '-X', str(max_node_len), '-'])
    
    if options.reference:
        if phase == 'full' and getOptionalAttrib(findRequiredNode(config.xmlRoot, "graphmap_join"), "pathNormalize", typeFn=bool, default=True):
            # run path normalization (important to do before vg clip -d1)
            # if node-chopping isn't enabled, we take the time to mod before/after since path normalization requires chopping
            if max_node_len <= 0 or max_node_len > 1024:
                cmd.append(['vg', 'mod', '-X', '1024', '-'])
            norm_command = ['vg', 'paths', '-x', '-', '-n', '-Q', options.reference[0], '-t', str(job.cores)]
            cmd.append(norm_command)
            if max_node_len <= 0 or max_node_len > 1024:
                cmd.append(['vg', 'mod', '-u', '-'])
                if max_node_len > 1024:
                    cmd.append(['vg', 'mod', '-X', str(max_node_len), '-'])
            
        # GFAFfix can leave uncovered nodes with --dont_collapse.  We filter out here so they dont cause trouble later
        # Also: any kind of clipping or path dropping can leave uncovered edges, so we remove them with vg clip        
        clip_cmd = ['vg', 'clip', '-d', '1', '-', '-P', options.reference[0]]
        cmd.append(clip_cmd)
        if phase == 'clip' and getOptionalAttrib(findRequiredNode(config.xmlRoot, "graphmap_join"), "removeStubs", typeFn=bool, default=True):
            # todo: could save a little time by making vg clip smart enough to do two things at once
            stub_cmd = ['vg', 'clip', '-sS', '-', '-P', options.reference[0]]

            # todo: do we want to add the minigraph prefix to keep stubs from minigraph? but I don't think it makes stubs....
            cmd.append(stub_cmd)

    # and we sort by id on the first go-around
    if phase == 'full':
        cmd.append(['vg', 'ids', '-s', '-'])
        
    cactus_call(parameters=cmd, outfile=clipped_path, job_memory=job.memory)

    # worth it
    cactus_call(parameters=['vg', 'validate', clipped_path])

    if phase == 'full':
        job.fileStore.deleteGlobalFile(vg_id)
        
    # keep some stats of the chromosomal vg file:
    # Path Lengths
    if phase == 'clip':
        chr_name = os.path.splitext(os.path.basename(vg_path))[0]
        path_stats_path = vg_path + '.path-stats.tsv'
        cactus_call(parameters=[['vg', 'paths', '-E', '-v', clipped_path],
                                ['awk', '{{print "{}\t" $0}}'.format(chr_name)]],
                    outfile=path_stats_path)
        # Nodes, edges and total length
        graph_stats_path = vg_path + '.graph-stats.tsv'
        cactus_call(parameters=[['vg', 'stats', '-l', '-z', clipped_path],
                                ['awk', '{{print "{}\t" $0}}'.format(chr_name)]],
                    outfile=graph_stats_path)
        # Stick the contig identifier onto the clipped regions bed
        clipped_bed_chr_path = clipped_bed_path + '.named'
        cactus_call(parameters=['awk',  '{{print $0 "\t{}"}}'.format(chr_name), clipped_bed_path],
                    outfile=clipped_bed_chr_path)
        sample_stats_path = vg_path + '.sample-stats.tsv'
        sample_stats = {}
        with open(path_stats_path, 'r') as path_stats_file:
            for line in path_stats_file:
                toks = line.split()
                contig_name = toks[1]
                contig_length = int(toks[2])
                sample_name = contig_name if '#' not in contig_name else '#'.join(contig_name.split('#')[:2])
                if sample_name not in sample_stats:
                    sample_stats[sample_name] = contig_length
                else:
                    sample_stats[sample_name] += contig_length
        with open(sample_stats_path, 'w') as sample_stats_file:
            for sample in sorted(sample_stats.keys()):
                sample_stats_file.write("{}\t{}\t{}\n".format(chr_name, sample, sample_stats[sample]))

        out_stats = { 'clip-stats.bed' : job.fileStore.writeGlobalFile(clipped_bed_chr_path),
                      'path-stats.tsv' : job.fileStore.writeGlobalFile(path_stats_path),
                      'graph-stats.tsv' : job.fileStore.writeGlobalFile(graph_stats_path),
                      'sample-stats.tsv' : job.fileStore.writeGlobalFile(sample_stats_path) }
    else:
        out_stats = None
    return job.fileStore.writeGlobalFile(clipped_path), out_stats

def vg_clip_vg(job , options, config, vg_path, vg_id):
    """ run vg clip, chaining multiple invocations if desired.
    """
    work_dir = job.fileStore.getLocalTempDir()
    vg_path = os.path.join(work_dir, os.path.basename(vg_path))
    job.fileStore.readGlobalFile(vg_id, vg_path)
    clipped_path = vg_path + '.clip'

    clip_cmd = ['vg', 'clip', vg_path, '-d', str(options.filter)]
    for ref in options.reference:
        clip_cmd += ['-P', ref]
    min_fragment = getOptionalAttrib(findRequiredNode(config.xmlRoot, "graphmap_join"), "minFilterFragment", typeFn=int, default=None)
    if min_fragment:
        clip_cmd += ['-m', str(min_fragment)]
        # the min-fragment option is kind of ill thought out, and works as post-processing.  therefore it can
        # actually leave uncovered nodes, we clean here but note that it can leave fragments smaller than min-fragment
        clean_cmd = ['vg', 'clip', '-d', '1', '-']
        for ref in options.reference:
            clean_cmd += ['-P', ref]
        clip_cmd = [clip_cmd, clean_cmd]

    if getOptionalAttrib(findRequiredNode(config.xmlRoot, "graphmap_join"), "removeStubs", typeFn=bool, default=True):
        # this command can also leave fragments smaller than min-fragment
        stub_cmd = ['vg', 'clip', '-sS', '-']
        if options.reference:
            stub_cmd += ['-P', options.reference[0]]
        if min_fragment:
            clip_cmd.append(stub_cmd)
        else:
            clip_cmd = [clip_cmd, stub_cmd]

    cactus_call(parameters=clip_cmd, outfile=clipped_path, job_memory=job.memory)

    # worth it
    cactus_call(parameters=['vg', 'validate', clipped_path])

    return job.fileStore.writeGlobalFile(clipped_path)
    
def join_vg(job, options, config, clipped_vg_ids):
    """ run vg ids -j
    """
    work_dir = job.fileStore.getLocalTempDir()
    vg_paths = []

    assert len(options.vg) == len(clipped_vg_ids)
    for vg_path, vg_id in zip(options.vg, clipped_vg_ids):
        vg_path = os.path.join(work_dir, os.path.basename(vg_path))
        job.fileStore.readGlobalFile(vg_id, vg_path, mutable=True)
        vg_paths.append(vg_path)
        
    cactus_call(parameters=['vg', 'ids', '-j'] + vg_paths, job_memory=job.memory)

    return [job.fileStore.writeGlobalFile(f) for f in vg_paths]

def drop_graph_event(job, config, vg_path, full_vg_id):
    """ take the _MINIGRAPH_ paths out of a chrom-vg full output graph """
    work_dir = job.fileStore.getLocalTempDir()
    full_vg_path = os.path.join(work_dir, os.path.splitext(os.path.basename(vg_path))[0]) + '.full.vg'
    job.fileStore.readGlobalFile(full_vg_id, full_vg_path)
    out_path = full_vg_path + '.drop'
    graph_event = getOptionalAttrib(findRequiredNode(config.xmlRoot, "graphmap"), "assemblyName", default="_MINIGRAPH_")
    
    cactus_call(parameters=['vg', 'paths', '-d', '-S', graph_event, '-x', full_vg_path], outfile=out_path)
    return job.fileStore.writeGlobalFile(out_path)
    
def vg_to_gfa(job, options, config, vg_path, vg_id, unchopped=False):
    """ run gfa conversion """
    work_dir = job.fileStore.getLocalTempDir()
    vg_path = os.path.join(work_dir, os.path.basename(vg_path))
    job.fileStore.readGlobalFile(vg_id, vg_path)
    out_path = vg_path + '.unchopped.gfa' if unchopped else vg_path + '.gfa'

    input_path = '-' if unchopped else os.path.basename(vg_path)
    cmd = ['vg', 'convert', '-f', input_path]
    if getOptionalAttrib(findRequiredNode(config.xmlRoot, "graphmap"), "collapse", typeFn=str, default="none") not in ["all", "reference"]:
        cmd += ['-Q', options.reference[0], '-B']
    if unchopped:
        cmd = [['vg', 'mod', '-u', os.path.basename(vg_path)], cmd]
    
    cactus_call(parameters=cmd, outfile=out_path, work_dir=work_dir, job_memory=job.memory)

    return job.fileStore.writeGlobalFile(out_path)

def vg_to_og(job, options, config, vg_path, vg_id):
    """ run odgi conversion """
    work_dir = job.fileStore.getLocalTempDir()
    vg_path = os.path.join(work_dir, os.path.basename(vg_path))
    job.fileStore.readGlobalFile(vg_id, vg_path)
    gfa_path = vg_path + '.gfa'
    graph_event = getOptionalAttrib(findRequiredNode(config.xmlRoot, "graphmap"), "assemblyName", default="_MINIGRAPH_")
    cactus_call(parameters=[['vg', 'convert', '-f', '-W', os.path.basename(vg_path)],
                            ['grep', '-v', '^P	{}'.format(graph_event)]],
                outfile=gfa_path, work_dir=work_dir, job_memory=job.memory)
    og_path = vg_path + '.og'
    cactus_call(parameters=['odgi', 'build', '-g', os.path.basename(gfa_path), '-o',
                            os.path.basename(og_path), '-t', str(job.cores)], work_dir=work_dir, job_memory=job.memory)
    return job.fileStore.writeGlobalFile(og_path)

def make_vg_indexes(job, options, config, gfa_ids, tag="", do_gbz=False):
    """ merge of the gfas, then make gbz / snarls / trans
    """
    work_dir = job.fileStore.getLocalTempDir()
    vg_paths = []
    merge_gfa_path = os.path.join(work_dir, '{}merged.gfa'.format(tag))

    graph_event = getOptionalAttrib(findRequiredNode(config.xmlRoot, "graphmap"), "assemblyName", default="_MINIGRAPH_")
    
    # merge the gfas
    assert len(options.vg) == len(gfa_ids)
    for i, (vg_path, gfa_id) in enumerate(zip(options.vg, gfa_ids)):
        gfa_path = os.path.join(work_dir, os.path.basename(vg_path) +  '.gfa')
        job.fileStore.readGlobalFile(gfa_id, gfa_path, mutable=True)
        if i == 0:
            # make sure every --reference sample is in the GFA header RS tag (which won't be the case if one sample
            # is completely missing from the first graph, as vg may filter it out apparently)
            cmd = [['head', '-1', gfa_path], ['sed', '-e', '1s/{}//'.format(graph_event)]]
            gfa_header = cactus_call(parameters=cmd, check_output=True).strip().split('\t')
            for i in range(len(gfa_header)):
                if gfa_header[i].startswith('RS:Z:'):
                    header_refs = set(gfa_header[i][len('RS:Z:'):].split(' '))
                    for ref_sample in options.reference:
                        if ref_sample not in header_refs:
                            gfa_header[i] += ' ' + ref_sample
            with open(merge_gfa_path, 'w') as merge_gfa_file:
                merge_gfa_file.write('\t'.join(gfa_header) + '\n')
        # strip out header and minigraph paths
        cmd = ['grep', '-v', '^H\|^W	{}'.format(graph_event), gfa_path]
        cactus_call(parameters=cmd, outfile=merge_gfa_path, outappend=True, job_memory=job.memory)
        job.fileStore.deleteGlobalFile(gfa_id)

    # make the gbz
    if do_gbz:
        gbz_path = os.path.join(work_dir, '{}merged.gbz'.format(tag))
        gbz_cmd = ['vg', 'gbwt', '-G', merge_gfa_path, '--gbz-format', '-g', gbz_path]
        # sanity check to make sure the gbz didn't chop anything
        check_trans = 0 < getOptionalAttrib(findRequiredNode(config.xmlRoot, "graphmap_join"), "maxNodeLength", typeFn=int, default=-1) <= 1024
        if check_trans:
            trans_path = os.path.join(work_dir, '{}merged.gbz.trans'.format(tag))
            gbz_cmd += ['--translation', trans_path]        
        cactus_call(parameters=gbz_cmd, job_memory=job.memory)
        if check_trans:
            with open(trans_path, 'r') as trans_file:
                for line in trans_file:
                    node_id, trans_id = line.strip().split()[1:3]
                    if node_id != trans_id:
                        raise RuntimeError('GBZ translated {} to {}, but since chopping is enabled this should not have happened. Please report this bug!!'.format(node_id, trans_id))

    # zip the gfa
    cactus_call(parameters=['bgzip', merge_gfa_path, '--threads', str(job.cores)])
    gfa_path = merge_gfa_path + '.gz'

    # make the snarls
    if do_gbz:
        snarls_path = os.path.join(work_dir, '{}merged.snarls'.format(tag))
        cactus_call(parameters=['vg', 'snarls', gbz_path, '-T', '-t', str(job.cores)], outfile=snarls_path, job_memory=job.memory)

    out_dict = { '{}gfa.gz'.format(tag) : job.fileStore.writeGlobalFile(gfa_path) }
    if do_gbz:
        out_dict['{}gbz'.format(tag)] = job.fileStore.writeGlobalFile(gbz_path)
        out_dict['{}snarls'.format(tag)] =  job.fileStore.writeGlobalFile(snarls_path)
    return out_dict

def extract_gbz_fasta(job, options, index_dict, tag):
    """ get the reference fasta files from the unclipped gbz so they can be used with bcftools norm
    """
    work_dir = job.fileStore.getLocalTempDir()
    gbz_path = os.path.join(work_dir, tag + os.path.basename(options.outName) + '.gbz')
    job.fileStore.readGlobalFile(index_dict['{}gbz'.format(tag)], gbz_path)

    out_dict = {}
    for vcf_ref in options.vcfReference:
        fa_ref_path = os.path.join(work_dir, vcf_ref + '.fa.gz')            
        cactus_call(parameters=[['vg', 'paths', '-x', gbz_path, '-S', vcf_ref, '-F'],
                                ['sed', '-e', 's/{}#.\+#//g'.format(vcf_ref)],
                                ['bgzip', '--threads', str(job.cores)]],
                    outfile=fa_ref_path)
        out_dict[vcf_ref] = job.fileStore.writeGlobalFile(fa_ref_path)

    return out_dict

def make_xg(job, config, out_name, index_dict, tag='', drop_haplotypes=False):
    """ make the xg from the gbz
    """
    work_dir = job.fileStore.getLocalTempDir()
    gbz_path = os.path.join(work_dir, tag + os.path.basename(out_name) + '.gbz')
    xg_path = os.path.join(work_dir, tag + os.path.basename(out_name) + '.xg')
    job.fileStore.readGlobalFile(index_dict['{}gbz'.format(tag)], gbz_path)

    # make the xg
    xg_cmd = ['vg', 'convert', '-x', gbz_path, '-t', str(job.cores)]
    if drop_haplotypes:
        xg_cmd += ['-H']
    cactus_call(parameters=xg_cmd, outfile=xg_path)

    return { '{}xg'.format(tag) : job.fileStore.writeGlobalFile(xg_path) }

def make_vcf(job, config, options, workflow_phase, index_mem, vcf_ref, vg_ids, ref_fasta_dict):
    """ make the raw vcf with deconstruct. optionally add in the bub and wave vcfs too
    this is done in parallel on each chrom .vg graph
    """
    root_job = Job()
    job.addChild(root_job)
    vcftag = vcf_ref + '.' + workflow_phase if vcf_ref != options.reference[0] else workflow_phase
    raw_vcf_tbi_ids, bub_vcf_tbi_ids, wave_vcf_tbi_ids = [], [], []
    for vg_path, vg_id, in zip(options.vg, vg_ids):
        deconstruct_job = root_job.addChildJobFn(deconstruct, config, options.outName,
                                                 vcf_ref, vg_id,
                                                 tag=os.path.splitext(os.path.basename(vg_path))[0] + '.' + vcftag + '.',
                                                 cores=options.indexCores,
                                                 disk = vg_id.size * 6,
                                                 memory=index_mem)

        raw_vcf_id, raw_tbi_id = deconstruct_job.rv(0), deconstruct_job.rv(1)
        raw_vcf_tbi_ids.append((raw_vcf_id, raw_tbi_id))

        if options.vcfbub:
            vcfbub_job = deconstruct_job.addFollowOnJobFn(vcfbub, config, options.outName, vcf_ref,
                                                                  raw_vcf_id, raw_tbi_id,
                                                                  options.vcfbub,
                                                                  ref_fasta_dict,
                                                                  tag=os.path.splitext(os.path.basename(vg_path))[0] + '.' + vcftag + '.',
                                                                  disk = vg_id.size * 6,
                                                                  memory=cactus_clamp_memory(vg_id.size * 2))
            bub_vcf_id, bub_tbi_id = vcfbub_job.rv(0), vcfbub_job.rv(1)
            bub_vcf_tbi_ids.append((bub_vcf_id, bub_tbi_id))

        if options.vcfwave:
            vcfwave_job = deconstruct_job.addFollowOnJobFn(vcfwave, config, options.outName, vcf_ref,
                                                           raw_vcf_id, raw_tbi_id,
                                                           options.vcfbub,
                                                           ref_fasta_dict,
                                                           tag=os.path.splitext(os.path.basename(vg_path))[0] + '.' + vcftag + '.',
                                                           cores=options.vcfwaveCores,
                                                           disk=vg_id.size * 6,
                                                           memory=cactus_clamp_memory(options.vcfwaveMemory))
            wave_vcf_id, wave_tbi_id = vcfwave_job.rv(0), vcfwave_job.rv(1)
            wave_vcf_tbi_ids.append((wave_vcf_id, wave_tbi_id))

    merge_vcf_job = root_job.addFollowOnJobFn(vcf_cat, raw_vcf_tbi_ids, vcftag + '.raw.',
                                                          disk = sum(f.size for f in vg_ids) * 16)
    out_dict = {'{}.raw.vcf.gz'.format(vcftag) : merge_vcf_job.rv(0),
                '{}.raw.vcf.gz.tbi'.format(vcftag) : merge_vcf_job.rv(1) }
    if bub_vcf_tbi_ids:
        merge_bub_job = root_job.addFollowOnJobFn(vcf_cat, bub_vcf_tbi_ids, vcftag + '.bub.',
                                                  disk = sum(f.size for f in vg_ids) * 16)
        out_dict['{}.vcf.gz'.format(vcftag)] = merge_bub_job.rv(0)
        out_dict['{}.vcf.gz.tbi'.format(vcftag)] = merge_bub_job.rv(1)
    if wave_vcf_tbi_ids:
        merge_wave_job = root_job.addFollowOnJobFn(vcf_cat, wave_vcf_tbi_ids, vcftag + '.wave.',
                                                   disk = sum(f.size for f in vg_ids) * 16)            
        out_dict['{}.wave.vcf.gz'.format(vcftag)] = merge_wave_job.rv(0)
        out_dict['{}.wave.vcf.gz.tbi'.format(vcftag)] = merge_wave_job.rv(1)
        
    return out_dict

def deconstruct(job, config, out_name, vcf_ref, vg_id, tag):
    """ make the raw vcf
    """ 
    work_dir = job.fileStore.getLocalTempDir()
    vg_path = os.path.join(work_dir, os.path.basename(out_name) + '.' + tag + 'vg')    
    job.fileStore.readGlobalFile(vg_id, vg_path)

    # make the vcf
    vcf_path = os.path.join(work_dir, os.path.basename(out_name) + '.' + tag + 'raw.vcf.gz')
    decon_cmd = ['vg', 'deconstruct', vg_path, '-P', vcf_ref, '-C', '-a', '-t', str(job.cores)]
    cactus_call(parameters=[decon_cmd, ['bgzip', '--threads', str(job.cores)]], outfile=vcf_path, job_memory=job.memory)
    try:
        cactus_call(parameters=['tabix', '-p', 'vcf', vcf_path])
        tbi_path = vcf_path + '.tbi'
    except Exception as e:
        cactus_call(parameters=['bcftools', 'index', '-c', vcf_path])
        tbi_path = vcf_path + '.csi'        

    return job.fileStore.writeGlobalFile(vcf_path), job.fileStore.writeGlobalFile(tbi_path)

def vcfbub(job, config, out_name, vcf_ref, vcf_id, tbi_id, max_ref_allele, fasta_ref_dict, tag):
    """ make the vcfbub vcf
    """
    work_dir = job.fileStore.getLocalTempDir()
    vcf_path = os.path.join(work_dir, os.path.basename(out_name) + '.' + tag + 'raw.vcf.gz')
    job.fileStore.readGlobalFile(vcf_id, vcf_path)
    job.fileStore.readGlobalFile(tbi_id, vcf_path + '.tbi')

    # short circuit on empty file (note zcat -> head exits 141, so we can't use cactus_call)
    if int(subprocess.check_output('gzip -dc {} | grep -v ^# | head | wc -l'.format(vcf_path),
                                   shell=True).decode('utf-8').strip()) == 0:    
        return vcf_id, tbi_id 

    # run vcfbub
    vcfbub_path = os.path.join(work_dir, os.path.basename(out_name) + '.' + tag + 'bub.vcf.gz')
    assert max_ref_allele
    bub_cmd = [['vcfbub', '--input', vcf_path, '--max-ref-length', str(max_ref_allele), '--max-level', '0']]
    run_norm = getOptionalAttrib(findRequiredNode(config.xmlRoot, "graphmap_join"), "bcftoolsNorm", typeFn=bool, default=False)
    if run_norm:
        fa_ref_path = os.path.join(work_dir, tag + 'fa.gz')
        job.fileStore.readGlobalFile(fasta_ref_dict[vcf_ref], fa_ref_path)
        bub_cmd.append(['bcftools', 'norm', '-f', fa_ref_path])
        bub_cmd.append(['bcftools', 'norm', '-m', '+any'])
        bub_cmd.append(['bcftools', 'sort', '-T', os.path.join(work_dir, 'bcftools.XXXXXX')])
    bub_cmd.append(['bgzip', '--threads', str(job.cores)])
    cactus_call(parameters=bub_cmd, outfile=vcfbub_path)

    merge_duplicates_opts = getOptionalAttrib(findRequiredNode(config.xmlRoot, "graphmap_join"), "mergeDuplicatesOptions", typeFn=str, default=None)
    if merge_duplicates_opts and merge_duplicates_opts != "0" and run_norm:
        #note: merge_duplcates complains about not having a .tbi but I don't think it actually affects anything
        merge_path = os.path.join(work_dir, os.path.basename(out_name) + '.' + vcf_ref + tag + 'bub.merge.vcf.gz')
        cactus_call(parameters=['merge_duplicates.py', '-i', vcfbub_path, '-o', merge_path] + merge_duplicates_opts.split(' '))
        vcfbub_path = merge_path        
    
    try:
        cactus_call(parameters=['tabix', '-p', 'vcf', vcfbub_path])
        tbi_path = vcfbub_path + '.tbi'
    except Exception as e:
        cactus_call(parameters=['bcftools', 'index', '-c', vcfbub_path])
        tbi_path = vcfbub_path + '.csi'        

    return job.fileStore.writeGlobalFile(vcfbub_path), job.fileStore.writeGlobalFile(tbi_path)

def check_vcfwave(job):
    """ check to make sure vcfwave is installed """
    try:
        cactus_call(parameters=['vcfwave', '-h'])
    except:
        raise RuntimeError('--vcfwave option used, but vcfwave tool not found in PATH. vcfwave is *not* included in the cactus binary release, but it is in the cactus Docker image. If you have Docker installed, you can try running again with --binariesMode docker. Or running your whole command with docker run. If you cannot use Docker, then you will need to build vcflib yourself before retrying: source code and details here: https://github.com/vcflib/vcflib')

def vcfwave(job, config, out_name, vcf_ref, vcf_id, tbi_id, max_ref_allele, fasta_ref_dict, tag):
    """ run vcfwave """
    work_dir = job.fileStore.getLocalTempDir()
    vcf_path = os.path.join(work_dir, os.path.basename(out_name) + '.' + vcf_ref + tag + 'raw.vcf.gz')
    job.fileStore.readGlobalFile(vcf_id, vcf_path)
    job.fileStore.readGlobalFile(tbi_id, vcf_path + '.tbi')

    # short circuit on empty file (note zcat -> head exits 141, so we can't use cactus_call)
    if int(subprocess.check_output('gzip -dc {} | grep -v ^# | head | wc -l'.format(vcf_path),
                                   shell=True).decode('utf-8').strip()) == 0:    
        return vcf_id, tbi_id 

    # run vcfbub and vcfwave, using original HPRC recipe
    # allele splitting added here as vcfwave has history of trouble with multi-allelic sites
    vcfwave_path = os.path.join(work_dir, os.path.basename(out_name) + '.' + vcf_ref + tag + 'wave.vcf.gz')
    wave_opts = getOptionalAttrib(findRequiredNode(config.xmlRoot, "graphmap_join"), "vcfwaveOptions", typeFn=str, default=None)
    assert wave_opts
    bubwave_cmd = [['vcfbub', '--input', vcf_path, '-l', '0', '-a', str(max_ref_allele)],
                   ['bcftools', 'annotate', '-x', 'INFO/AT'],
                   ['bcftools', 'norm', '-m', '-any'],
                   ['vcfwave'] + wave_opts.split(' ') + ['-t', str(job.cores)]]
    run_norm = getOptionalAttrib(findRequiredNode(config.xmlRoot, "graphmap_join"), "vcfwaveNorm", typeFn=bool, default=True)
    merge_duplicates_opts = getOptionalAttrib(findRequiredNode(config.xmlRoot, "graphmap_join"), "mergeDuplicatesOptions", typeFn=str, default=None)
    run_merge = merge_duplicates_opts is not None and merge_duplicates_opts != "0" and run_norm    
    if run_norm:
        fa_ref_path = os.path.join(work_dir, tag + 'fa.gz')
        job.fileStore.readGlobalFile(fasta_ref_dict[vcf_ref], fa_ref_path)
        bubwave_cmd.append(['bcftools', 'norm', '-f', fa_ref_path])

    bubwave_cmd.append(['bgzip'])

    cactus_call(parameters=bubwave_cmd, outfile=vcfwave_path)

    # stable sort, which is apparently not guaranteed by bcftools sort
    # (in case we merge later, it's best to preserve variant order)
    temp_path = os.path.join(work_dir, os.path.basename(out_name) + '.' + vcf_ref + tag + 'wave.tmp.vcf.gz')
    cactus_call(parameters=['bcftools', 'view', '-Oz', '-h', vcfwave_path], outfile=temp_path)
    cactus_call(parameters=[['bcftools', 'view', '-H', vcfwave_path],
                                ['sort', '-k1,1d', '-k2,2n', '-s', '-T', work_dir],
                                ['bgzip']], outfile=temp_path, outappend=True)
    vcfwave_path, temp_path = temp_path, vcfwave_path

    if run_merge:
        #note: merge_duplcates complains about not having a .tbi but I don't think it actually affects anything
        merge_cmd = ['merge_duplicates.py', '-i', vcfwave_path, '-o', temp_path]
        if merge_duplicates_opts:
            merge_cmd.append(merge_duplicates_opts.split(' '))
        cactus_call(parameters=merge_cmd)
        vcfwave_path, temp_path = temp_path, vcfwave_path
        
    cactus_call(parameters=['bcftools', 'norm', '-m', '+any', '-Oz', vcfwave_path], outfile=temp_path)
    vcfwave_path, temp_path = temp_path, vcfwave_path
    
    try:
        cactus_call(parameters=['tabix', '-p', 'vcf', vcfwave_path])
        tbi_path = vcfwave_path + '.tbi'
    except Exception as e:
        cactus_call(parameters=['bcftools', 'index', '-c', vcfwave_path])
        tbi_path = vcfwave_path + '.csi'

    return job.fileStore.writeGlobalFile(vcfwave_path), job.fileStore.writeGlobalFile(tbi_path)

def vcf_cat(job, vcf_tbi_ids, tag):
    """ concat some vcf files """
    work_dir = job.fileStore.getLocalTempDir()
    vcf_paths = []
    sample_sets = []
    all_sample_set = set()
    for i, (vcf_id, tbi_id) in enumerate(vcf_tbi_ids):
        vcf_path = os.path.join(work_dir, '{}.{}vcf.gz'.format(i, tag))
        job.fileStore.readGlobalFile(vcf_id, vcf_path)
        job.fileStore.readGlobalFile(tbi_id, vcf_path + '.tbi')
        vcf_paths.append(vcf_path)
        samples = cactus_call(parameters=['bcftools', 'query', '-l', vcf_path], check_output=True).strip().split('\n')
        all_sample_set.update(samples)
        sample_sets.append(set(samples))

    all_sample_list = sorted(list(all_sample_set))
    all_sample_list_path = os.path.join(work_dir, 'samples.txt')
    with open(all_sample_list_path, 'w') as sample_list_file:
        for sample in all_sample_list:
            sample_list_file.write(sample + '\n')

    # bcftools concat doesn't work unless every input file has the same samples
    # but his may not happen since deconstruct is run individually on the chroms
    # so we use bcftools merge to add any missing samples to each chromsome
    # then view -S to sort them
    # Note: This only works if the samples are alphabetically sorted coming
    # out of deconstruct (since files with missing samples aren't touched)
    for i, (vcf_path, sample_set) in enumerate(zip(vcf_paths, sample_sets)):
        missing_samples = all_sample_set - sample_set
        if missing_samples:            
            header = cactus_call(parameters=['bcftools', 'view', '-h', vcf_path, '-s', '', '--force-samples'],
                                 check_output=True).strip() + '\tFORMAT'
            for s in missing_samples:
                header += '\t{}'.format(s)
            header += '\n\n'
            header_path = vcf_path + '.missing-sample-header'
            with open(header_path, 'w') as header_file:
                header_file.write(header)
            cactus_call(parameters=['bgzip', header_path])
            cactus_call(parameters=['tabix', '-fp', 'vcf', header_path + '.gz'])
            updated_vcf_path = vcf_path + '.fix'
            cactus_call(parameters=[['bcftools', 'merge', vcf_path, header_path + '.gz'],
                                    ['bcftools', 'view', '-S', all_sample_list_path, '-O', 'z']],
                        outfile=updated_vcf_path)
            vcf_paths[i] = updated_vcf_path
        
    cat_vcf_path = os.path.join(work_dir, '{}vcf.gz'.format(tag))
    cactus_call(parameters=['bcftools', 'concat', '-O', 'z', '--threads', str(job.cores)] + \
                [os.path.basename(vcf_path) for vcf_path in vcf_paths],
                work_dir=work_dir, outfile=cat_vcf_path)

    try:
        cactus_call(parameters=['tabix', '-p', 'vcf', cat_vcf_path])
        tbi_path = cat_vcf_path + '.tbi'
    except Exception as e:
        cactus_call(parameters=['bcftools', 'index', '-c', cat_vcf_path])
        tbi_path = cat_vcf_path + '.csi'

    for vcf_id, tbi_id in vcf_tbi_ids:
        job.fileStore.deleteGlobalFile(vcf_id)
        job.fileStore.deleteGlobalFile(tbi_id)

    return job.fileStore.writeGlobalFile(cat_vcf_path), job.fileStore.writeGlobalFile(tbi_path)

def make_giraffe_indexes(job, options, config, index_dict, tag=''):
    """ make giraffe-specific indexes: distance and minimaer """
    work_dir = job.fileStore.getLocalTempDir()
    gbz_path = os.path.join(work_dir, tag + os.path.basename(options.outName) + '.gbz')
    job.fileStore.readGlobalFile(index_dict['{}gbz'.format(tag)], gbz_path)

    # make the distance index
    dist_path = os.path.join(work_dir, tag + os.path.basename(options.outName) + '.dist')
    cactus_call(parameters=['vg', 'index', '-t', str(job.cores), '-j', dist_path, gbz_path], job_memory=job.memory)

    # make the minimizer index
    min_path = os.path.join(work_dir, tag + os.path.basename(options.outName) + '.min')
    min_opts = getOptionalAttrib(findRequiredNode(config.xmlRoot, "graphmap_join"), "minimizerOptions", default='').split()
    cactus_call(parameters=['vg', 'minimizer'] + min_opts + ['-t', str(job.cores), '-d', dist_path, '-o', min_path, gbz_path], job_memory=job.memory)

    return { '{}min'.format(tag) : job.fileStore.writeGlobalFile(min_path),
             '{}dist'.format(tag) : job.fileStore.writeGlobalFile(dist_path) }

def make_haplo_index(job, options, config, index_dict, giraffe_dict, tag=''):
    """ make new haplotype subsampling (.hapl) index.  this generally replaces the giraffe (.min .dist) indexes """
    work_dir = job.fileStore.getLocalTempDir()
    gbz_path = os.path.join(work_dir, tag + os.path.basename(options.outName) + '.gbz')
    job.fileStore.readGlobalFile(index_dict['{}gbz'.format(tag)], gbz_path)

    # make or download the distance index
    dist_path = os.path.join(work_dir, tag + os.path.basename(options.outName) + '.dist')
    if giraffe_dict:
        job.fileStore.readGlobalFile(giraffe_dict['{}dist'.format(tag)], dist_path)
    else:
        # note we are using --no-nested-distance here to reduce memory, and its all haplo sampling needs
        dist_path += '1'
        cactus_call(parameters=['vg', 'index', '-t', str(job.cores), '-j', dist_path, gbz_path, '--no-nested-distance'], job_memory=job.memory)
        
    # make the r-index
    # note: we don't bother adding it to the output_dict since it's only used for making the .hapl
    ri_path = os.path.join(work_dir, tag + os.path.basename(options.outName) + '.ri')
    ri_opts = getOptionalAttrib(findRequiredNode(config.xmlRoot, "graphmap_join"), "rindexOptions", default='').split()
    cactus_call(parameters=['vg', 'gbwt'] + ri_opts + ['--num-threads', str(job.cores), '-r', ri_path, '-Z', gbz_path], job_memory=job.memory)

    # make the haplotype index
    hapl_path = os.path.join(work_dir, tag + os.path.basename(options.outName) + '.hapl')
    hapl_opts = getOptionalAttrib(findRequiredNode(config.xmlRoot, "graphmap_join"), "haplOptions", default='').split()
    cactus_call(parameters=['vg', 'haplotypes'] + hapl_opts + ['-t', str(job.cores), '-H', hapl_path, '-d', dist_path, '-r', ri_path, gbz_path])

    return { '{}hapl'.format(tag) : job.fileStore.writeGlobalFile(hapl_path) }

def odgi_squeeze(job, config, vg_paths, og_ids, tag=''):
    """ combine chrom odgis into one big odgi """
    work_dir = job.fileStore.getLocalTempDir()
    merged_path = os.path.join(work_dir, tag + 'og')
    og_paths = []
    for vg_path, og_id in zip(vg_paths, og_ids):
        og_path = os.path.join(work_dir, os.path.basename(os.path.splitext(vg_path)[0]) + '.{}og'.format(tag))
        job.fileStore.readGlobalFile(og_id, og_path)
        og_paths.append(og_path)
    list_path = os.path.join(work_dir, '{}squeeze.input'.format(tag))
    with open(list_path, 'w') as list_file:
        for og_path in og_paths:
            # important to use relative path for docker
            list_file.write(os.path.basename(og_path) +'\n')
    cactus_call(parameters=['odgi', 'squeeze', '-f', list_path, '-o', merged_path, '-t', str(job.cores)],
                work_dir=work_dir, job_memory=job.memory)
    return { '{}og'.format(tag) : job.fileStore.writeGlobalFile(merged_path) }    

        
def make_odgi_viz(job, config, options, vg_path, og_id, tag='', viz=True, draw=True):
    """ use odgi viz and draw to make some images """
    work_dir = job.fileStore.getLocalTempDir()
    og_path = os.path.join(work_dir, os.path.basename(os.path.splitext(vg_path)[0]) + '.{}.og'.format(tag))
    job.fileStore.readGlobalFile(og_id, og_path)

    og_sort_path = og_path + '.sort'
    cactus_call(parameters=['odgi', 'sort', '-i', og_path, '-o', og_sort_path, '-t', str(job.cores)], job_memory=job.memory)

    if viz:     
        # determine prefixes to merge together (ie sample name + haplotype, splitting on #)
        prefix_path = os.path.join(work_dir, 'path_sample_names')
        odgi_paths_output = cactus_call(parameters=['odgi', 'paths', '-i', og_sort_path, '-L'], check_output=True).strip()
        prefixes = set()
        for line in odgi_paths_output.split('\n'):
            m = re.match('.+#[0-9]+#', line)
            if m and m.span()[0] == 0:
                cut_pos = m.span()[1]
            else:
                cut_pos = line.find('#')
            if cut_pos > 0:
                prefixes.add(line[0:cut_pos])

        with open(prefix_path, 'w') as prefix_file:
            for prefix in sorted(list(prefixes)):
                prefix_file.write(prefix + '\n')

        viz_opts = getOptionalAttrib(findRequiredNode(config.xmlRoot, "graphmap_join"), "odgiVizOptions", default='').split()
        viz_png_path = og_path + '.viz.png'
        cactus_call(parameters=['odgi', 'viz', '-i', og_sort_path, '-o', viz_png_path, '-M', prefix_path, '-t', str(job.cores)] + viz_opts, job_memory=job.memory)
        
    if draw:    
        lay_opts = getOptionalAttrib(findRequiredNode(config.xmlRoot, "graphmap_join"), "odgiLayoutOptions", default='').split()
        lay_path = og_path + '.lay'
        cactus_call(parameters=['odgi', 'layout', '-i', og_sort_path, '-o', lay_path, '-t', str(job.cores)] + lay_opts, job_memory=job.memory)
    
        draw_opts = getOptionalAttrib(findRequiredNode(config.xmlRoot, "graphmap_join"), "odgiDrawOptions", default='').split()
        draw_png_path = og_path + '.draw.png'
        cactus_call(parameters=['odgi', 'draw', '-i', og_sort_path, '-c', lay_path, '-p', draw_png_path, '-t', str(job.cores)] + draw_opts, job_memory=job.memory)
    
    return (job.fileStore.writeGlobalFile(viz_png_path) if viz else None,
            job.fileStore.writeGlobalFile(draw_png_path) if draw else None)
    

def snarl_stats(job, options, config, vg_path, vg_id):
    """ use vg stats to make a table of snarls, including reference path intervals where possible"""
    work_dir = job.fileStore.getLocalTempDir()
    vg_path = os.path.join(work_dir, os.path.basename(vg_path))
    job.fileStore.readGlobalFile(vg_id, vg_path)

    snarl_stats_path = vg_path + '.snarl-stats.tsv'
    cactus_call(parameters=['vg', 'stats', '-R', vg_path, '--snarl-sample', options.reference[0], '--threads', str(job.cores)],
                outfile=snarl_stats_path)

    return job.fileStore.writeGlobalFile(snarl_stats_path)

def merge_snarl_stats(job, vg_paths, snarl_stats_ids, tag):
    """ sort (decreasing reference interval sizer) and merge the different stats files """
    work_dir = job.fileStore.getLocalTempDir()
    local_paths = []
    for in_path, in_id in zip(vg_paths, snarl_stats_ids):
        name = os.path.splitext(os.path.basename(in_path))[0] + '.' + tag + 'ss.tsv'
        vg_path = os.path.join(work_dir, name)
        job.fileStore.readGlobalFile(in_id, vg_path)
        local_paths.append(os.path.basename(vg_path))

    merged_stats_path = 'merge{}.snarl-stats.tsv.gz'.format(tag)
    # get the header
    cactus_call(parameters=['head', '-1', local_paths[0]], outfile=merged_stats_path, work_dir=work_dir)

    # sort by interval size
    os.makedirs(os.path.join(work_dir, 'sorttmp'))
    cactus_call(parameters=[['cat'] + local_paths,
                            ['grep', '-v', '^#'],
                            ['awk', '{print $3-$2 \"\\t\" $0}'],
                            ['sort', '-k1', '-r', '-n', '-T', os.path.join(work_dir, 'sorttmp')],
                            ['cut', '-f2-'],
                            ['bgzip']],
                outfile=merged_stats_path,
                outappend=True,
                work_dir=work_dir)

    return { '{}snarl-stats.tsv.gz'.format(tag) : job.fileStore.writeGlobalFile(merged_stats_path) }

def merge_hal(job, options, hal_ids):
    """ call halMergeChroms to make one big hal file out of the chromosome hal files """
    work_dir = job.fileStore.getLocalTempDir()
    hal_paths = []
    assert len(options.hal) == len(hal_ids)
    for in_path, hal_id in zip(options.hal, hal_ids):
        hal_path = os.path.join(work_dir, os.path.basename(in_path))
        job.fileStore.readGlobalFile(hal_id, hal_path)
        hal_paths.append(hal_path)

    merged_path = os.path.join(work_dir, '__merged__.hal')
    assert merged_path not in hal_paths

    # note: cactus_call tries to sort out relative paths by itself for docker.  but the comma-separated list
    # will likely throw it off, so we take care to specify it relative manually.
    # also note: most hal commands need --inMemory to run at scale, but the access patterns for chrom
    # merging are linear enough that it shouldn't be needed
    cmd = ['halMergeChroms',
           ','.join([os.path.basename(p) for p in hal_paths]),
           os.path.basename(merged_path),
           '--progress']
    cactus_call(parameters=cmd, work_dir = work_dir, job_memory=job.memory)

    return { 'full.hal' : job.fileStore.writeGlobalFile(merged_path) }

def unclip_hal(job, hal_id_dict, seq_id_map):
    """ run halUnclip """
    work_dir = job.fileStore.getLocalTempDir()
    in_hal_path = os.path.join(work_dir, "in.hal")
    job.fileStore.readGlobalFile(hal_id_dict['hal'], in_hal_path)
    out_hal_path = os.path.join(work_dir, "out.hal")
    seqfile_path = os.path.join(work_dir, "seqfile.txt")
    with open(seqfile_path, "w") as seqfile:
        for event, name_id in seq_id_map.items():
            seqfile.write("{}\t{}\n".format(event, job.fileStore.readGlobalFile(name_id[1])))

    cactus_call(parameters=["halUnclip", in_hal_path, seqfile_path, out_hal_path, "--progress", "--validate"])

    return { 'hal' : job.fileStore.writeGlobalFile(out_hal_path) }

def cat_bed_files(job, bed_ids):
    bed_paths = [job.fileStore.readGlobalFile(bed_id) for bed_id in bed_ids]
    cat_bed_path = job.fileStore.getLocalTempFile()
    catFiles(bed_paths, cat_bed_path)
    renamed_bed_path = cat_bed_path + '.renamed'
    # cactus-preprocess will make a bed like "ID=SAMPLE.1|CONTIG"
    # but by the name its been through cactus/hal it'll be SAMPLE.1.CONTIG
    # so we need to make the same transformation in the bed
    # if the id=| prefix is not present, it's up to the user to make sure it's consistent on input
    with open(cat_bed_path, 'r') as ifile, open(renamed_bed_path, 'w') as ofile:
        for line in ifile:
            if line.startswith('ID='):
                p = line.find('|')
                if p > 3:
                    sample = line[3:p]
                    rest = line[p+1:]
                    line = '{}.{}'.format(sample, rest)
            ofile.write(line)    
    return job.fileStore.writeGlobalFile(renamed_bed_path)

def cat_stats(job, stats_dict_list, zip_stats=True):
    work_dir = job.fileStore.getLocalTempDir()
    merged_dict = {}
    for key in stats_dict_list[0].keys():
        merged_dict[key] = os.path.join(work_dir, key)
        catFiles([job.fileStore.readGlobalFile(sd[key]) for sd in stats_dict_list], merged_dict[key])
    if zip_stats:
        cactus_call(parameters=['tar', 'czf', os.path.join(work_dir, 'stats.tgz')] + list(merged_dict.values()))
        return { 'stats.tgz': job.fileStore.writeGlobalFile(os.path.join(work_dir, 'stats.tgz')) }
    else:
        for key in stats_dict_list[0].keys():
            merged_dict[key] = job.fileStore.writeGlobalFile(merged_dict[key])
        return merged_dict

def export_join_data(toil, options, full_ids, clip_ids, clip_stats, filter_ids, idx_maps, og_chrom_ids):
    """ download all the output data
    """

    # make a directory for the chromosomal vgs
    if options.chrom_vg:
        clip_base = os.path.join(options.outDir, '{}.chroms'.format(options.outName))
        if not clip_base.startswith('s3://') and not os.path.isdir(clip_base):
            os.makedirs(clip_base)

        if 'full' in options.chrom_vg:
            # download the "full" vgs
            assert len(options.vg) == len(full_ids)
            for vg_path, full_id,  in zip(options.vg, full_ids):
                name = os.path.splitext(vg_path)[0] + '.full.vg'
                toil.exportFile(full_id, makeURL(os.path.join(clip_base, os.path.basename(name))))

        if 'clip' in options.chrom_vg:
            # download the "clip" vgs
            assert len(options.vg) == len(clip_ids)
            for vg_path, clip_id,  in zip(options.vg, clip_ids):
                name = os.path.splitext(vg_path)[0] + '.vg'
                toil.exportFile(clip_id, makeURL(os.path.join(clip_base, os.path.basename(name))))

        if 'filter' in options.chrom_vg:
            # download the "filter" vgs
            assert len(options.vg) == len(filter_ids)
            for vg_path, filter_id,  in zip(options.vg, filter_ids):
                name = os.path.splitext(vg_path)[0] + '.d{}.vg'.format(options.filter)
                toil.exportFile(filter_id, makeURL(os.path.join(clip_base, os.path.basename(name))))

    # make a directory for the chromosomal ogs
    if options.chrom_og:
        clip_base = os.path.join(options.outDir, '{}.chroms'.format(options.outName))
        if not clip_base.startswith('s3://') and not os.path.isdir(clip_base):
            os.makedirs(clip_base)

        for gtype in options.chrom_og:
            # download all the chromosomal ogs
            tag = 'd{}'.format(options.filter) if gtype == 'filter' else gtype
            og_ids = og_chrom_ids[gtype]['og']
            assert len(options.vg) == len(og_ids)
            for vg_path, og_id in zip(options.vg, og_ids):
                name = os.path.splitext(vg_path)[0] + '{}.og'.format( '.' + tag if tag != 'clip' else '')
                toil.exportFile(og_id, makeURL(os.path.join(clip_base, os.path.basename(name))))

    # make a directory for the viz
    if options.viz + options.draw:
        viz_base = os.path.join(options.outDir, '{}.viz'.format(options.outName))
        if not viz_base.startswith('s3://') and not os.path.isdir(viz_base):
            os.makedirs(viz_base)

        for gtype in options.viz:
            # download all the chromosomal 1D visualizations
            assert len(options.vg) == len(og_chrom_ids[gtype]['viz'])
            tag = 'd{}'.format(options.filter) if gtype == 'filter' else gtype            
            for vg_path, viz_id in zip(options.vg, og_chrom_ids[gtype]['viz']):
                if viz_id:
                    viz_name = os.path.splitext(vg_path)[0] + '{}.viz.png'.format('.' + tag if tag != 'clip' else '')
                    toil.exportFile(viz_id, makeURL(os.path.join(viz_base, os.path.basename(viz_name))))

        for gtype in options.draw:
            # download all the chromosomal 2D visualizations
            assert len(options.vg) == len(og_chrom_ids[gtype]['draw'])
            tag = 'd{}'.format(options.filter) if gtype == 'filter' else gtype            
            for vg_path, draw_id in zip(options.vg, og_chrom_ids[gtype]['draw']):
                if draw_id:
                    draw_name = os.path.splitext(vg_path)[0] + '{}.draw.png'.format('.' + tag if tag != 'clip' else '')
                    toil.exportFile(draw_id, makeURL(os.path.join(viz_base, os.path.basename(draw_name))))
                
    # download the stats files
    if clip_stats:
        for stats_file in clip_stats.keys():
            toil.exportFile(clip_stats[stats_file], makeURL(os.path.join(options.outDir, '{}.{}'.format(options.outName, stats_file))))
        
    # download everything else
    for idx_map in idx_maps:
        for ext, idx_id in idx_map.items():
            # hacky filtering of intermediate indexes that the user doesn't want
            # ex if someone did --vcf clip --gfa full this would filter out clip.gfa etc.
            is_intermediate = False
            for out_ext, out_sel in [('gfa', options.gfa), ('gbz', options.gbz + options.giraffe), ('snarls', options.gbz)]:
                for phase in ['full', 'clip', 'filter']:
                    if '{}.{}'.format(phase, out_ext) in ext and phase not in out_sel:
                        is_intermediate = True
            if not is_intermediate:
                out_ext = ext
                if 'clip.' in out_ext:
                    out_ext = out_ext.replace('clip.', '')
                if 'filter.' in out_ext:
                    out_ext = out_ext.replace('filter.', 'd{}.'.format(options.filter))
                toil.exportFile(idx_id, makeURL(os.path.join(options.outDir, '{}.{}'.format(options.outName, out_ext))))
        
if __name__ == "__main__":
    main()<|MERGE_RESOLUTION|>--- conflicted
+++ resolved
@@ -598,11 +598,6 @@
                                                         ref_fasta_job.rv() if ref_fasta_job else None)
                 if ref_fasta_job:
                     ref_fasta_job.addFollowOn(vcf_job)
-<<<<<<< HEAD
-                
-=======
-
->>>>>>> 90adc946
                 out_dicts.append(vcf_job.rv())
                     
         # optional giraffe
