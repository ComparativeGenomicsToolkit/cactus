--- conflicted
+++ resolved
@@ -115,13 +115,9 @@
 
             #apply the maskfilter override
             if options.maskFilter is not None:
-<<<<<<< HEAD
                 findRequiredNode(config_node, "graphmap").attrib["maskFilter"] = str(options.maskFilter)
-=======
-                findRequiredNode(configNode, "graphmap").attrib["maskFilter"] = str(options.maskFilter)
             if options.delFilter is not None:
-                findRequiredNode(configNode, "graphmap").attrib["delFilter"] = str(options.delFilter)
->>>>>>> ba602d4e
+                findRequiredNode(config_node, "graphmap").attrib["delFilter"] = str(options.delFilter)
 
             # get the minigraph "virutal" assembly name
             graph_event = getOptionalAttrib(findRequiredNode(config_node, "graphmap"), "assemblyName", default="_MINIGRAPH_")
@@ -189,9 +185,6 @@
         fa_job = job.addChildJobFn(make_minigraph_fasta, gfa_id, options.outputFasta, graph_event)
         fa_id = fa_job.rv()
 
-<<<<<<< HEAD
-    paf_job = job.addChildJobFn(minigraph_map_all, config, gfa_id, seq_path_map, seq_id_map, graph_event, options.outputGAFDir is not None)
-=======
     mg_vg_id = None
     mg_trans_id = None
     del_filter = getOptionalAttrib(findRequiredNode(config.xmlRoot, "graphmap"), "delFilter", int, default=-1)
@@ -202,13 +195,12 @@
         mg_vg_id = gfa_to_vg_job.rv(0)
         mg_trans_id = gfa_to_vg_job.rv(1)
 
-    paf_job = Job.wrapJobFn(minigraph_map_all, config, gfa_id, seq_id_map, graph_event, options.outputGAFDir is not None,
+    paf_job = Job.wrapJobFn(minigraph_map_all, config, gfa_id, seq_path_map, seq_id_map, graph_event, options.outputGAFDir is not None,
                             mg_vg_id, mg_trans_id)
     if mg_vg_id:
         gfa_to_vg_job.addFollowOn(paf_job)
     else:
         job.addChild(paf_job)
->>>>>>> ba602d4e
 
     if options.reference:
         # extract a PAF directly from the rGFAs tag for the given reference
@@ -229,13 +221,8 @@
 
     return out_paf_id, fa_id, paf_job.rv(1)
         
-<<<<<<< HEAD
 def make_minigraph_fasta(job, gfa_file_id, gfa_file_path, name):
     """ Use gfatools to make the minigraph "assembly. if name specified, use it as unique prefix """
-=======
-def make_minigraph_fasta(job, gfa_file_id, fa_file_path, name):
-    """ Use gfatools to make the minigraph "assembly" """
->>>>>>> ba602d4e
 
     # note: using the toil-vg convention of naming working files manually so that logging is more readable
     work_dir = job.fileStore.getLocalTempDir()
@@ -243,18 +230,11 @@
     fa_path = os.path.join(work_dir, "minigraph_sequences.fa")
     
     job.fileStore.readGlobalFile(gfa_file_id, gfa_path)
-<<<<<<< HEAD
     cmd = [["gfatools", "gfa2fa", gfa_path]]
     if name:
         cmd.append(["sed", "-e", "s/^>\(.\)/>id={}|\\1/g".format(name)])
     if gfa_file_path.endswith('.gz'):
         cmd.append(['gzip'])
-=======
-
-    cmd = ["gfatools", "gfa2fa", gfa_path]
-    if fa_file_path.endswith('.gz'):
-        cmd = [cmd, ['gzip']]
->>>>>>> ba602d4e
         fa_path += '.gz'
     if len(cmd) == 1:
         cmd = cmd[0]
@@ -262,9 +242,6 @@
 
     return job.fileStore.writeGlobalFile(fa_path)
 
-<<<<<<< HEAD
-def minigraph_map_all(job, config, gfa_id, fa_path_map, fa_id_map, graph_event, keep_gaf):
-=======
 def make_minigraph_vg(job, gfa_file_id, gfa_file_path):
     """ Use vg to convert the minigraph from gfa into vg """
     work_dir = job.fileStore.getLocalTempDir()
@@ -285,8 +262,7 @@
     return job.fileStore.writeGlobalFile(vg_path), job.fileStore.writeGlobalFile(trans_path)
 
     
-def minigraph_map_all(job, config, gfa_id, fa_id_map, graph_event, keep_gaf, mg_vg_id, mg_trans_id):
->>>>>>> ba602d4e
+def minigraph_map_all(job, config, gfa_id, fa_path_map, fa_id_map, graph_event, keep_gaf, mg_vg_id, mg_trans_id):
     """ top-level job to run the minigraph mapping in parallel, returns paf """
     
     # hang everything on this job, to self-contain workflow
