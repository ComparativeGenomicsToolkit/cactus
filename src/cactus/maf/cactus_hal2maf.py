--- conflicted
+++ resolved
@@ -35,11 +35,8 @@
 from cactus.shared.common import cactus_cpu_count
 from toil.lib.humanize import bytes2human
 from sonLib.bioio import getTempDirectory
-<<<<<<< HEAD
 from cactus.shared.common import cactus_clamp_memory
-=======
 from sonLib.nxnewick import NXNewick
->>>>>>> 000b287c
 
 def main():
     parser = ArgumentParser()
