--- conflicted
+++ resolved
@@ -122,23 +122,14 @@
         mem_mult = 1.1
     else:
         disk_mult = 3
-<<<<<<< HEAD
         mem_mult - 0.3
-    bigmaf_job = prev_job.addFollowOnJobFn(maf2bigmaf, maf_id, chrom_sizes_id, genomes_list, options,
-                                           disk=disk_mult * maf_id.size,
-                                           memory=cactus_clamp_memory(maf_id.size / 20))
-    bigmaf_summary_job = prev_job.addFollowOnJobFn(maf2bigmaf_summary, maf_id, chrom_sizes_id, genomes_list, options,
-                                                   disk=disk_mult * maf_id.size,
-                                                   memory=cactus_clamp_memory(maf_id.size * mem_mult))
-=======
     bigmaf_job = chrom_sizes_job.addFollowOnJobFn(maf2bigmaf, maf_id, chrom_sizes_id, genomes_list, options,
-                                           disk=disk_mult * maf_id.size,
-                                           memory=min(2**32, max(maf_id.size, 2**36)))
+                                                  disk=disk_mult * maf_id.size,
+                                                  memory=cactus_clamp_memory(maf_id.size / 20))
     bigmaf_summary_job = chrom_sizes_job.addFollowOnJobFn(maf2bigmaf_summary, maf_id, chrom_sizes_id, genomes_list, options,
-                                                   disk=2 * maf_id.size,
-                                                   memory=min(2**32, max(maf_id.size, 2**36)))
->>>>>>> ffe9c669
-
+                                                          disk=disk_mult * maf_id.size,
+                                                          memory=cactus_clamp_memory(maf_id.size * mem_mult))
+    
     return { 'bb' : bigmaf_job.rv(),  'summary.bb' : bigmaf_summary_job.rv() }
 
 def maf2bigmaf_check_tools(job):
