--- conflicted
+++ resolved
@@ -105,11 +105,7 @@
         args += ["--secondaryAlignments", secondary_alignment_file]
 
     messages = cactus_call(check_output=True, returnStdErr=True,
-<<<<<<< HEAD
-                                 realtimeStderrPrefix=f'cactus_consolidated({ancestor_event})',
-=======
                                  realtimeStderrPrefix='cactus_consolidated({})'.format(chrom_name if chrom_name else ancestor_event),
->>>>>>> fbfd52ea
                                  parameters=["cactus_consolidated"] + args)[1]  # Get just the standard error output
 
     # if cactus was run with --realTimeLogging, cactus_call will print out conslidated's stderr messages as they happen
