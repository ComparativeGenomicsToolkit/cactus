--- conflicted
+++ resolved
@@ -882,12 +882,8 @@
                  minimumSizeToRescue=self.getOptionalPhaseAttrib("minimumSizeToRescue"),
                  minimumCoverageToRescue=self.getOptionalPhaseAttrib("minimumCoverageToRescue"),
                  minimumNumberOfSpecies=self.getOptionalPhaseAttrib("minimumNumberOfSpecies", int),
-<<<<<<< HEAD
-                 partialOrderAlignment=self.getOptionalPhaseAttrib("partialOrderAlignment", bool))
-=======
                  partialOrderAlignment=self.getOptionalPhaseAttrib("partialOrderAlignment", bool),
                  partialOrderAlignmentWindow=self.getOptionalPhaseAttrib("partialOrderAlignmentWindow", int))
->>>>>>> 89058e4f
 
 class CactusBarWrapper(CactusRecursionJob):
     """Runs the BAR algorithm implementation.
@@ -895,17 +891,12 @@
     def featuresFn(self):
         """Merges both end size features and flower features--they will both
         have an impact on resource usage."""
-<<<<<<< HEAD
-        maximumLength=self.getOptionalPhaseAttrib("bandingLimit", int)
-        d = {'poaSize': min(float(max(self.flowerSizes)) / 2, maximumLength)}
-=======
         if self.getOptionalPhaseAttrib("partialOrderAlignment"):
             maximumLength=self.getOptionalPhaseAttrib("partialOrderAlignmentWindow", int)
             assert maximumLength is not None
             d = {'poaSize': min(float(max(self.flowerSizes)) / 2, maximumLength)}
         else:
             d = {}
->>>>>>> 89058e4f
         d.update(self.flowerFeatures())
         return d
 
@@ -1001,12 +992,6 @@
         self.endsToAlign = endsToAlign
         self.endSizes = endSizes
         self.phaseNode = phaseNode
-<<<<<<< HEAD
-
-        # poa mode needs a little extra memory
-        if self.getOptionalPhaseAttrib("partialOrderAlignment"):
-            maximumLength = self.getOptionalPhaseAttrib("bandingLimit", int)
-=======
         self.memoryPoly = [1.495e-03, 4.87e+09]
         self.feature = 'maxEndSize'
         self.memoryCap = 40e09
@@ -1015,7 +1000,6 @@
         if self.getOptionalPhaseAttrib("partialOrderAlignment"):
             maximumLength = self.getOptionalPhaseAttrib("partialOrderAlignmentWindow", int)
             assert maximumLength is not None
->>>>>>> 89058e4f
             self.memoryPoly[-1] += 23 * maximumLength * maximumLength
                  
         CactusRecursionJob.__init__(self, phaseNode, constantsNode, cactusDiskDatabaseString, flowerNames, flowerSizes, overlarge, cactusWorkflowArguments=self.cactusWorkflowArguments, preemptable=True)
@@ -1035,11 +1019,6 @@
 class CactusBarWrapperWithPrecomputedEndAlignments(CactusRecursionJob):
     """Runs the BAR algorithm implementation with some precomputed end alignments."""
 
-<<<<<<< HEAD
-    featuresFn = lambda self: {'alignmentsSize': sum([fileID.size for fileID in self.precomputedAlignmentIDs])}
-    feature = 'alignmentsSize'
-    memoryPoly = [1.99700749e+00, 3.29659639e+08]
-=======
     def featuresFn(self):
         return {'alignmentsSize': sum([fileID.size for fileID in self.precomputedAlignmentIDs])}
     
@@ -1056,18 +1035,6 @@
             assert maximumLength is not None
             alignmentsSize = self.featuresFn()['alignmentsSize']
             self.memoryPoly[1] += 0.0000023 * min(alignmentsSize, 10000000) * maximumLength * maximumLength
-                 
-        CactusRecursionJob.__init__(self, *args, **kwargs)
->>>>>>> 89058e4f
-
-    def __init__(self, *args, **kwargs):
-        self.cactusWorkflowArguments = kwargs["cactusWorkflowArguments"]
-        self.phaseNode = kwargs["phaseNode"]
-
-        # poa mode needs a little extra memory
-        if self.getOptionalPhaseAttrib("partialOrderAlignment"):
-            maximumLength = self.getOptionalPhaseAttrib("bandingLimit", int)
-            self.memoryPoly[0] += 0.0000023 * maximumLength * maximumLength
                  
         CactusRecursionJob.__init__(self, *args, **kwargs)
 
