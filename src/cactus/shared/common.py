--- conflicted
+++ resolved
@@ -492,10 +492,7 @@
                  minimumCoverageToRescue=None,
                  minimumNumberOfSpecies=None,
                  partialOrderAlignment=None,
-<<<<<<< HEAD
-=======
                  partialOrderAlignmentWindow=None,
->>>>>>> 89058e4f
                  jobName=None,
                  fileStore=None,
                  features=None):
@@ -552,12 +549,8 @@
     if minimumNumberOfSpecies is not None:
         args += ["--minimumNumberOfSpecies", str(minimumNumberOfSpecies)]
     if partialOrderAlignment is True:
-<<<<<<< HEAD
-        args += ["--partialOrderAlignment"]
-=======
         assert partialOrderAlignmentWindow is not None and int(partialOrderAlignmentWindow) > 1
         args += ["--partialOrderAlignmentWindow", str(partialOrderAlignmentWindow)]
->>>>>>> 89058e4f
 
     masterMessages = cactus_call(stdin_string=flowerNames, check_output=True,
                                  parameters=["cactus_bar"] + args,
@@ -1273,11 +1266,7 @@
     cactus_realtime_log(rt_message, log_debug = 'ktremotemgr' in call)
 
     # use /usr/bin/time -v to get peak memory usage
-<<<<<<< HEAD
-    if time_v and 'ktserver' not in call:
-=======
     if time_v and 'ktserver' not in call and 'redis-server' not in call:
->>>>>>> 89058e4f
         if not shell:
             shell = True
             call = ' '.join(shlex.quote(t) for t in call)
