#!/usr/bin/env python3
#Copyright (C) 2009-2011 by Benedict Paten (benedictpaten@gmail.com)
#
#Released under the MIT license, see LICENSE.txt
"""Wrapper functions for assisting in running the various programs of the cactus package.
"""

import os
import sys
import shutil
import subprocess
import logging
import pathlib
import pipes
import uuid
import json
import time
import signal
import hashlib
import tempfile
import math
import threading
import traceback
import errno
import shlex

try:
    import boto3
    import botocore
    has_s3 = True
except:
    has_s3 = False

from urllib.parse import urlparse
from datetime import datetime

from toil.lib.bioio import logger
from toil.lib.bioio import system
from toil.lib.bioio import getLogLevelString
from toil.common import Toil
from toil.job import Job
from toil.realtimeLogger import RealtimeLogger
from toil.lib.humanize import bytes2human

from sonLib.bioio import popenCatch
from sonLib.bioio import getTempDirectory

from cactus.shared.version import cactus_commit

_log = logging.getLogger(__name__)

subprocess._has_poll = False

def cactus_override_toil_options(options):
    """  Mess with some toil options to create useful defaults. """
    # Caching generally slows down the cactus workflow, plus some
    # methods like readGlobalFileStream don't support forced
    # reads directly from the job store rather than from cache.
    options.disableCaching = True
    # Job chaining breaks service termination timing, causing unused
    # databases to accumulate and waste memory for no reason.
    options.disableChaining = True
    # The default deadlockWait is currently 60 seconds. This can cause
    # issues if the database processes take a while to actually begin
    # after they're issued. Change it to at least an hour so that we
    # don't preemptively declare a deadlock.
    if options.deadlockWait is None or options.deadlockWait < 3600:
        options.deadlockWait = 3600
    if options.retryCount is None and options.batchSystem != 'singleMachine' :
        # If the user didn't specify a retryCount value, make it 5
        # instead of Toil's default (1).
        options.retryCount = 5

def makeURL(path_or_url):
    if urlparse(path_or_url).scheme == '':
        return "file://" + os.path.abspath(path_or_url)
    else:
        return path_or_url

def catFiles(filesToCat, catFile):
    """Cats a bunch of files into one file. Ensures a no more than maxCat files
    are concatenated at each step.
    """
    if len(filesToCat) == 0: #We must handle this case or the cat call will hang waiting for input
        open(catFile, 'w').close()
        return
    maxCat = 25
    system("cat %s > %s" % (" ".join(filesToCat[:maxCat]), catFile))
    filesToCat = filesToCat[maxCat:]
    while len(filesToCat) > 0:
        system("cat %s >> %s" % (" ".join(filesToCat[:maxCat]), catFile))
        filesToCat = filesToCat[maxCat:]

def cactusRootPath():
    """
    function for finding external location
    """
    import cactus
    i = os.path.abspath(cactus.__file__)
    return os.path.split(i)[0]

def getLogLevelString2(logLevelString):
    """Gets the log level string for the binary
    """
    if logLevelString == None:
        return getLogLevelString()
    return logLevelString

def getOptionalAttrib(node, attribName, typeFn=None, default=None):
    """Get an optional attrib, or default if not set or node is None
    """
    if node != None and attribName in node.attrib:
        if typeFn != None:
            if typeFn == bool:
                aname = node.attrib[attribName].lower()
                if aname == 'false':
                    return False
                elif aname == 'true':
                    return True
                else:
                    return bool(int(node.attrib[attribName]))
            return typeFn(node.attrib[attribName])
        return node.attrib[attribName]
    return default

def findRequiredNode(configNode, nodeName):
    """Retrieve an xml node, complain if it's not there."""
    nodes = configNode.findall(nodeName)
    if nodes == None:
        raise RuntimeError("Could not find any nodes with name %s in %s node" % (nodeName, configNode))
    assert len(nodes) == 1, "More than 1 node for %s in config XML" % nodeName
    return nodes[0]

#############################################
#############################################
#All the following provide command line wrappers
#for core programs in the cactus pipeline.
#############################################
#############################################

def runCactusConsolidated(seqMap, newickTreeString, cactusParams,
                          alignmentsFile, outputFile, outputHalFastaFile=None,
                          outputReferenceFile=None, secondaryAlignmentsFile=None, constraintAlignmentsFile=None,
                          logLevel=None, outgroupEvents=None, referenceEvent=None):
    logLevel = getLogLevelString2(logLevel)

    """
    ## Hacks to allow running locally
    fileNo=0
    import shutil
    for genome, faPath in list(seqMap.items()):
        newPath = "/Users/benedictpaten/CLionProjects/cactus/tempExperiment/{}".format(fileNo)
        fileNo += 1
        shutil.copy(faPath, newPath) # Copy to permanent local file
        seqMap[genome] = newPath

    newPath = "/Users/benedictpaten/CLionProjects/cactus/tempExperiment/alignments.fa"
    shutil.copy(alignmentsFile, newPath) # Copy to permanent local file
    alignmentsFile=newPath

    if secondaryAlignmentsFile != None:
        newPath = "/Users/benedictpaten/CLionProjects/cactus/tempExperiment/secondaryAlignments.fa"
        shutil.copy(secondaryAlignmentsFile, newPath) # Copy to permanent local file
        secondaryAlignmentsFile=newPath

    outputFile="/Users/benedictpaten/CLionProjects/cactus/tempExperiment/output.file"
    outputHalFastaFile="/Users/benedictpaten/CLionProjects/cactus/tempExperiment/output.hal"
    outputReferenceFile="/Users/benedictpaten/CLionProjects/cactus/tempExperiment/output.ref"
    ## End hacks to allow running locally
    """

    # We pass in the genome->sequence map as a series of paired arguments: [genome, faPath]*N.
    pairs = [[genome, faPath] for genome, faPath in list(seqMap.items())]
    args = ["--sequences", " ".join([item for sublist in pairs for item in sublist])]
    args += ["--speciesTree", newickTreeString, "--logLevel", logLevel, "--alignments", alignmentsFile,
             "--params", cactusParams, "--outputFile", outputFile]


    if outputHalFastaFile:
        args += ["--outputHalFastaFile", outputHalFastaFile]
    if outputReferenceFile:
        args += ["--outputReferenceFile", outputReferenceFile]
    if outgroupEvents:
        args += ["--outgroupEvents", " ".join(outgroupEvents)]
<<<<<<< HEAD
    if referenceEvent:
        args += ["--referenceEvent", referenceEvent]
    if secondaryAlignmentsFile:
        args += ["--secondaryAlignments", secondaryAlignmentsFile]
    if constraintAlignmentsFile:
        args += ["--constraintAlignments", constraintAlignmentsFile]
=======
    masterMessages = cactus_call(check_output=True,
                                 parameters=["cactus_setup"] + args)

    logger.info("Ran cactus setup okay")
    return [ i for i in masterMessages.split("\n") if i != '' ]

def runConvertAlignmentsToInternalNames(cactusDiskString, alignmentsFile, outputFile, flowerName, isBedFile=False):
    # keep temp files alongside data (ie in job's filestore)
    # (this should happen via cactus overriding TMPDIR in Rounded Job but maybe not always?
    #  https://github.com/ComparativeGenomicsToolkit/cactus/issues/301#issuecomment-738192236)
    workDir = getTempDirectory(rootDir=os.path.dirname(alignmentsFile))
    args = [alignmentsFile, outputFile,
            "--cactusDisk", cactusDiskString,
            "--workDir", workDir]
    if isBedFile:
        args += ["--bed"]
    cactus_call(stdin_string=encodeFlowerNames((flowerName,)),
                parameters=["cactus_convertAlignmentsToInternalNames"] + args)

def runStripUniqueIDs(cactusDiskString):
    cactus_call(parameters=["cactus_stripUniqueIDs", "--cactusDisk", cactusDiskString])

def runCactusCaf(cactusDiskDatabaseString,
                 alignments,
                 secondaryAlignments=None,
                 flowerNames=encodeFlowerNames((0,)),
                 logLevel=None,
                 writeDebugFiles=False,
                 annealingRounds=None,
                 deannealingRounds=None,
                 trim=None,
                 minimumTreeCoverage=None,
                 blockTrim=None,
                 minimumBlockDegree=None,
                 minimumIngroupDegree=None,
                 minimumOutgroupDegree=None,
                 alignmentFilter=None,
                 lastzArguments=None,
                 minimumSequenceLengthForBlast=None,
                 maxAdjacencyComponentSizeRatio=None,
                 constraints=None,
                 minLengthForChromosome=None,
                 proportionOfUnalignedBasesForNewChromosome=None,
                 maximumMedianSequenceLengthBetweenLinkedEnds=None,
                 realign=False,
                 realignArguments=None,
                 phylogenyNumTrees=None,
                 phylogenyScoringMethod=None,
                 phylogenyRootingMethod=None,
                 phylogenyBreakpointScalingFactor=None,
                 phylogenySkipSingleCopyBlocks=False,
                 phylogenyMaxBaseDistance=None,
                 phylogenyMaxBlockDistance=None,
                 phylogenyDebugFile=None,
                 phylogenyKeepSingleDegreeBlocks=False,
                 phylogenyTreeBuildingMethod=None,
                 phylogenyCostPerDupPerBase=None,
                 phylogenyCostPerLossPerBase=None,
                 referenceEventHeader=None,
                 phylogenyDoSplitsWithSupportHigherThanThisAllAtOnce=None,
                 numTreeBuildingThreads=None,
                 doPhylogeny=False,
                 removeLargestBlock=None,
                 phylogenyNucleotideScalingFactor=None,
                 minimumBlockDegreeToCheckSupport=None,
                 minimumBlockHomologySupport=None,
                 removeRecoverableChains=None,
                 minimumNumberOfSpecies=None,
                 maxRecoverableChainsIterations=None,
                 maxRecoverableChainLength=None,
                 phylogenyHomologyUnitType=None,
                 phylogenyDistanceCorrectionMethod=None,
                 features=None,
                 jobName=None,
                 fileStore=None):
    logLevel = getLogLevelString2(logLevel)
    args = ["--logLevel", logLevel, "--alignments", alignments, "--cactusDisk", cactusDiskDatabaseString]
    if secondaryAlignments is not None:
        args += ["--secondaryAlignments", secondaryAlignments ]
    if annealingRounds is not None:
        args += ["--annealingRounds", annealingRounds]
    if deannealingRounds is not None:
        args += ["--deannealingRounds", deannealingRounds]
    if trim is not None:
        args += ["--trim", trim]
    if lastzArguments is not None:
        args += ["--lastzArguments", lastzArguments]
    if minimumTreeCoverage is not None:
        args += ["--minimumTreeCoverage", str(minimumTreeCoverage)]
    if blockTrim is not None:
        args += ["--blockTrim", str(blockTrim)]
    if minimumBlockDegree is not None:
        args += ["--minimumDegree", str(minimumBlockDegree)]
    if minimumSequenceLengthForBlast is not None:
        args += ["--minimumSequenceLengthForBlast", str(minimumSequenceLengthForBlast)]
    if minimumIngroupDegree is not None:
        args += ["--minimumIngroupDegree", str(minimumIngroupDegree)]
    if minimumOutgroupDegree is not None:
        args += ["--minimumOutgroupDegree", str(minimumOutgroupDegree)]
    if alignmentFilter is not None:
        args += ["--alignmentFilter", alignmentFilter]
    if maxAdjacencyComponentSizeRatio is not None:
        args += ["--maxAdjacencyComponentSizeRatio", str(maxAdjacencyComponentSizeRatio)]
    if constraints is not None:
        args += ["--constraints", constraints]
    if realign:
        args += ["--realign"]
    if realignArguments is not None:
        args += ["--realignArguments", realignArguments]
    if phylogenyNumTrees is not None:
        args += ["--phylogenyNumTrees", str(phylogenyNumTrees)]
    if phylogenyRootingMethod is not None:
        args += ["--phylogenyRootingMethod", phylogenyRootingMethod]
    if phylogenyScoringMethod is not None:
        args += ["--phylogenyScoringMethod", phylogenyScoringMethod]
    if phylogenyBreakpointScalingFactor is not None:
        args += ["--phylogenyBreakpointScalingFactor", str(phylogenyBreakpointScalingFactor)]
    if phylogenySkipSingleCopyBlocks:
        args += ["--phylogenySkipSingleCopyBlocks"]
    if phylogenyMaxBaseDistance is not None:
        args += ["--phylogenyMaxBaseDistance", str(phylogenyMaxBaseDistance)]
    if phylogenyMaxBlockDistance is not None:
        args += ["--phylogenyMaxBlockDistance", str(phylogenyMaxBlockDistance)]
    if phylogenyDebugFile is not None:
        args += ["--phylogenyDebugFile", phylogenyDebugFile]
    if phylogenyKeepSingleDegreeBlocks:
        args += ["--phylogenyKeepSingleDegreeBlocks"]
    if phylogenyTreeBuildingMethod is not None:
        args += ["--phylogenyTreeBuildingMethod", phylogenyTreeBuildingMethod]
    if phylogenyCostPerDupPerBase is not None:
        args += ["--phylogenyCostPerDupPerBase", str(phylogenyCostPerDupPerBase)]
    if phylogenyCostPerLossPerBase is not None:
        args += ["--phylogenyCostPerLossPerBase", str(phylogenyCostPerLossPerBase)]
    if referenceEventHeader is not None:
        args += ["--referenceEventHeader", referenceEventHeader]
    if phylogenyDoSplitsWithSupportHigherThanThisAllAtOnce is not None:
        args += ["--phylogenyDoSplitsWithSupportHigherThanThisAllAtOnce", str(phylogenyDoSplitsWithSupportHigherThanThisAllAtOnce)]
    if numTreeBuildingThreads is not None:
        args += ["--numTreeBuildingThreads", str(numTreeBuildingThreads)]
    if doPhylogeny:
        args += ["--phylogeny"]
    if minimumBlockDegreeToCheckSupport is not None:
        args += ["--minimumBlockDegreeToCheckSupport", str(minimumBlockDegreeToCheckSupport)]
    if minimumBlockHomologySupport is not None:
        args += ["--minimumBlockHomologySupport", str(minimumBlockHomologySupport)]
    if phylogenyNucleotideScalingFactor is not None:
        args += ["--phylogenyNucleotideScalingFactor", str(phylogenyNucleotideScalingFactor)]
    if removeRecoverableChains is not None:
        args += ["--removeRecoverableChains", removeRecoverableChains]
    if minimumNumberOfSpecies is not None:
        args += ["--minimumNumberOfSpecies", str(minimumNumberOfSpecies)]
    if maxRecoverableChainsIterations is not None:
        args += ["--maxRecoverableChainsIterations", str(maxRecoverableChainsIterations)]
    if maxRecoverableChainLength is not None:
        args += ["--maxRecoverableChainLength", str(maxRecoverableChainLength)]
    if phylogenyHomologyUnitType is not None:
        args += ["--phylogenyHomologyUnitType", phylogenyHomologyUnitType]
    if phylogenyDistanceCorrectionMethod is not None:
        args += ["--phylogenyDistanceCorrectionMethod", phylogenyDistanceCorrectionMethod]
    if minLengthForChromosome is not None:
        args += ["--minLengthForChromosome", str(minLengthForChromosome)]
    if proportionOfUnalignedBasesForNewChromosome is not None:
        args += ["--proportionOfUnalignedBasesForNewChromosome", str(proportionOfUnalignedBasesForNewChromosome)]
    if maximumMedianSequenceLengthBetweenLinkedEnds is not None:
        args += ["--maximumMedianSequenceLengthBetweenLinkedEnds", str(maximumMedianSequenceLengthBetweenLinkedEnds)]

    masterMessages = cactus_call(stdin_string=flowerNames, check_output=True,
                                 parameters=["cactus_caf"] + args,
                                 features=features, job_name=jobName, fileStore=fileStore)
    logger.info("Ran cactus_caf okay")
    return [ i for i in masterMessages.split("\n") if i != '' ]
>>>>>>> dae2615e

    print("Command to run\n", " ".join(["cactus_consolidated"] + args))

    masterMessages = cactus_call(check_output=True,
                                 parameters=["cactus_consolidated"] + args)

    logger.info("Ran cactus consolidated okay")
    return [ i for i in masterMessages.split("\n") if i != '' ]

def _fn(toilDir,
      logLevel=None, retryCount=0,
      batchSystem="single_machine",
      rescueJobFrequency=None,
      buildAvgs=False,
      buildHal=False,
      buildFasta=False,
      toilStats=False,
      maxThreads=None,
      maxCpus=None,
      defaultMemory=None,
      logFile=None):
    logLevel = getLogLevelString2(logLevel)
    args = [toilDir, "--logLevel", logLevel]
    if buildAvgs:
        args += ["--buildAvgs"]
    if buildHal:
        args += ["--buildHal"]
    if buildFasta:
        args += ["--buildFasta"]
    #Jobtree args
    if batchSystem is not None:
        args += ["--batchSystem", batchSystem]
    if retryCount is not None:
        args += ["--retryCount", str(retryCount)]
    if rescueJobFrequency is not None:
        args += ["--rescueJobFrequency", str(rescueJobFrequency)]
    if toilStats:
        args += ["--stats"]
    if maxThreads is not None:
        args += ["--maxThreads", str(maxThreads)]
    if maxCpus is not None:
        args += ["--maxCpus", str(maxCpus)]
    if defaultMemory is not None:
        args += ["--defaultMemory", str(defaultMemory)]
    if logFile is not None:
        args += ["--logFile", logFile]
    return args

def runCactusWorkflow(experimentFile,
                      toilDir,
                      logLevel=None, retryCount=0,
                      batchSystem="single_machine",
                      rescueJobFrequency=None,
                      skipAlignments=False,
                      buildAvgs=False,
                      buildHal=False,
                      buildFasta=False,
                      toilStats=False,
                      maxThreads=None,
                      maxCpus=None,
                      defaultMemory=None,
                      logFile=None,
                      intermediateResultsUrl=None,
                      extraToilArgumentsString=""):
    args = ["--experiment", experimentFile] + _fn(toilDir,
                      logLevel, retryCount, batchSystem, rescueJobFrequency,
                      buildAvgs, buildHal, buildFasta, toilStats, maxThreads, maxCpus, defaultMemory, logFile)
    if intermediateResultsUrl is not None:
        args += ["--intermediateResultsUrl", intermediateResultsUrl]

    import cactus.pipeline.cactus_workflow as cactus_workflow
    cactus_workflow.runCactusWorkflow(args)
    logger.info("Ran the cactus workflow okay")

def runCactusProgressive(seqFile,
                         configFile,
                         toilDir,
                         logLevel=None, retryCount=0,
                         batchSystem="single_machine",
                         rescueJobFrequency=None,
                         skipAlignments=False,
                         buildHal=True,
                         buildAvgs=False,
                         toilStats=False,
                         maxCpus=None):
    opts = Job.Runner.getDefaultOptions(toilDir)
    opts.batchSystem = batchSystem if batchSystem is not None else opts.batchSystem
    opts.logLevel = logLevel if logLevel is not None else opts.logLevel
    opts.maxCores = maxCpus if maxCpus is not None else opts.maxCores
    # Used for tests
    opts.scale = 0.1
    opts.retryCount = retryCount if retryCount is not None else opts.retryCount
    # This *shouldn't* be necessary, but it looks like the toil
    # deadlock-detection still has issues.
    opts.deadlockWait = 3600

    opts.buildHal = buildHal
    opts.buildAvgs = buildAvgs
    opts.buildFasta = True
    if toilStats:
        opts.stats = True
    opts.seqFile = seqFile
    opts.configFile = configFile
    opts.database = 'kyoto_tycoon'
    opts.root = None
    opts.outputHal = '/dev/null'
    opts.intermediateResultsUrl = None
    from cactus.progressive.cactus_progressive import runCactusProgressive as runRealCactusProgressive
    runRealCactusProgressive(opts)

def runCactusAnalyseAssembly(sequenceFile):
    return cactus_call(check_output=True,
                parameters=["cactus_analyseAssembly",
                            sequenceFile])[:-1]

def runToilStats(toil, outputFile):
    system("toil stats %s --outputFile %s" % (toil, outputFile))
    logger.info("Ran the job-tree stats command apparently okay")

def runLastz(seq1, seq2, alignmentsFile, lastzArguments, work_dir=None, gpuLastz=False):
    if work_dir is None:
        assert os.path.dirname(seq1) == os.path.dirname(seq2)
        work_dir = os.path.dirname(seq1)
    if gpuLastz == True:
        lastzCommand = "run_segalign"
    else:
        lastzCommand = "cPecanLastz"
        seq1 += "[multiple][nameparse=darkspace]"
        seq2 += "[nameparse=darkspace]"
    cactus_call(work_dir=work_dir, outfile=alignmentsFile,
                parameters=[lastzCommand, seq1, seq2, "--format=cigar", "--notrivial"] + lastzArguments.split())

def runSelfLastz(seq, alignmentsFile, lastzArguments, work_dir=None, gpuLastz=False):
    return runLastz(seq, seq, alignmentsFile, lastzArguments, work_dir, gpuLastz)

def runCactusRealign(seq1, seq2, inputAlignmentsFile, outputAlignmentsFile, realignArguments, work_dir=None):
    cactus_call(infile=inputAlignmentsFile, outfile=outputAlignmentsFile, work_dir=work_dir,
                parameters=["cPecanRealign"] + realignArguments.split() + [seq1, seq2])

def runCactusSelfRealign(seq, inputAlignmentsFile, outputAlignmentsFile, realignArguments, work_dir=None):
    cactus_call(infile=inputAlignmentsFile, outfile=outputAlignmentsFile, work_dir=work_dir,
                parameters=["cPecanRealign"] + realignArguments.split() + [seq])

def runCactusCoverage(sequenceFile, alignmentsFile, work_dir=None):
    return cactus_call(check_output=True, work_dir=work_dir,
                parameters=["cactus_coverage", sequenceFile, alignmentsFile])

def runGetChunks(sequenceFiles, chunksDir, chunkSize, overlapSize, work_dir=None):
    chunks = cactus_call(work_dir=work_dir,
                         check_output=True,
                         parameters=["cactus_blast_chunkSequences",
                                     getLogLevelString(),
                                     str(chunkSize),
                                     str(overlapSize),
                                     chunksDir] + sequenceFiles)
    return [chunk for chunk in chunks.split("\n") if chunk != ""]

def pullCactusImage():
    """Ensure that the cactus Docker image is pulled."""
    if os.environ.get('CACTUS_DOCKER_MODE') == "0":
        return
    if os.environ.get('CACTUS_USE_LOCAL_IMAGE', 0) == "1":
        return
    image = getDockerImage()
    call = ["docker", "pull", image]
    process = subprocess.Popen(call, stdout=subprocess.PIPE,
                                 stderr=sys.stderr, bufsize=-1)
    output, _ = process.communicate()
    if process.returncode != 0:
        raise RuntimeError("Command %s failed with output: %s" % (call, output))

def getDockerOrg():
    """Get where we should find the cactus containers."""
    if "CACTUS_DOCKER_ORG" in os.environ:
        return os.environ["CACTUS_DOCKER_ORG"]
    else:
        return "quay.io/comparative-genomics-toolkit"

def getDockerTag():
    """Get what docker tag we should use for the cactus image
    (either forced to be latest or the current cactus commit)."""
    if 'CACTUS_USE_LATEST' in os.environ:
        return "latest"
    else:
        return cactus_commit

def getDockerImage():
    """Get fully specified Docker image name."""
    return "%s/cactus:%s" % (getDockerOrg(), getDockerTag())

def getDockerRelease(gpu=False):
    """Get the most recent docker release."""
    r = "quay.io/comparative-genomics-toolkit/cactus:v1.3.0"
    if gpu:
        r += "-gpu"
    return r

def maxMemUsageOfContainer(containerInfo):
    """Return the max RSS usage (in bytes) of a container, or None if something failed."""
    if containerInfo['id'] is None:
        # Try to get the internal container ID from the docker name
        try:
            id = popenCatch("docker inspect -f '{{.Id}}' %s" % containerInfo['name']).strip()
            containerInfo['id'] = id
        except:
            # Not yet running
            return None
    # Try to check for the maximum memory usage ever used by that
    # container, in a few different possible locations depending on
    # the distribution
    possibleLocations = ["/sys/fs/cgroup/memory/docker/%s/memory.max_usage_in_bytes",
                         "/sys/fs/cgroup/memory/system.slice.docker-%s.scope/memory.max_usage_in_bytes"]
    possibleLocations = [s % containerInfo['id'] for s in possibleLocations]
    for location in possibleLocations:
        try:
            with open(location) as f:
                return int(f.read())
        except IOError:
            # Not at this location, or sysfs isn't mounted
            continue
    return None

# send a time/date stamped message to the realtime logger, truncating it
# if it's too long (so it's less likely to be dropped)
def cactus_realtime_log(msg, max_len = 1500, log_debug=False):
    if len(msg) > max_len:
        msg = msg[:max_len-207] + " <...> " + msg[-200:]
    if not log_debug:
        RealtimeLogger.info("{}: {}".format(datetime.now(), msg))
    else:
        RealtimeLogger.debug("{}: {}".format(datetime.now(), msg))
        
def setupBinaries(options):
    """Ensure that Cactus's C/C++ components are ready to run, and set up the environment."""
    if options.latest:
        os.environ["CACTUS_USE_LATEST"] = "1"
    if options.binariesMode is not None:
        # Mode is specified on command line
        mode = options.binariesMode
    else:
        # Might be specified through the environment, or not, in which
        mode = os.environ.get("CACTUS_BINARIES_MODE")

    def verify_docker():
        # If running without Docker, verify that we can find the Cactus executables
        from distutils.spawn import find_executable
        if find_executable('docker') is None:
            raise RuntimeError("The `docker` executable wasn't found on the "
                               "system. Please install Docker if possible, or "
                               "use --binariesMode local and add cactus's bin "
                               "directory to your PATH.")
    def verify_local():
        from distutils.spawn import find_executable
        if find_executable('cactus_consolidated') is None:
            raise RuntimeError("Cactus isn't using Docker, but it can't find "
                               "the Cactus binaries. Please add Cactus's bin "
                               "directory to your PATH (and run `make` in the "
                               "Cactus directory if you haven't already).")

    if mode is None:
        # there is no mode set, we use local if it's available, otherwise default to docker
        try:
            verify_local()
            mode = "local"
        except:
            verify_docker()
            mode = "docker"
    elif mode == "docker":
        verify_docker()
    elif mode == "local":
        verify_local()
    else:
        assert mode == "singularity"
        jobStoreType, locator = Toil.parseLocator(options.jobStore)
        if jobStoreType == "file":
            # if not using a local jobStore, then don't set the `SINGULARITY_CACHEDIR`
            # in this case, the image will be downloaded on each call
            if options.containerImage:
                imgPath = os.path.abspath(options.containerImage)
                os.environ["CACTUS_USE_LOCAL_SINGULARITY_IMG"] = "1"
            else:
                # When SINGULARITY_CACHEDIR is set, singularity will refuse to store images in the current directory
                if 'SINGULARITY_CACHEDIR' in os.environ:
                    imgPath = os.path.join(os.environ['SINGULARITY_CACHEDIR'], "cactus.img")
                else:
                    imgPath = os.path.join(os.path.abspath(locator), "cactus.img")
            os.environ["CACTUS_SINGULARITY_IMG"] = imgPath

    os.environ["CACTUS_BINARIES_MODE"] = mode

def importSingularityImage(options):
    """Import the Singularity image from Docker if using Singularity."""
    mode = os.environ.get("CACTUS_BINARIES_MODE", "docker")
    localImage = os.environ.get("CACTUS_USE_LOCAL_SINGULARITY_IMG", "0")
    if mode == "singularity" and Toil.parseLocator(options.jobStore)[0] == "file":
        imgPath = os.environ["CACTUS_SINGULARITY_IMG"]
        # If not using local image, pull the docker image
        if localImage == "0":
            # Singularity will complain if the image file already exists. Remove it.
            try:
                os.remove(imgPath)
            except OSError:
                # File doesn't exist
                pass
            # Singularity 2.4 broke the functionality that let --name
            # point to a path instead of a name in the CWD. So we change
            # to the proper directory manually, then change back after the
            # image is pulled.
            # NOTE: singularity writes images in the current directory only
            #       when SINGULARITY_CACHEDIR is not set
            oldCWD = os.getcwd()
            os.chdir(os.path.dirname(imgPath))
            # --size is deprecated starting in 2.4, but is needed for 2.3 support. Keeping it in for now.
            try:
                subprocess.check_call(["singularity", "pull", "--size", "2000", "--name", os.path.basename(imgPath),
                                       "docker://" + getDockerImage()])
            except subprocess.CalledProcessError:
                # Call failed, try without --size, required for singularity 3+
                subprocess.check_call(["singularity", "pull", "--name", os.path.basename(imgPath),
                                       "docker://" + getDockerImage()])
            os.chdir(oldCWD)
        else:
            logger.info("Using pre-built singularity image: '{}'".format(imgPath))

def singularityCommand(tool=None,
                       work_dir=None,
                       parameters=None,
                       port=None,
                       file_store=None):
    if "CACTUS_SINGULARITY_IMG" in os.environ:
        # old logic: just run a local image
        # (this was toggled by only setting CACTUS_SINGULARITY_IMG when using a local jobstore in cactus_progressive.py)
        base_singularity_call = ["singularity", "--silent", "run", os.environ["CACTUS_SINGULARITY_IMG"]]
        base_singularity_call.extend(parameters)
        return base_singularity_call
    else:
        # workaround for kubernetes toil: explicitly make a local image
        # (see https://github.com/vgteam/toil-vg/blob/master/src/toil_vg/singularity.py)

        if parameters is None:
            parameters = []
        if work_dir is None:
            work_dir = os.getcwd()

        baseSingularityCall = ['singularity', '-q', 'exec']

        # Mount workdir as /mnt and work in there.
        # Hope the image actually has a /mnt available.
        # Otherwise this silently doesn't mount.
        # But with -u (user namespaces) we have no luck pointing in-container
        # home at anything other than our real home (like something under /var
        # where Toil puts things).
        # Note that we target Singularity 3+.
        baseSingularityCall += ['-u', '-B', '{}:{}'.format(os.path.abspath(work_dir), '/mnt'), '--pwd', '/mnt']

        # Problem: Multiple Singularity downloads sharing the same cache directory will
        # not work correctly. See https://github.com/sylabs/singularity/issues/3634
        # and https://github.com/sylabs/singularity/issues/4555.

        # As a workaround, we have out own cache which we manage ourselves.
        home_dir = str(pathlib.Path.home())
        default_singularity_dir = os.path.join(home_dir, '.singularity')
        cache_dir = os.path.join(os.environ.get('SINGULARITY_CACHEDIR',  default_singularity_dir), 'toil')
        os.makedirs(cache_dir, exist_ok=True)

        # hack to transform back to docker image
        if tool == 'cactus':
            tool = getDockerImage()
        # not a url or local file? try it as a Docker specifier
        if not tool.startswith('/') and '://' not in tool:
            tool = 'docker://' + tool

        # What name in the cache dir do we want?
        # We cache everything as sandbox directories and not .sif files because, as
        # laid out in https://github.com/sylabs/singularity/issues/4617, there
        # isn't a way to run from a .sif file and have write permissions on system
        # directories in the container, because the .sif build process makes
        # everything owned by root inside the image. Since some toil-vg containers
        # (like the R one) want to touch system files (to install R packages at
        # runtime), we do it this way to act more like Docker.
        #
        # Also, only sandbox directories work with user namespaces, and only user
        # namespaces work inside unprivileged Docker containers like the Toil
        # appliance.
        sandbox_dirname = os.path.join(cache_dir, '{}.sandbox'.format(hashlib.sha256(tool.encode('utf-8')).hexdigest()))

        if not os.path.exists(sandbox_dirname):
            # We atomically drop the sandbox at that name when we get it

            # Make a temp directory to be the sandbox
            temp_sandbox_dirname = tempfile.mkdtemp(dir=cache_dir)

            # Download with a fresh cache to a sandbox
            download_env = os.environ.copy()
            download_env['SINGULARITY_CACHEDIR'] = file_store.getLocalTempDir() if file_store else tempfile.mkdtemp(dir=work_dir)
            build_cmd = ['singularity', 'build', '-s', '-F', temp_sandbox_dirname, tool]

            cactus_realtime_log("Running the command: \"{}\"".format(' '.join(build_cmd)))
            start_time = time.time()
            subprocess.check_call(build_cmd, env=download_env)
            run_time = time.time() - start_time
            cactus_realtime_log("Successfully ran the command: \"{}\" in {} seconds".format(' '.join(build_cmd), run_time))

            # Clean up the Singularity cache since it is single use
            shutil.rmtree(download_env['SINGULARITY_CACHEDIR'])

            try:
                # This may happen repeatedly but it is atomic
                os.rename(temp_sandbox_dirname, sandbox_dirname)
            except OSError as e:
                if e.errno == errno.EEXIST:
                    # Can't rename a directory over another
                    # Make sure someone else has made the directory
                    assert os.path.exists(sandbox_dirname)
                    # Remove our redundant copy
                    shutil.rmtree(temp_sandbox_dirname)
                else:
                    raise

            # TODO: we could save some downloading by having one process download
            # and the others wait, but then we would need a real fnctl locking
            # system here.
        return baseSingularityCall + [sandbox_dirname] + parameters


def dockerCommand(tool=None,
                  work_dir=None,
                  parameters=None,
                  rm=True,
                  port=None,
                  dockstore=None,
                  entrypoint=None):
    # This is really dumb, but we have to work around an intersection
    # between two bugs: one in CoreOS where /etc/resolv.conf is
    # sometimes missing temporarily, and one in Docker where it
    # refuses to start without /etc/resolv.conf.
    while not os.path.exists('/etc/resolv.conf'):
        pass

    base_docker_call = ['docker', 'run',
                        '--interactive',
                        '--net=host',
                        '--log-driver=none',
                        '-u', '%s:%s' % (os.getuid(), os.getgid()),
                        '-v', '{}:/data'.format(os.path.abspath(work_dir))]

    if entrypoint is not None:
        base_docker_call += ['--entrypoint', entrypoint]
    else:
        base_docker_call += ['--entrypoint', '/opt/cactus/wrapper.sh']

    if port is not None:
        base_docker_call += ["-p", "%d:%d" % (port, port)]

    containerInfo = { 'name': str(uuid.uuid4()), 'id': None }
    base_docker_call.extend(['--name', containerInfo['name']])
    if rm:
        base_docker_call.append('--rm')

    docker_tag = getDockerTag()
    tool = "%s/%s:%s" % (dockstore, tool, docker_tag)
    call = base_docker_call + [tool] + parameters
    return call, containerInfo

def prepareWorkDir(work_dir, parameters):
    if not work_dir:
        # Make sure all the paths we're accessing are in the same directory
        files = [par for par in parameters if os.path.isfile(par)]
        folders = [par for par in parameters if os.path.isdir(par)]
        work_dirs = set([os.path.dirname(fileName) for fileName in files] + [os.path.dirname(folder) for folder in folders])
        _log.info("Work dirs: %s" % work_dirs)
        if len(work_dirs) > 1:
            work_dir = os.path.commonprefix(list(work_dirs))
        elif len(work_dirs) == 1:
            work_dir = work_dirs.pop()

    #If there are no input files, or if their MRCA is '' (when working
    #with relative paths), just set the current directory as the work
    #dir
    if work_dir is None or work_dir == '':
        work_dir = "."
    _log.info("Docker work dir: %s" % work_dir)

    #We'll mount the work_dir containing the paths as /data in the container,
    #so set all the paths to their basenames. The container will access them at
    #/data/<path>
    def adjustPath(path, wd):
        # Hack to relativize paths that are not provided as a
        # single argument (i.e. multiple paths that are
        # space-separated and quoted)
        if wd != '.':
            if not wd.endswith('/'):
                wd = wd + '/'
            return path.replace(wd, '')
        else:
            return path

    if work_dir and os.environ.get('CACTUS_DOCKER_MODE', 1) != "0":
        parameters = [adjustPath(par, work_dir) for par in parameters]
    return work_dir, parameters

def cactus_call(tool=None,
                work_dir=None,
                parameters=None,
                rm=True,
                check_output=False,
                infile=None,
                outfile=None,
                outappend=False,
                stdin_string=None,
                server=False,
                shell=False,
                port=None,
                check_result=False,
                dockstore=None,
                soft_timeout=None,
                job_name=None,
                features=None,
                fileStore=None,
                swallowStdErr=False):
    mode = os.environ.get("CACTUS_BINARIES_MODE", "docker")
    if dockstore is None:
        dockstore = getDockerOrg()
    if parameters is None:
        parameters = []
    if tool is None:
        tool = "cactus"
    
    entrypoint = None
    if (len(parameters) > 0) and isinstance(parameters[0], list):
        # We have a list of lists, which is the convention for commands piped into one another.
        flattened = [i for sublist in parameters for i in sublist]
        chain_params = [' '.join(p) for p in [list(map(pipes.quote, q)) for q in parameters]]
        parameters = ['bash', '-c', 'set -eo pipefail && ' + ' | '.join(chain_params)]
        if mode == "docker":
            # We want to shell into bash directly rather than going
            # through the default cactus entrypoint.
            entrypoint = '/bin/bash'
            parameters = parameters[1:]
            work_dir, _ = prepareWorkDir(work_dir, flattened)

    if mode in ("docker", "singularity"):
        work_dir, parameters = prepareWorkDir(work_dir, parameters)

    if mode == "docker":
        call, containerInfo = dockerCommand(tool=tool,
                                            work_dir=work_dir,
                                            parameters=parameters,
                                            rm=rm,
                                            port=port,
                                            dockstore=dockstore,
                                            entrypoint=entrypoint)
    elif mode == "singularity":
        call = singularityCommand(tool=tool, work_dir=work_dir,
                                  parameters=parameters, port=port, file_store=fileStore)
    else:
        assert mode == "local"
        call = parameters

    if stdin_string:
        stdinFileHandle = subprocess.PIPE
    elif infile:
        stdinFileHandle = open(infile, 'r')
    else:
        stdinFileHandle = subprocess.DEVNULL
    stdoutFileHandle = None
    if outfile:
        stdoutFileHandle = open(outfile, 'a' if outappend else 'w')
    if check_output:
        stdoutFileHandle = subprocess.PIPE

    _log.info("Running the command %s" % call)
    rt_message = 'Running the command: \"{}\"'.format(' '.join(call))
    if features:
        rt_message += ' (features={})'.format(features)
    cactus_realtime_log(rt_message, log_debug = 'ktremotemgr' in call)

    # hack to keep track of memory usage for single machine
    time_v = os.environ.get("CACTUS_LOG_MEMORY") is not None and 'ktserver' not in call and 'redis-server' not in call

    # use /usr/bin/time -v to get peak memory usage
    if time_v:
        if not shell:
            shell = True
            call = ' '.join(shlex.quote(t) for t in call)
        swallowStdErr = True
        call = '/usr/bin/time -v {}'.format(call)
        
    process = subprocess.Popen(call, shell=shell, encoding="ascii",
                               stdin=stdinFileHandle, stdout=stdoutFileHandle,
                               stderr=subprocess.PIPE if swallowStdErr else sys.stderr,
                               bufsize=-1, cwd=work_dir)

    if server:
        return process

    memUsage = 0
    first_run = True
    start_time = time.time()
    output = stderr = None  # used later to report errors
    while True:
        try:
            # Wait a bit to see if the process is done
            output, stderr = process.communicate(stdin_string if first_run else None, timeout=10)
        except subprocess.TimeoutExpired:
            if mode == "docker":
                # Every so often, check the memory usage of the container
                updatedMemUsage = maxMemUsageOfContainer(containerInfo)
                if updatedMemUsage is not None:
                    assert memUsage <= updatedMemUsage, "memory.max_usage_in_bytes should never decrease"
                    memUsage = updatedMemUsage
            first_run = False
            if soft_timeout is not None and time.time() - start_time > soft_timeout:
                # Soft timeout has been triggered. Just return early.
                process.send_signal(signal.SIGINT)
                return None
        else:
            break
    if mode == "docker" and job_name is not None and features is not None and fileStore is not None:
        # Log a datapoint for the memory usage for these features.
        fileStore.logToMaster("Max memory used for job %s (tool %s) "
                              "on JSON features %s: %s" % (job_name, parameters[0],
                                                           json.dumps(features), memUsage))

    if process.returncode == 0:
        run_time = time.time() - start_time
        if time_v:
            call = call[len("/usr/bin/time -v "):]
        rt_message = "Successfully ran: \"{}\"".format(' '.join(call) if not shell else call)
        if features:
            rt_message += ' (features={})'.format(features)
        rt_message += " in {} seconds".format(round(run_time, 4))
        if time_v:            
            for line in stderr.split('\n'):
                if 'Maximum resident set size (kbytes):' in line:
                    rt_message += ' and {} memory'.format(bytes2human(int(line.split()[-1]) * 1024))
                    break
        cactus_realtime_log(rt_message, log_debug = 'ktremotemgr' in call)

    if check_result:
        return process.returncode

    if process.returncode != 0:
        out = "stdout={}".format(output)
        if swallowStdErr:
            out += ", stderr={}".format(stderr)
        if process.returncode > 0:
            raise RuntimeError("Command {} exited {}: {}".format(call, process.returncode, out))
        else:
            raise RuntimeError("Command {} signaled {}: {}".format(call, signal.Signals(-process.returncode).name, out))

    if check_output:
        return output

class RunAsFollowOn(Job):
    def __init__(self, job, *args, **kwargs):
        Job.__init__(self, cores=0.1, memory=100000000, preemptable=True)
        self._args = args
        self._kwargs = kwargs
        self.job = job

    def run(self, fileStore):
        return self.addFollowOn(self.job(*self._args, **self._kwargs)).rv()

class RoundedJob(Job):
    """Thin wrapper around Toil.Job to round up resource requirements.

    Rounding is useful to make Toil's Mesos scheduler more
    efficient--it runs a process that is O(n log n) in the number of
    different resource requirements for every offer received, so
    thousands of slightly different requirements will slow down the
    leader and the workflow.
    """
    # Default rounding amount: 100 MiB
    roundingAmount = 100*1024*1024
    def __init__(self, memory=None, cores=None, disk=None, preemptable=None,
                 unitName=None, checkpoint=False):
        if memory is not None:
            memory = self.roundUp(memory)
        if disk is not None:
            # hack: we may need extra space to cook up a singularity image on the fly
            #       so we add it (1.5G) here.
            # todo: only do this when needed
            disk = 1500*1024*1024 + self.roundUp(disk)
        super(RoundedJob, self).__init__(memory=memory, cores=cores, disk=disk,
                                         preemptable=preemptable, unitName=unitName,
                                         checkpoint=checkpoint)

    def roundUp(self, bytesRequirement):
        """
        Round the amount up to the next self.roundingAmount.

        >>> j = RoundedJob()
        >>> j.roundingAmount = 100000000
        >>> j.roundUp(1000)
        10000000
        >>> j.roundUp(200000000)
        200000000
        >>> j.roundUp(200000001)
        300000000
        """
        if bytesRequirement % self.roundingAmount == 0:
            return bytesRequirement
        return (bytesRequirement // self.roundingAmount + 1) * self.roundingAmount

    def _runner(self, *args, jobStore=None, fileStore=None, **kwargs):
        # We aren't supposed to override this. Toil can change the signature at
        # any time. But Toil has passed all the arguments by name=value for a
        # while, so we are pretty safe fetching out just the jobStore and
        # fileStore like this.
        if jobStore.config.workDir is not None:
            os.environ['TMPDIR'] = fileStore.getLocalTempDir()

        super(RoundedJob, self)._runner(*args, jobStore=jobStore,
                                        fileStore=fileStore, **kwargs)

def readGlobalFileWithoutCache(fileStore, jobStoreID):
    """Reads a jobStoreID into a file and returns it, without touching
    the cache.

    Works around toil issue #1532.
    """
    f = fileStore.getLocalTempFile()
    fileStore.jobStore.readFile(jobStoreID, f)
    return f

class ChildTreeJob(RoundedJob):
    """Spreads the child-job initialization work among multiple jobs.

    Jobs with many children can often be a bottleneck (because they
    are written serially into the jobStore in a consistent-write
    fashion). Subclasses of this job will automatically spread out
    that work amongst a tree of jobs, increasing the total work done
    slightly, but reducing the wall-clock time taken dramatically.
    """
    def __init__(self, memory=None, cores=None, disk=None, preemptable=None,
                 unitName=None, checkpoint=False, maxChildrenPerJob=20):
        self.queuedChildJobs = []
        self.maxChildrenPerJob = maxChildrenPerJob
        super(ChildTreeJob, self).__init__(memory=memory, cores=cores, disk=disk,
                                           preemptable=preemptable, unitName=unitName,
                                           checkpoint=checkpoint)

    def addChild(self, job):
        self.queuedChildJobs.append(job)
        return job

    def _run(self, *args, **kwargs):
        # We really shouldn't be overriding _run, but we need to to hook in
        # some code after the derived class's run() but before it saves all its
        # child relationships. So we handle our arguments with tweezers,
        # because they could be anything.

        # Pass them along to the real _run, which will call back to our derived
        # class's run()
        ret = super(ChildTreeJob, self)._run(*args, **kwargs)

        # Now we can do our actual work.
        if len(self.queuedChildJobs) <= self.maxChildrenPerJob:
            # The number of children is small enough that we can just
            # add them directly.
            for childJob in self.queuedChildJobs:
                super(ChildTreeJob, self).addChild(childJob)
        else:
            # Too many children, so we have to build a tree to avoid
            # bottlenecking on consistently serializing all the jobs.

            # compute the number of levels (after root) of our job tree
            num_levels = math.floor(math.log(len(self.queuedChildJobs), self.maxChildrenPerJob))

            # fill out all the internal nodes of the tree, where the root is self
            # they will be empty RoundedJobs
            prev_level = [self]
            level = []
            for i in range(num_levels):
                for parent_job in prev_level:
                    # with this check, we allow a partial split of the last level
                    # to account for rounding
                    if len(level) * self.maxChildrenPerJob < len(self.queuedChildJobs):
                        for j in range(self.maxChildrenPerJob):
                            child_job = RoundedJob()
                            if parent_job is self:
                                super(ChildTreeJob, self).addChild(child_job)
                            else:
                                parent_job.addChild(child_job)
                            level.append(child_job)
                    else:
                        level.append(parent_job)

                prev_level = level
                level = []

            # add the leaves.  these will be the jobs in self.queuedChildJobs
            leaves_added = 0
            for parent_job in prev_level:
                num_children = min(len(self.queuedChildJobs) - leaves_added, self.maxChildrenPerJob)
                for j in range(num_children):
                    if parent_job is self:
                        super(ChildTreeJob, self).addChild(self.queuedChildJobs[leaves_added])
                    else:
                        parent_job.addChild(self.queuedChildJobs[leaves_added])
                    leaves_added += 1
            assert leaves_added == len(self.queuedChildJobs)

        return ret

def dumpStacksHandler(signal, frame):
    """Signal handler to print the stacks of all threads to stderr"""
    fh = sys.stderr
    print("###### stack traces {} ######".format(datetime.now().isoformat()), file=fh)
    id2name = dict([(th.ident, th.name) for th in threading.enumerate()])
    for threadId, stack in sys._current_frames().items():
        print("# Thread: {}({})".format(id2name.get(threadId,""), threadId), file=fh)
        traceback.print_stack(f=stack, file=fh)
    print("\n", file=fh)
    fh.flush()

def enableDumpStack(sig=signal.SIGUSR1):
    """enable dumping stacks when the specified signal is received"""
    signal.signal(sig, dumpStacksHandler)

def unzip_gzs(job, input_paths, input_ids):
    """ go through a list of files and unzip any that end with .gz and return a list 
    of updated ids.  files that don't end in .gz are just passed through.  relying on the extension
    is pretty fragile but better than nothing """
    unzipped_ids = []
    for input_path, input_id in zip(input_paths, input_ids):
        if input_path.endswith('.gz'):
            unzip_job = job.addChildJobFn(unzip_gz, input_path, input_id, disk=10*input_id.size)
            unzipped_ids.append(unzip_job.rv())
        else:
            unzipped_ids.append(input_id)
    return unzipped_ids

def unzip_gz(job, input_path, input_id):
    """ unzip a single file """
    work_dir = job.fileStore.getLocalTempDir()
    assert input_path.endswith('.gz')
    fa_path = os.path.join(work_dir, os.path.basename(input_path))
    job.fileStore.readGlobalFile(input_id, fa_path, mutable=True)
    cactus_call(parameters=['gzip', '-fd', os.path.basename(fa_path)], work_dir=work_dir)
    return job.fileStore.writeGlobalFile(fa_path[:-3])

def zip_gzs(job, input_paths, input_ids, list_elems = None):
    """ zip up some files.  the input_ids can be a list of lists.  if it is, then list_elems
    can be used to only zip a subset (leaving everything else) on each list."""
    zipped_ids = []
    for input_path, input_list in zip(input_paths, input_ids):
        if input_path.endswith('.gz'):
            try:
                iter(input_list)
                is_list = True
            except:
                is_list = False
            if is_list:
                output_list = []
                for i, elem in enumerate(input_list):
                    if not list_elems or i in list_elems:
                        output_list.append(job.addChildJobFn(zip_gz, input_path, elem, disk=2*elem.size).rv())
                    else:
                        output_list.append(elem)
                zipped_ids.append(output_list)
            else:
                zipped_ids.append(job.addChildJobFn(zip_gz, input_path, input_id, disk=2*input_id.size).rv())
        else:
            zipped_ids.append(input_list)
    return zipped_ids
    
def zip_gz(job, input_path, input_id):
    """ zip a single file """
    work_dir = job.fileStore.getLocalTempDir()
    fa_path = os.path.join(work_dir, os.path.basename(input_path))
    if fa_path.endswith('.gz'):
        fa_path = fa_path[:-3]
    job.fileStore.readGlobalFile(input_id, fa_path, mutable=True)
    cactus_call(parameters=['gzip', '-f', os.path.basename(fa_path)], work_dir=work_dir)
    return job.fileStore.writeGlobalFile(fa_path + '.gz')

def get_aws_region(full_path):
    """ parse aws:region:url  to just get region (toil surely has better way to do this but in rush)"""
    if full_path.startswith('aws:'):
        return full_path.split(':')[1]
    else:
        return None

def write_s3(local_path, s3_path, region=None):
    """ cribbed from toil-vg.  more convenient just to throw hal output on s3
    than pass it as a promise all the way back to the start job to export it locally """
    assert s3_path.startswith('s3://')
    bucket_name, name_prefix = s3_path[5:].split("/", 1)
    botocore_session = botocore.session.get_session()
    botocore_session.get_component('credential_provider').get_provider('assume-role').cache = botocore.credentials.JSONFileCache()
    boto3_session = boto3.Session(botocore_session=botocore_session)

    # Connect to the s3 bucket service where we keep everything
    s3 = boto3_session.client('s3')
    try:
        s3.head_bucket(Bucket=bucket_name)
    except:
        if region:
            s3.create_bucket(Bucket=bucket_name, CreateBucketConfiguration={'LocationConstraint':region})
        else:
            s3.create_bucket(Bucket=bucket_name)

    s3.upload_file(local_path, bucket_name, name_prefix)<|MERGE_RESOLUTION|>--- conflicted
+++ resolved
@@ -182,186 +182,12 @@
         args += ["--outputReferenceFile", outputReferenceFile]
     if outgroupEvents:
         args += ["--outgroupEvents", " ".join(outgroupEvents)]
-<<<<<<< HEAD
     if referenceEvent:
         args += ["--referenceEvent", referenceEvent]
     if secondaryAlignmentsFile:
         args += ["--secondaryAlignments", secondaryAlignmentsFile]
     if constraintAlignmentsFile:
         args += ["--constraintAlignments", constraintAlignmentsFile]
-=======
-    masterMessages = cactus_call(check_output=True,
-                                 parameters=["cactus_setup"] + args)
-
-    logger.info("Ran cactus setup okay")
-    return [ i for i in masterMessages.split("\n") if i != '' ]
-
-def runConvertAlignmentsToInternalNames(cactusDiskString, alignmentsFile, outputFile, flowerName, isBedFile=False):
-    # keep temp files alongside data (ie in job's filestore)
-    # (this should happen via cactus overriding TMPDIR in Rounded Job but maybe not always?
-    #  https://github.com/ComparativeGenomicsToolkit/cactus/issues/301#issuecomment-738192236)
-    workDir = getTempDirectory(rootDir=os.path.dirname(alignmentsFile))
-    args = [alignmentsFile, outputFile,
-            "--cactusDisk", cactusDiskString,
-            "--workDir", workDir]
-    if isBedFile:
-        args += ["--bed"]
-    cactus_call(stdin_string=encodeFlowerNames((flowerName,)),
-                parameters=["cactus_convertAlignmentsToInternalNames"] + args)
-
-def runStripUniqueIDs(cactusDiskString):
-    cactus_call(parameters=["cactus_stripUniqueIDs", "--cactusDisk", cactusDiskString])
-
-def runCactusCaf(cactusDiskDatabaseString,
-                 alignments,
-                 secondaryAlignments=None,
-                 flowerNames=encodeFlowerNames((0,)),
-                 logLevel=None,
-                 writeDebugFiles=False,
-                 annealingRounds=None,
-                 deannealingRounds=None,
-                 trim=None,
-                 minimumTreeCoverage=None,
-                 blockTrim=None,
-                 minimumBlockDegree=None,
-                 minimumIngroupDegree=None,
-                 minimumOutgroupDegree=None,
-                 alignmentFilter=None,
-                 lastzArguments=None,
-                 minimumSequenceLengthForBlast=None,
-                 maxAdjacencyComponentSizeRatio=None,
-                 constraints=None,
-                 minLengthForChromosome=None,
-                 proportionOfUnalignedBasesForNewChromosome=None,
-                 maximumMedianSequenceLengthBetweenLinkedEnds=None,
-                 realign=False,
-                 realignArguments=None,
-                 phylogenyNumTrees=None,
-                 phylogenyScoringMethod=None,
-                 phylogenyRootingMethod=None,
-                 phylogenyBreakpointScalingFactor=None,
-                 phylogenySkipSingleCopyBlocks=False,
-                 phylogenyMaxBaseDistance=None,
-                 phylogenyMaxBlockDistance=None,
-                 phylogenyDebugFile=None,
-                 phylogenyKeepSingleDegreeBlocks=False,
-                 phylogenyTreeBuildingMethod=None,
-                 phylogenyCostPerDupPerBase=None,
-                 phylogenyCostPerLossPerBase=None,
-                 referenceEventHeader=None,
-                 phylogenyDoSplitsWithSupportHigherThanThisAllAtOnce=None,
-                 numTreeBuildingThreads=None,
-                 doPhylogeny=False,
-                 removeLargestBlock=None,
-                 phylogenyNucleotideScalingFactor=None,
-                 minimumBlockDegreeToCheckSupport=None,
-                 minimumBlockHomologySupport=None,
-                 removeRecoverableChains=None,
-                 minimumNumberOfSpecies=None,
-                 maxRecoverableChainsIterations=None,
-                 maxRecoverableChainLength=None,
-                 phylogenyHomologyUnitType=None,
-                 phylogenyDistanceCorrectionMethod=None,
-                 features=None,
-                 jobName=None,
-                 fileStore=None):
-    logLevel = getLogLevelString2(logLevel)
-    args = ["--logLevel", logLevel, "--alignments", alignments, "--cactusDisk", cactusDiskDatabaseString]
-    if secondaryAlignments is not None:
-        args += ["--secondaryAlignments", secondaryAlignments ]
-    if annealingRounds is not None:
-        args += ["--annealingRounds", annealingRounds]
-    if deannealingRounds is not None:
-        args += ["--deannealingRounds", deannealingRounds]
-    if trim is not None:
-        args += ["--trim", trim]
-    if lastzArguments is not None:
-        args += ["--lastzArguments", lastzArguments]
-    if minimumTreeCoverage is not None:
-        args += ["--minimumTreeCoverage", str(minimumTreeCoverage)]
-    if blockTrim is not None:
-        args += ["--blockTrim", str(blockTrim)]
-    if minimumBlockDegree is not None:
-        args += ["--minimumDegree", str(minimumBlockDegree)]
-    if minimumSequenceLengthForBlast is not None:
-        args += ["--minimumSequenceLengthForBlast", str(minimumSequenceLengthForBlast)]
-    if minimumIngroupDegree is not None:
-        args += ["--minimumIngroupDegree", str(minimumIngroupDegree)]
-    if minimumOutgroupDegree is not None:
-        args += ["--minimumOutgroupDegree", str(minimumOutgroupDegree)]
-    if alignmentFilter is not None:
-        args += ["--alignmentFilter", alignmentFilter]
-    if maxAdjacencyComponentSizeRatio is not None:
-        args += ["--maxAdjacencyComponentSizeRatio", str(maxAdjacencyComponentSizeRatio)]
-    if constraints is not None:
-        args += ["--constraints", constraints]
-    if realign:
-        args += ["--realign"]
-    if realignArguments is not None:
-        args += ["--realignArguments", realignArguments]
-    if phylogenyNumTrees is not None:
-        args += ["--phylogenyNumTrees", str(phylogenyNumTrees)]
-    if phylogenyRootingMethod is not None:
-        args += ["--phylogenyRootingMethod", phylogenyRootingMethod]
-    if phylogenyScoringMethod is not None:
-        args += ["--phylogenyScoringMethod", phylogenyScoringMethod]
-    if phylogenyBreakpointScalingFactor is not None:
-        args += ["--phylogenyBreakpointScalingFactor", str(phylogenyBreakpointScalingFactor)]
-    if phylogenySkipSingleCopyBlocks:
-        args += ["--phylogenySkipSingleCopyBlocks"]
-    if phylogenyMaxBaseDistance is not None:
-        args += ["--phylogenyMaxBaseDistance", str(phylogenyMaxBaseDistance)]
-    if phylogenyMaxBlockDistance is not None:
-        args += ["--phylogenyMaxBlockDistance", str(phylogenyMaxBlockDistance)]
-    if phylogenyDebugFile is not None:
-        args += ["--phylogenyDebugFile", phylogenyDebugFile]
-    if phylogenyKeepSingleDegreeBlocks:
-        args += ["--phylogenyKeepSingleDegreeBlocks"]
-    if phylogenyTreeBuildingMethod is not None:
-        args += ["--phylogenyTreeBuildingMethod", phylogenyTreeBuildingMethod]
-    if phylogenyCostPerDupPerBase is not None:
-        args += ["--phylogenyCostPerDupPerBase", str(phylogenyCostPerDupPerBase)]
-    if phylogenyCostPerLossPerBase is not None:
-        args += ["--phylogenyCostPerLossPerBase", str(phylogenyCostPerLossPerBase)]
-    if referenceEventHeader is not None:
-        args += ["--referenceEventHeader", referenceEventHeader]
-    if phylogenyDoSplitsWithSupportHigherThanThisAllAtOnce is not None:
-        args += ["--phylogenyDoSplitsWithSupportHigherThanThisAllAtOnce", str(phylogenyDoSplitsWithSupportHigherThanThisAllAtOnce)]
-    if numTreeBuildingThreads is not None:
-        args += ["--numTreeBuildingThreads", str(numTreeBuildingThreads)]
-    if doPhylogeny:
-        args += ["--phylogeny"]
-    if minimumBlockDegreeToCheckSupport is not None:
-        args += ["--minimumBlockDegreeToCheckSupport", str(minimumBlockDegreeToCheckSupport)]
-    if minimumBlockHomologySupport is not None:
-        args += ["--minimumBlockHomologySupport", str(minimumBlockHomologySupport)]
-    if phylogenyNucleotideScalingFactor is not None:
-        args += ["--phylogenyNucleotideScalingFactor", str(phylogenyNucleotideScalingFactor)]
-    if removeRecoverableChains is not None:
-        args += ["--removeRecoverableChains", removeRecoverableChains]
-    if minimumNumberOfSpecies is not None:
-        args += ["--minimumNumberOfSpecies", str(minimumNumberOfSpecies)]
-    if maxRecoverableChainsIterations is not None:
-        args += ["--maxRecoverableChainsIterations", str(maxRecoverableChainsIterations)]
-    if maxRecoverableChainLength is not None:
-        args += ["--maxRecoverableChainLength", str(maxRecoverableChainLength)]
-    if phylogenyHomologyUnitType is not None:
-        args += ["--phylogenyHomologyUnitType", phylogenyHomologyUnitType]
-    if phylogenyDistanceCorrectionMethod is not None:
-        args += ["--phylogenyDistanceCorrectionMethod", phylogenyDistanceCorrectionMethod]
-    if minLengthForChromosome is not None:
-        args += ["--minLengthForChromosome", str(minLengthForChromosome)]
-    if proportionOfUnalignedBasesForNewChromosome is not None:
-        args += ["--proportionOfUnalignedBasesForNewChromosome", str(proportionOfUnalignedBasesForNewChromosome)]
-    if maximumMedianSequenceLengthBetweenLinkedEnds is not None:
-        args += ["--maximumMedianSequenceLengthBetweenLinkedEnds", str(maximumMedianSequenceLengthBetweenLinkedEnds)]
-
-    masterMessages = cactus_call(stdin_string=flowerNames, check_output=True,
-                                 parameters=["cactus_caf"] + args,
-                                 features=features, job_name=jobName, fileStore=fileStore)
-    logger.info("Ran cactus_caf okay")
-    return [ i for i in masterMessages.split("\n") if i != '' ]
->>>>>>> dae2615e
 
     print("Command to run\n", " ".join(["cactus_consolidated"] + args))
 
