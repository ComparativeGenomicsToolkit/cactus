#!/usr/bin/env python3

#Released under the MIT license, see LICENSE.txt

"""Set up a given seqfile to include proprocessed/ancestral sequences, as well as to

"""
import os, sys
from argparse import ArgumentParser
import xml.etree.ElementTree as ET
import copy
import hashlib
from sonLib.bioio import getTempDirectory
from datetime import datetime
import subprocess
import timeit
import shutil

from operator import itemgetter

from cactus.progressive.seqFile import SeqFile
from cactus.progressive.multiCactusTree import MultiCactusTree
from cactus.shared.common import cactusRootPath
from cactus.shared.common import enableDumpStack, setupBinaries
from cactus.shared.common import getDockerImage, getDockerRelease
from cactus.progressive.multiCactusProject import MultiCactusProject
from cactus.shared.experimentWrapper import ExperimentWrapper
from cactus.shared.configWrapper import ConfigWrapper
from cactus.progressive.schedule import Schedule
from cactus.progressive.projectWrapper import ProjectWrapper
from cactus.shared.version import cactus_commit
from cactus.shared.common import findRequiredNode
from cactus.shared.common import makeURL, cactus_call, RoundedJob

from toil.job import Job
from toil.common import Toil
from toil.lib.bioio import logger
from toil.lib.bioio import setLoggingFromOptions
from toil.lib.threading import cpu_count
from toil.realtimeLogger import RealtimeLogger

def main_toil():
    return main(toil_mode=True)

def main(toil_mode=False):
    parser = ArgumentParser()
    if toil_mode:
        Job.Runner.addToilOptions(parser)
        parser.add_argument("--latest", dest="latest", action="store_true",
                            help="Use the latest version of the docker container "
                            "rather than pulling one matching this version of cactus")
        parser.add_argument("--binariesMode", choices=["docker", "local", "singularity"],
                            help="The way to run the Cactus binaries (at top level; use --cactusOpts to set it in nested calls)",
                            default=None)
    parser.add_argument("seqFile", help = "Seq file")
    parser.add_argument("--outDir", help='Directory where the processed leaf sequence and ancestral sequences will be placed.'
                        ' Required when not using --wdl')
    parser.add_argument("--outSeqFile", help="Path for annotated Seq file output [default: outDir/seqFile]")
    parser.add_argument("--outHal", help="Output HAL file [default: outDir/out.hal]", required=toil_mode)
    if not toil_mode:
        parser.add_argument("--wdl", action="store_true", help="output wdl workflow instead of list of commands")
        parser.add_argument("--noLocalInputs", action="store_true", help="dont embed local input paths in WDL script (as they will need"
                            " to be respecified when running on Terra")
        parser.add_argument("--jobStore", type=str, default="./jobstore", help="base directory of jobStores to use in suggested commands")
    parser.add_argument("--configFile", default=os.path.join(cactusRootPath(), "cactus_progressive_config.xml"))
    parser.add_argument("--preprocessBatchSize", type=int, default=3, help="size (number of genomes) of suggested preprocessing jobs")
    parser.add_argument("--halOptions", type=str, default="--hdf5InMemory", help="options for every hal command")
    parser.add_argument("--cactusOptions", type=str, default="--realTimeLogging --logInfo --retryCount 0", help="options for every cactus command")
    parser.add_argument("--preprocessOnly", action="store_true", help="only decompose into preprocessor and cactus jobs")
    parser.add_argument("--dockerImage", type=str, help="docker image to use as wdl runtime")
    
    parser.add_argument("--gpu", action="store_true", help="use gpu-enabled lastz in cactus-blast")
    parser.add_argument("--gpuType", default="nvidia-tesla-v100", help="GPU type (to set in WDL runtime parameters)")
    parser.add_argument("--gpuCount", default=1, help="GPU count (to set in WDL runtime parameters)")
    parser.add_argument("--nvidiaDriver", default="440.64.00", help="Nvidia driver version")
    parser.add_argument("--gpuZone", default="us-central1-c", help="zone used for gpu task")
    parser.add_argument("--zone", default="us-west2-a", help="zone used for all but gpu tasks")

    if not toil_mode:
        parser.add_argument("--defaultCores", type=int, help="Number of cores for each job unless otherwise specified")
    parser.add_argument("--preprocessCores", type=int, help="Number of cores for each cactus-preprocess job")
    parser.add_argument("--blastCores", type=int, help="Number of cores for each cactus-blast job")
    parser.add_argument("--alignCores", type=int, help="Number of cores for each cactus-align job")

    if not toil_mode:
        parser.add_argument("--defaultMemory", type=float, help="Memory in GB for each job unless otherwise specified")
    parser.add_argument("--preprocessMemory", type=float, help="Memory in GB for each cactus-preprocess job")
    parser.add_argument("--blastMemory", type=float, help="Memory in GB for each cactus-blast job")
    parser.add_argument("--alignMemory", type=float, help="Memory in GB for each cactus-align job")

    if not toil_mode:
        parser.add_argument("--defaultDisk", type=int, help="Disk in GB for each job unless otherwise specified")
    parser.add_argument("--preprocessDisk", type=int, help="Disk in GB for each cactus-preprocess job")
    parser.add_argument("--blastDisk", type=int, help="Disk in GB for each cactus-blast job")
    parser.add_argument("--alignDisk", type=int, help="Disk in GB for each cactus-align job")
    parser.add_argument("--halAppendDisk", type=int, help="Disk in GB for each halAppendSubtree job")

    parser.add_argument("--preprocessPreemptible", type=int, help="Preemptible in GB for each cactus-preprocess job [default=2]", default=2)
    parser.add_argument("--blastPreemptible", type=int, help="Preemptible in GB for each cactus-blast job [default=1]", default=1)
    parser.add_argument("--alignPreemptible", type=int, help="Preemptible in GB for each cactus-align job [default=1]", default=1)
    parser.add_argument("--halAppendPreemptible", type=int, help="Preemptible in GB for each halAppendSubtree job [default=1]", default=1)

    options = parser.parse_args()
    options.database = 'kyoto_tycoon'
    #todo support root option
    options.root = None

    if toil_mode:
        options.wdl = False
        options.noLocalInputs = False
        options.outDir = '.'
        setupBinaries(options)
        # need to avoid nested container calls, so set toil-inside-toil jobs to local by default
        if "--binariesMode" not in options.cactusOptions:
            options.cactusOptions += " --binariesMode local"
    options.toil = toil_mode

    if not options.wdl and not options.toil:
        if not options.outDir:
            raise RuntimeError("--outDir option required when not using --wdl")
        if not options.outSeqFile:
            options.outSeqFile = os.path.join(options.outDir, os.path.basename(options.seqFile))
            if os.path.abspath(options.seqFile) == os.path.abspath(options.outSeqFile):
                options.outSeqFile += '.1'
                
    if (not options.wdl or not options.gpu) and (options.gpuCount > 1 or options.gpuType != "nvidia-tesla-v100"):
        raise RuntimeError("--gpuType and gpuCount can only be used with --wdl --gpu")

    if not options.outHal:
        options.outHal = os.path.join(options.outDir if options.outDir else '', 'out.hal')

    if options.wdl:
        # wdl handles output file structure
        if options.outDir:
            sys.stderr.write("Warning: --outDir option ignored with --wdl\n")
        options.outDir = "."
        if options.outSeqFile:
            sys.stderr.write("Warning: --outSeqFile option ignored with --wdl\n")
            options.outSeqFile = None
        if options.preprocessOnly:
            raise RuntimeError('--preprocessOnly cannot be used in conjunction with --wdl')
    if not options.dockerImage:
        options.dockerImage = getDockerImage()
    # apply defaults
    if options.defaultCores:
        if not options.preprocessCores:
            options.preprocessCores = options.defaultCores
        if not options.blastCores:
            options.blastCores = options.defaultCores
        if not options.alignCores:
            options.alignCores = options.defaultCores
    if options.defaultMemory:
        if not options.preprocessMemory:
            options.preprocessMemory = options.defaultMemory
        if not options.blastMemory:
            options.blastMemory = options.defaultMemory
        if not options.alignMemory:
            options.alignMemory = options.defaultMemory
    if not options.alignCores or options.alignCores == 1:
        if options.alignCores == 1:
            sys.stderr.write("Warning: --alignCores changed from 1 to 2\n")
        options.alignCores = 2
    if options.defaultDisk:
        if not options.preprocessDisk:
            options.preprocessDisk = options.defaultDisk
        if not options.blastDisk:
            options.blastDisk = options.defaultDisk
        if not options.alignDisk:
            options.alignDisk = options.defaultDisk
        if not options.halAppendDisk:
            options.halAppendDisk = options.defaultDisk

    # todo: no reason not to support non-1 batch size, but mirror wdl logic for now
    if options.toil:
        if options.preprocessBatchSize != 1:
            if options.preprocessBatchSize != 3:
                # hacky way to only warn for non-default
                sys.stderr.write("Warning: --preprocessBatchSize reset to 1 for --wdl support\n")
            options.preprocessBatchSize = 1
        # todo: could also support this
        assert not options.preprocessOnly

    # https://cromwell.readthedocs.io/en/stable/RuntimeAttributes/#gpucount-gputype-and-nvidiadriverversion
    # note: k80 not included as WGA_GPU doesn't run on it.  
    acceptable_gpus = ['nvidia-tesla-v100', 'nvidia-tesla-p100', 'nvidia-tesla-p4', 'nvidia-tesla-t4']
    if options.gpuType not in acceptable_gpus:
        raise RuntimeError('--gpuType {} not supported by Terra.  Acceptable types are {}'.format(
            options.gpuType, acceptable_gpus))

    # need to go through this garbage (copied from the main() in progressive_cactus) to
    # come up with the project
    options.cactusDir = getTempDirectory()
    #Create the progressive cactus project
    projWrapper = ProjectWrapper(options, options.configFile)
    projWrapper.writeXml()
    # used to unique jobstore
    options.jobStoreCount = 0

    pjPath = os.path.join(options.cactusDir, ProjectWrapper.alignmentDirName,
                          '%s_project.xml' % ProjectWrapper.alignmentDirName)
    assert os.path.exists(pjPath)

    project = MultiCactusProject()

    if not os.path.isdir(options.cactusDir):
        os.makedirs(options.cactusDir)

    project.readXML(pjPath)

    enableDumpStack()
    cactusPrepare(options, project)

def get_jobstore(options, task=None):
    if (options.wdl or options.toil) and '://' not in options.jobStore:
        # if using local jobstore in WDL, it must be relative
        if options.wdl and task:
            prefix = wdl_disk(options, task)[1]
        else:
            prefix = '.'
        return os.path.join(prefix, os.path.basename(options.jobStore.rstrip('/')))
    if '://' not in options.jobStore and options.jobStoreCount == 0:
        # toil won't be able to make a subdir for us if the base dir doesn't exist
        try:
            os.makedirs(options.jobStore)
        except:
            pass            
    # otherwise, make sure the path is unique, since many can be used at once
    js = os.path.join(options.jobStore, str(options.jobStoreCount))
    options.jobStoreCount += 1
    return js

def addG(val):
    return '{}G'.format(val) if val else val

def get_toil_resource_opts(options, task):
    if task == 'preprocess':
        cores = options.preprocessCores
        mem = options.preprocessMemory
    elif task == 'blast':
        cores = options.blastCores
        mem = options.blastMemory
    elif task == 'align':
        cores = options.alignCores
        mem = options.alignMemory
    elif task == 'halAppend':
        cores = 1
        mem = options.alignMemory
    else:
        cores = None
        mem = None
    s = ''
    if cores:
        s += '--maxCores {}'.format(cores)
    if mem and not options.wdl:
        if s:
            s += ' '
        s += '--maxMemory {}G'.format(mem)
    return s

def wdl_disk(options, task, max_local=300):
    """ get the wdl disk options and toil workdir"""
    if task == 'preprocess':
        disk = options.preprocessDisk
    elif task == 'blast':
        disk = options.blastDisk
    elif task == 'align':
        disk = options.alignDisk
    elif task == 'halAppend':
        disk = options.halAppendDisk        
    if not disk:
        return "", "."
    wdl_disk_options = "local-disk {} LOCAL".format(min(disk, max_local))
    if disk > max_local:
        wdl_disk_options += ", /mnt/hdd {} HDD".format(disk)
        cactus_opts = "/mnt/hdd"
    else:
        cactus_opts = "."
    return wdl_disk_options, cactus_opts

def get_leaves_and_outgroups(options, project, root):
    """ fish the leaves and outgroups out of the experiment xml """
    # open up the experiment (as we do in ProgressiveUp.run)
    experimentFile = project.expMap[root]
    expXml = ET.parse(experimentFile).getroot()
    experiment = ExperimentWrapper(expXml)
    tree = MultiCactusTree(experiment.getTree()).extractSubTree(root)
    leaves = tree.getChildNames(tree.getRootName())
    outgroups = experiment.getOutgroupGenomes()
    return leaves, outgroups

def get_generation_info():
    """ print a comment describing version and command line """
    header = '## generated by : {}\n'.format(' '.join(sys.argv))
    header += '## date : {}\n'.format(datetime.now())
    header += '## cactus commit : {}\n'.format(cactus_commit)
    return header

def cactusPrepare(options, project):
    """ annotate a SeqFile with ancestral names as well as paths for output sequences."""

    # read the input
    seqFile = SeqFile(options.seqFile)
    configNode = ET.parse(options.configFile).getroot()
    config = ConfigWrapper(configNode)

    if not options.wdl and not options.toil:
        # prepare output sequence directory
        # todo: support remote (ie s3) output directory
        try:
            os.makedirs(options.outDir)
        except:
            pass
        if not os.path.isdir(options.outDir):
            raise RuntimeError('Unable to create output sequence directory \'{}\''.format(options.outDir))
        if not os.access(options.outDir, os.W_OK):
            logger.warning('Output sequence directory is not writeable: \'{}\''.format(options.outDir))

    if options.preprocessOnly or options.gpu:
        if options.preprocessOnly:
            # hack the configfile to skip preprocessing and write it to the output dir
            config.removePreprocessors()
        if options.gpu:
            # hack the configfile to toggle on gpu lastz
            cafNode = findRequiredNode(config.xmlRoot, "caf")
            cafNode.attrib["gpuLastz"] = "true"
            # realigning doesn't mix well with lastz so we make sure it's off
            # https://github.com/ComparativeGenomicsToolkit/cactus/issues/271
            cafNode.attrib["realign"] = "0"
        options.configFile = os.path.join(options.outDir, 'config-prepared.xml')
        sys.stderr.write("configuration saved in {}\n".format(options.configFile))
        config.writeXML(options.configFile)
        
    # pass through the config file to the options
    # todo (don't like second hard-code check of .xml path)
    if options.configFile != os.path.join(cactusRootPath(), "cactus_progressive_config.xml") and not options.wdl:
        options.cactusOptions += ' --configFile {}'.format(options.configFile)

    # get the ancestor names
    tree = MultiCactusTree(seqFile.tree)
    tree.nameUnlabeledInternalNodes(prefix = config.getDefaultInternalNodePrefix())

    # make the output
    outSeqFile = SeqFile()
    outSeqFile.tree= tree
    outSeqFile.pathMap = copy.deepcopy(seqFile.pathMap)
    outSeqFile.outgroups = copy.deepcopy(seqFile.outgroups)

    # update paths for preprocessed leaves or inferred ancestors
    for node in outSeqFile.tree.breadthFirstTraversal():
        name = outSeqFile.tree.getName(node)
        leaf = outSeqFile.tree.isLeaf(node)
        if leaf or (not leaf and name not in seqFile.pathMap and not options.preprocessOnly):
            out_basename = seqFile.pathMap[name] if name in seqFile.pathMap else '{}.fa'.format(name)
            outSeqFile.pathMap[name] = os.path.join(options.outDir, os.path.basename(out_basename))
            if options.wdl:
                # uniquify name in wdl to prevent collisions
                outSeqFile.pathMap[name] += '.pp'

    # write the output
    if options.outSeqFile:
        with open(options.outSeqFile, 'w') as out_sf:
            out_sf.write(str(outSeqFile))

    # write the instructions
    if options.toil:
        with Toil(options) as toil:
            if options.restart:
                toil.restart()
            else:
                get_plan(options, project, seqFile, outSeqFile, toil=toil)
    else:
        print(get_plan(options, project, seqFile, outSeqFile, toil=None))            

def get_plan(options, project, inSeqFile, outSeqFile, toil):

    plan = get_generation_info() + '\n'

    if options.wdl:
        plan += wdl_workflow_start(options, inSeqFile)
<<<<<<< HEAD

    if options.toil:
        # kick things off with an empty job which we will hook subsequent jobs onto
        # (using RoundedJob because root job must be sublcass of Job,
        #  https://github.com/ComparativeGenomicsToolkit/cactus/pull/284#issuecomment-684125478)
        start_job = RoundedJob()
        parent_job = start_job
        job_idx = {}
=======
        options.pp_map = {}
>>>>>>> 8bea94c6
    
    # preprocessing
    plan += '\n## Preprocessor\n'
    leaves = [outSeqFile.tree.getName(leaf) for leaf in outSeqFile.tree.getLeaves()]
    for i in range(0, len(leaves), options.preprocessBatchSize):
        pre_batch = leaves[i:i+options.preprocessBatchSize]
        if options.wdl:
<<<<<<< HEAD
            assert len(pre_batch) == 1
            plan += wdl_call_preprocess(options, inSeqFile, outSeqFile, leaves[i])
        elif options.toil:
            job_idx[("preprocess", leaves[i])] = parent_job.addChildJobFn(toil_call_preprocess, options, inSeqFile, outSeqFile, leaves[i],
                                                                          cores=options.preprocessCores,
                                                                          memory=addG(options.preprocessMemory),
                                                                          disk=addG(options.preprocessDisk))
=======
            plan += wdl_call_preprocess(options, inSeqFile, outSeqFile, pre_batch)
>>>>>>> 8bea94c6
        else:
            plan += 'cactus-preprocess {} {} {} --inputNames {} {} {}\n'.format(
                get_jobstore(options), options.seqFile, options.outSeqFile, ' '.join(pre_batch),
                options.cactusOptions, get_toil_resource_opts(options, 'preprocess'))

    if options.preprocessOnly:
        plan += '\n## Cactus\n'
        plan += 'cactus {} {} {} {}\n'.format(get_jobstore(options), options.outSeqFile,
                                              options.outHal, options.cactusOptions)
        return plan

    # shedule up the alignments
    schedule = Schedule()
    schedule.loadProject(project)
    schedule.compute()

    # set of all jobs, as genome names from the (fully resolved, output) seqfile
    events = set(outSeqFile.pathMap.keys()) - set(leaves)
    resolved = set(leaves)

    # convert follow-ons to dependencies
    follow_on_deps = {}
    for event in events:
        fo = schedule.followOn(event)
        if fo:
            follow_on_deps[fo] = event

    def get_deps(event):
        deps = set(schedule.deps(event))
        if event in follow_on_deps:
            deps = deps.union(set(follow_on_deps[event]))
        # I don't know why the schedule doesn't always give the children
        # todo: understand!
        try:
            has_name = outSeqFile.tree.getNodeId(event) is not None
        except:
            has_name = False
        if has_name:
            for node in outSeqFile.tree.getChildren(outSeqFile.tree.getNodeId(event)):
                if not outSeqFile.tree.isLeaf(node):
                    deps.add(outSeqFile.tree.getName(node))
        return deps

    events_and_virtuals = set()
    for event in events:
        events_and_virtuals.add(event)
        if get_deps(event):
            events_and_virtuals = events_and_virtuals.union(get_deps(event))

    # group jobs into rounds.  where all jobs of round i can be run in parallel
    groups = []
    while len(events_and_virtuals) > 0:
        group = []
        to_remove = []
        added = 0
        for event in events_and_virtuals:
            if all([dep in resolved for dep in get_deps(event)]):
                if not schedule.isVirtual(event):
                    group.append(event)
                to_remove.append(event)
                added += 1
        if added == 0:
            sys.stderr.write("schedule deadlock:\n")
            for event in events_and_virtuals:
                sys.stderr.write("{} has deps {}\b".format(event, get_deps(event)))
            sys.exit(1)
        for tr in to_remove:
            resolved.add(tr)
            events_and_virtuals.remove(tr)
        groups.append(group)

    def halPath(event):
        if event == project.mcTree.getRootName():
            return options.outHal
        else:
            return os.path.join(options.outDir, event + '.hal')
    def cigarPath(event):
        return os.path.join(options.outDir, event + '.cigar')

    # alignment groups
    plan += '\n## Alignment\n'
    for i, group in enumerate(groups):
        plan += '\n### Round {}'.format(i)
        if options.toil:
            # advance toil phase
            # todo: recapitulate exact dependencies
            parent_job = parent_job.addFollowOn(Job())
        for event in sorted(group):
            plan += '\n'
            if options.wdl:
                plan += wdl_call_blast(options, project, event, cigarPath(event))
                plan += wdl_call_align(options, project, event, cigarPath(event), halPath(event), outSeqFile.pathMap[event])
            elif options.toil:
                # promises only get fulfilleed if they are passed directly as arguments to the toil job, so we pull out the ones we need here
                leaf_deps, anc_deps = get_dep_names(options, project, event)
                fa_promises = [job_idx[("preprocess", dep)].rv() for dep in leaf_deps] + [job_idx[("align", dep)].rv(0) for dep in anc_deps]
                job_idx[("blast", event)] = parent_job.addChildJobFn(toil_call_blast,
                                                                     options,
                                                                     outSeqFile,
                                                                     project,
                                                                     event,
                                                                     cigarPath(event),
                                                                     leaf_deps + anc_deps,
                                                                     *fa_promises,
                                                                     cores=options.blastCores,
                                                                     memory=addG(options.blastMemory),
                                                                     disk=addG(options.preprocessDisk))
                job_idx[("align", event)] = job_idx[("blast", event)].addFollowOnJobFn(toil_call_align,
                                                                                       options, outSeqFile,
                                                                                       project,
                                                                                       event,
                                                                                       cigarPath(event),
                                                                                       halPath(event),
                                                                                       outSeqFile.pathMap[event],
                                                                                       job_idx[("blast", event)].rv(),
                                                                                       leaf_deps + anc_deps, *fa_promises,
                                                                                       cores=options.alignCores,
                                                                                       memory=addG(options.alignMemory),
                                                                                       disk=addG(options.alignDisk))
            else:
                # todo: support cactus interface (it's easy enough here, but cactus_progressive.py needs changes to handle)
                plan += 'cactus-blast {} {} {} --root {} {} {}\n'.format(
                    get_jobstore(options), options.outSeqFile, cigarPath(event), event,
                    options.cactusOptions, get_toil_resource_opts(options, 'blast'))
                plan += 'cactus-align {} {} {} {} --root {} {} {}\n'.format(
                    get_jobstore(options), options.outSeqFile, cigarPath(event), halPath(event), event,
                    options.cactusOptions, get_toil_resource_opts(options, 'align'))
                # todo: just output the fasta in cactus-align.
                plan += 'hal2fasta {} {} {} > {}\n'.format(halPath(event), event, options.halOptions, outSeqFile.pathMap[event])

    # advance toil phase
    if options.toil:
        parent_job = parent_job.addFollowOn(Job())
                
    # stitch together the final tree
    plan += '\n## HAL merging\n'
    root = project.mcTree.getRootName()
    prev_event = None
    append_count = 0
    event_list = []
    for group in reversed(groups):
        for event in group:
            if event != root:
                if options.wdl:
                    plan += wdl_call_hal_append(options, project, event, prev_event)
                elif not options.toil:
                    plan += 'halAppendSubtree {} {} {} {} --merge {}\n'.format(
                        halPath(root), halPath(event), event, event, options.halOptions)
                append_count += 1
                event_list.append(event)
            prev_event = event

    if options.toil:
        job_idx['hal_append'] = parent_job.addChildJobFn(toil_call_hal_append_subtrees,
                                                         options,
                                                         project,
                                                         root,
                                                         job_idx[('align', root)].rv(1),
                                                         event_list,
                                                         *[job_idx[('align', e)].rv(1) for e in event_list],
                                                         cores=1,
                                                         memory=addG(options.alignMemory),
                                                         disk=addG(options.halAppendDisk))

    if options.wdl:
        plan += wdl_workflow_end(options, prev_event, append_count > 1)

    if options.toil:
        start_time = timeit.default_timer()
        toil.start(start_job)
        end_time = timeit.default_timer()
        run_time = end_time - start_time
        logger.info("cactus-prepare-toil has finished after {} seconds".format(run_time))
        
    return plan

def input_fa_name(name):
    """ map event name to input fasta wdl variable name """
    return '{}_fa'.format(name)

def preprocess_call_name(names):
    """ map an event name list to a preprocess call name """
    tag = '_'.join(names)
    if len(tag) > 80:
        # avoid giant names
        cs = '_' + hashlib.md5(tag.encode()).hexdigest()
        tag = tag[:80-len(cs)] + cs
    return 'preprocess_{}'.format(tag)

def preprocess_output(options, name):
    """ map an event name to its preprocessed output file """
    return '{}.out_files[{}]'.format(options.pp_map[name][0], options.pp_map[name][1])

def blast_call_name(name):
    """ map an event name to a blast call name """
    return 'blast_{}'.format(name)

def align_call_name(name):
    """ map an event name to an align call name """
    return 'align_{}'.format(name)

def hal_append_call_name(name):
    """ map an event name to a hal append call name """
    return 'hal_append_{}'.format(name)

def get_dep_names(options, project, event):
    """ return all the ingroup and outgroup event names for which
    the given event needs sequence.  returned in two lists
    (leaves, internals) """    
    leaves, outgroups = get_leaves_and_outgroups(options, project, event)
    project_leaves = set([project.mcTree.getName(leaf_node) for leaf_node in project.mcTree.getLeaves()])
    input_names = list(set(leaves + outgroups))
    leaf_names = []
    anc_names = []
    for input_name in input_names:
        if input_name in project_leaves:
            leaf_names.append(input_name)
        else:
            anc_names.append(input_name)
    return leaf_names, anc_names
    
def wdl_workflow_start(options, in_seq_file):

    s = 'version 1.0\n\n'
    s += wdl_task_preprocess(options) + '\n'
    s += wdl_task_blast(options) + '\n'
    s += wdl_task_align(options) + '\n'
    s += wdl_task_hal_append(options) + '\n'
    
    s += 'workflow cactus_prepared {\n\n'

    # we need to explicitly import local files
    s += '    input {\n'

    s += '        File seq_file'
    if not options.noLocalInputs:
        s += '=\"{}\"'.format(os.path.abspath(options.seqFile))
    s += '\n'

    s += '        File? config_file'
    if not options.noLocalInputs and options.configFile != os.path.join(cactusRootPath(), "cactus_progressive_config.xml"):
        s += '=\"{}\"'.format(os.path.abspath(options.configFile))
    s += '\n'
    
    for name, fa_path in in_seq_file.pathMap.items():
        # todo: replace with check from toil
        if '://' not in fa_path:
            s += '        File {}'.format(input_fa_name(name))
            if not options.noLocalInputs:
                s += '=\"{}\"'.format(os.path.abspath(fa_path))
            s += '\n'
    s += '    }\n'
    return s

def wdl_workflow_end(options, event, was_appended):
    s = '\n'
    s += '    output {\n'
    if was_appended:
        s += '        File out_hal = {}.out_file\n'.format(hal_append_call_name(event))
    else:
        s += '        File out_hal = {}.out_hal_file\n'.format(align_call_name(event))
    s += '    }\n'
    s += '}\n'
    return s

def wdl_task_preprocess(options):
    """ preprocess a set of genomes. input either a list of files or a list of urls.  toil can take them both
    as inputs, but they are kept separate due to the distinction between File and String types
    """
    
    s = 'task cactus_preprocess {\n'
    s += '    input {\n'
    s += '        Array[File]? in_files\n'
    s += '        Array[String]? in_urls\n'
    s += '        File? in_config_file\n'
    s += '        Array[String] out_names\n'
    s += '    }\n'
    s += '    command {\n        '
    s += 'cactus-preprocess {} --inPaths ${{sep=\" \" default=\"\" in_files}} ${{sep=\" \" default=\"\" in_urls}}'.format(get_jobstore(options, 'preprocess'))
    s += ' --outPaths ${{sep=\" \" out_names}} {} {} --workDir {}'.format(options.cactusOptions, get_toil_resource_opts(options, 'preprocess'),
                                                                          wdl_disk(options, 'preprocess')[1])
    s += ' ${\"--configFile \" + in_config_file}'
    s += '\n'
    s += '    }\n'
    
    s += '    runtime {\n'
    s += '        preemptible: {}\n'.format(options.preprocessPreemptible)
    if options.preprocessCores:
        s += '        cpu: {}\n'.format(options.preprocessCores)
    if options.preprocessMemory:
        s += '        memory: \"{}GB\"\n'.format(options.preprocessMemory)
    if options.preprocessDisk:
        s += '        disks: \"{}\"\n'.format(wdl_disk(options, 'preprocess')[0])
    if options.gpu:
        s += '        gpuType: \"{}\"\n'.format(options.gpuType)
        s += '        gpuCount: {}\n'.format(options.gpuCount)
        s += '        bootDiskSizeGb: 20\n'
        s += '        nvidiaDriverVersion: \"{}\"\n'.format(options.nvidiaDriver)
        s += '        docker: \"{}\"\n'.format(getDockerRelease(gpu=True))
        s += '        zones: \"{}\"\n'.format(options.gpuZone)
    else:
        s += '        docker: \"{}\"\n'.format(options.dockerImage)
        s += '        zones: \"{}\"\n'.format(options.zone)
    s += '    }\n'
    s += '    output {\n        Array[File] out_files=out_names\n    }\n'
    s += '}\n'
    return s

def wdl_call_preprocess(options, in_seq_file, out_seq_file, names):

    in_paths = [in_seq_file.pathMap[name] for name in names]
    out_names = [os.path.basename(out_seq_file.pathMap[name]) for name in names]
    # save a link back from the name to its output
    for i, name in enumerate(names):
        assert name not in options.pp_map
        options.pp_map[name] = (preprocess_call_name(names), i)

    s = '    call cactus_preprocess as {} {{\n'.format(preprocess_call_name(names))
    if '://' in in_paths[0]:
        s += '        input: in_urls=[{}],'.format(', '.join(['\"{}\"'.format(in_path) for in_path in in_paths]))
    else:
        s += '        input: in_file=[{}],'.format(', '.join([input_fa_name(name) for name in names]))
    s += ' in_config_file=config_file,'
    s += ' out_names=[{}]'.format(', '.join(['\"{}\"'.format(out_name) for out_name in out_names]))
    s += '\n    }\n'

    return s

def toil_call_preprocess(job, options, in_seq_file, out_seq_file, name):

    work_dir = job.fileStore.getLocalTempDir()
    
    in_path = in_seq_file.pathMap[name]
    out_name = os.path.basename(out_seq_file.pathMap[name])

    cmd = ['cactus-preprocess', os.path.join(work_dir, 'js'), '--inPaths', in_path,
           '--outPaths', out_name, '--workDir', work_dir,
           '--maxCores', str(job.cores), '--maxDisk', str(job.disk), '--maxMemory', str(job.memory)] + options.cactusOptions.strip().split(' ')
    
    cactus_call(parameters=cmd)

    out_fa_id = job.fileStore.writeGlobalFile(out_name)

    return out_fa_id
    
def wdl_task_blast(options):
    s = 'task cactus_blast {\n'
    s += '    input {\n'
    s += '        File in_seq_file\n'
    s += '        Array[String] in_fa_names\n'
    s += '        Array[File] in_fa_files\n'
    s += '        String in_root\n'
    s += '        File? in_config_file\n'
    s += '        String out_name\n'
    s += '    }\n'
    s += '    command {\n        '
    s += 'cactus-blast {} ${{in_seq_file}} ${{out_name}} --root ${{in_root}}'.format(get_jobstore(options, 'blast'))
    s += ' --pathOverrides ${sep=\" \" in_fa_files} --pathOverrideNames ${sep=\" \" in_fa_names}'
    s += ' {} {} --workDir {} ${{\"--configFile \" + in_config_file}}'.format(options.cactusOptions, get_toil_resource_opts(options, 'blast'),
                                                                              wdl_disk(options, 'blast')[1])
    s += '\n    }\n'
    s += '    runtime {\n'
    s += '        preemptible: {}\n'.format(options.blastPreemptible)
    if options.blastCores:
        s += '        cpu: {}\n'.format(options.blastCores)
    if options.blastMemory:
        s += '        memory: \"{}GB\"\n'.format(options.blastMemory)
    if options.blastDisk:
        s += '        disks: \"{}\"\n'.format(wdl_disk(options, 'blast')[0])    
    if options.gpu:
        s += '        gpuType: \"{}\"\n'.format(options.gpuType)
        s += '        gpuCount: {}\n'.format(options.gpuCount)
        s += '        bootDiskSizeGb: 20\n'
        s += '        nvidiaDriverVersion: \"{}\"\n'.format(options.nvidiaDriver)
        s += '        docker: \"{}\"\n'.format(getDockerRelease(gpu=True))
        s += '        zones: \"{}\"\n'.format(options.gpuZone)
    else:
        s += '        docker: \"{}\"\n'.format(options.dockerImage)
        s += '        zones: \"{}\"\n'.format(options.zone)
    s += '    }\n'
    s += '    output {\n        Array[File] out_files=glob(\"${out_name}*\")\n    }\n'
    s += '}\n'
    
    return s

def wdl_call_blast(options, project, event, cigar_name):

    leaf_deps, anc_deps = get_dep_names(options, project, event)
    input_fas = []
<<<<<<< HEAD
    input_names = []
    for input_name in leaf_deps:
        # take fasta from cactus-preprocess for leaves
        input_fas.append('{}.out_file'.format(preprocess_call_name(input_name)))
        input_names.append(input_name)
    for input_name in anc_deps:
        # take fasta from cactus-align for internal nodes
        input_fas.append('{}.out_fa_file'.format(align_call_name(input_name)))
        input_names.append(input_name)
                    
=======
    for input_name in input_names:
        # todo: support option to not preprocess
        if input_name in project_leaves:
            # take fasta from cactus-preprocess for leaves
            input_fas.append(preprocess_output(options, input_name))
        else:
            # take fasta from cactus-align for internal nodes
            input_fas.append('{}.out_fa_file'.format(align_call_name(input_name)))
            
>>>>>>> 8bea94c6
    s = '    call cactus_blast as {} {{\n'.format(blast_call_name(event))
    s += '        input:'
    s += ' in_seq_file=seq_file,'
    s += ' in_fa_names=[{}],'.format(', '.join(['\"{}\"'.format(name) for name in input_names]))
    s += ' in_fa_files=[{}],'.format(', '.join(input_fas))
    s += ' in_root=\"{}\",'.format(event)
    s += ' in_config_file=config_file,'
    s += ' out_name=\"{}\"'.format(os.path.basename(cigar_name))
    s += '\n    }\n'

    return s

def toil_call_blast(job, options, seq_file, project, event, cigar_name, dep_names, *dep_fa_ids):

    work_dir = job.fileStore.getLocalTempDir()

    # serialize the seqfile so cactus-blast can use it 
    seq_file_path = os.path.join(work_dir, 'seqfile.txt')
    with open(seq_file_path, 'w') as sf:
        sf.write(str(seq_file))

    # read the fasta files
    assert len(dep_names) == len(dep_fa_ids)
    fa_paths = [os.path.join(work_dir, "{}.pp.fa".format(name)) for name in dep_names]
    for fa_path, fa_id in zip(fa_paths, dep_fa_ids):
        job.fileStore.readGlobalFile(fa_id, fa_path)
            
    cactus_call(parameters=['cactus-blast', os.path.join(work_dir, 'js'), seq_file_path, os.path.join(work_dir, os.path.basename(cigar_name)),
                 '--root', event, '--pathOverrides'] + fa_paths+ ['--pathOverrideNames'] + dep_names +
                ['--workDir', work_dir, '--maxCores', str(job.cores), '--maxDisk', str(job.disk), '--maxMemory', str(job.memory)] + options.cactusOptions.strip().split(' '))

    # scrape the output files out of the workdir
    out_nameids = []
    for out_file in [f for f in os.listdir(work_dir) if os.path.isfile(os.path.join(work_dir, f))]:
        if out_file.startswith(os.path.basename(cigar_name)):
            out_nameids.append((os.path.basename(out_file), job.fileStore.writeGlobalFile(os.path.join(work_dir, out_file))))
            
    return out_nameids

def wdl_task_align(options):
    s = 'task cactus_align {\n'
    s += '    input {\n'
    s += '        File in_seq_file\n'
    s += '        Array[String] in_fa_names\n'
    s += '        Array[File] in_fa_files\n'
    s += '        Array[File] in_blast_files\n'
    s += '        String in_root\n'
    s += '        File? in_config_file\n'
    s += '        String out_hal_name\n'
    s += '        String out_fa_name\n'
    s += '    }\n'
    s += '    command {\n        '
    s += 'cactus-align {} ${{in_seq_file}} ${{sep=\" \" in_blast_files}} ${{out_hal_name}} --root ${{in_root}}'.format(get_jobstore(options, 'align'))
    s += ' --pathOverrides ${{sep=\" \" in_fa_files}} --pathOverrideNames ${{sep=\" \" in_fa_names}} {}'.format(options.cactusOptions)
    s += ' {} --workDir {} ${{\"--configFile \" + in_config_file}}'.format(get_toil_resource_opts(options, 'align'),
                                                                           wdl_disk(options, 'align')[1])
    s += '\n        '
    s += 'hal2fasta ${{out_hal_name}} ${{in_root}} {} > ${{out_fa_name}}'.format(options.halOptions)
    s += '\n    }\n'
    s += '    runtime {\n'
    s += '        docker: \"{}\"\n'.format(options.dockerImage)
    s += '        preemptible: {}\n'.format(options.alignPreemptible)
    if options.alignCores:
        s += '        cpu: {}\n'.format(options.alignCores)
    if options.alignMemory:
        s += '        memory: \"{}GB\"\n'.format(options.alignMemory)
    if options.alignDisk:
        s += '        disks: \"{}\"\n'.format(wdl_disk(options, 'align')[0])
    s += '        zones: \"{}\"\n'.format(options.zone)
    s += '    }\n'
    s += '    output {\n'
    s += '        File out_hal_file=\"${out_hal_name}\"\n'
    s += '        File out_fa_file=\"${out_fa_name}\"\n'
    s += '    }\n'
    s += '}\n'
    
    return s

def wdl_call_align(options, project, event, cigar_name, hal_path, fa_path):

    leaf_deps, anc_deps = get_dep_names(options, project, event)
    input_fas = []
<<<<<<< HEAD
    input_names = []
    for input_name in leaf_deps:
        # take fasta from cactus-preprocess for leaves
        input_fas.append('{}.out_file'.format(preprocess_call_name(input_name)))
        input_names.append(input_name)
    for input_name in anc_deps:
        # take fasta from cactus-align for internal nodes
        input_fas.append('{}.out_fa_file'.format(align_call_name(input_name)))
        input_names.append(input_name)
=======
    for input_name in input_names:
        # todo: support option to not preprocess
        if input_name in project_leaves:
            # take fasta from cactus-preprocess for leaves
            input_fas.append(preprocess_output(options, input_name))
        else:
            # take fasta from cactus-align for internal nodes
            input_fas.append('{}.out_fa_file'.format(align_call_name(input_name)))
>>>>>>> 8bea94c6

    s = '    call cactus_align as {} {{\n'.format(align_call_name(event))
    s += '        input:'
    s += ' in_seq_file=seq_file,'
    s += ' in_fa_names=[{}],'.format(', '.join(['\"{}\"'.format(name) for name in input_names]))
    s += ' in_fa_files=[{}],'.format(', '.join(input_fas))    
    s += ' in_blast_files={}.out_files,'.format(blast_call_name(event))
    s += ' in_root=\"{}\",'.format(event)
    s += ' in_config_file=config_file,'
    s += ' out_hal_name=\"{}\",'.format(os.path.basename(hal_path))
    s += ' out_fa_name=\"{}\"'.format(os.path.basename(fa_path))
    s += '\n    }\n'

    return s

def toil_call_align(job, options, seq_file, project, event, cigar_name, hal_path, fa_path, blast_output, dep_names, *dep_fa_ids):

    work_dir = job.fileStore.getLocalTempDir()

    # serialize the seqfile so cactus-blast can use it 
    seq_file_path = os.path.join(work_dir, 'seqfile.txt')
    with open(seq_file_path, 'w') as sf:
        sf.write(str(seq_file))

    # download the blast output from the file store
    blast_files = []
    for blast_file_name, blast_file_id in blast_output:
        blast_files.append(os.path.join(work_dir, blast_file_name))
        job.fileStore.readGlobalFile(blast_file_id, blast_files[-1])

    # read the fasta files
    assert len(dep_names) == len(dep_fa_ids)
    fa_paths = [os.path.join(work_dir, "{}.pp.fa".format(name)) for name in dep_names]
    for fa_path, fa_id in zip(fa_paths, dep_fa_ids):
        job.fileStore.readGlobalFile(fa_id, fa_path)

    # call cactus-align
    out_hal_path = os.path.join(work_dir, os.path.basename(hal_path))
    cactus_call(parameters=['cactus-align', os.path.join(work_dir, 'js'), seq_file_path] + blast_files +
                [out_hal_path, '--root', event,
                 '--pathOverrides'] + fa_paths + ['--pathOverrideNames'] + dep_names +
                ['--workDir', work_dir, '--maxCores', str(job.cores), '--maxDisk', str(job.disk), '--maxMemory', str(job.memory)] + options.cactusOptions.strip().split(' '))

    out_hal_id = job.fileStore.writeGlobalFile(out_hal_path)

    # export the fasta while we're at it
    out_fa_path = os.path.join(work_dir, '{}.fa'.format(event))
    cactus_call(parameters=['hal2fasta', out_hal_path, event] + options.halOptions.strip().split(' '),
                outfile=out_fa_path)
    out_fa_id = job.fileStore.writeGlobalFile(out_fa_path)

    return out_fa_id, out_hal_id    
    
def wdl_task_hal_append(options):
    s = 'task hal_append_subtree {\n'
    s += '    input {\n'
    s += '        File in_hal_parent\n'
    s += '        File in_hal_child\n'
    s += '        String in_name\n'
    s += '    }\n'
    s += '    String parent_name = basename("${in_hal_parent}")\n'
    s += '    command {\n'
    
    # note: I've been unable to modify an input file then return it as an output
    #       so we explicitly copy it into a local string here first (using workdir)
    s += '        cp ${{in_hal_parent}} {}/${{parent_name}}\n'.format(wdl_disk(options, 'halAppend')[1])
    
    s += '        halAppendSubtree {}/${{parent_name}} ${{in_hal_child}} ${{in_name}} ${{in_name}} --merge {}'.format(
        wdl_disk(options, 'halAppend')[1], options.halOptions)
    s += '\n    }\n'
    s += '    runtime {\n'
    s += '        docker: \"{}\"\n'.format(options.dockerImage)
    s += '        preemptible: {}\n'.format(options.halAppendPreemptible)
    s += '        cpu: 1\n'
    if options.alignMemory:
        s+= '        memory: \"{}GB\"\n'.format(options.alignMemory)
    if options.halAppendDisk:
        s += '        disks: \"{}\"\n'.format(wdl_disk(options, 'halAppend')[0])
    s += '        zones: \"{}\"\n'.format(options.zone)
    s += '    }\n'
    s += '    output {\n'
    s += '        File out_file=\"{}/${{parent_name}}\"\n'.format(wdl_disk(options, 'halAppend')[1])
    s += '    }\n'
    s += '}\n'

    return s

def wdl_call_hal_append(options, project, event, prev_event):

    if prev_event == project.mcTree.getRootName():
        # first time: the parent comes out of align
        parent_hal = '{}.out_hal_file'.format(align_call_name(prev_event))
    else:
        # otherwise, it comes from the previous append
        parent_hal = '{}.out_file'.format(hal_append_call_name(prev_event))
    child_hal = '{}.out_hal_file'.format(align_call_name(event))
    s = '    call hal_append_subtree as {} {{\n'.format(hal_append_call_name(event))
    s += '        input:'
    s += ' in_hal_parent={},'.format(parent_hal)
    s += ' in_hal_child={},'.format(child_hal)
    s += ' in_name=\"{}\"'.format(event)
    s += '\n    }\n'
    return s

def toil_call_hal_append_subtrees(job, options, project, root_name, root_hal_id, event_names, *event_ids):

    work_dir = job.fileStore.getLocalTempDir()

    # donload the root hal file
    root_file = os.path.join(work_dir, '{}.hal'.format(root_name))
    job.fileStore.readGlobalFile(root_hal_id, root_file, mutable=True)
    
    # download the hal files from the file store
    hal_files = []
    for event_name, event_id in zip(event_names, event_ids):
        hal_files.append(os.path.join(work_dir, '{}.hal'.format(event_name)))
        job.fileStore.readGlobalFile(event_id, hal_files[-1])

        # append to the root
        cactus_call(parameters=['halAppendSubtree', root_file, hal_files[-1], event_name, event_name, '--merge'] +
                    options.halOptions.strip().split(' '))

    # write the output to disk (bypassing exportFile for now as it only works on promises returned by teh
    # start job, which isn't how this is set up
    shutil.copy2(root_file,  options.outHal)

    return job.fileStore.writeGlobalFile(root_file)

if __name__ == '__main__':
    main()<|MERGE_RESOLUTION|>--- conflicted
+++ resolved
@@ -377,7 +377,7 @@
 
     if options.wdl:
         plan += wdl_workflow_start(options, inSeqFile)
-<<<<<<< HEAD
+        options.pp_map = {}
 
     if options.toil:
         # kick things off with an empty job which we will hook subsequent jobs onto
@@ -386,9 +386,6 @@
         start_job = RoundedJob()
         parent_job = start_job
         job_idx = {}
-=======
-        options.pp_map = {}
->>>>>>> 8bea94c6
     
     # preprocessing
     plan += '\n## Preprocessor\n'
@@ -396,17 +393,12 @@
     for i in range(0, len(leaves), options.preprocessBatchSize):
         pre_batch = leaves[i:i+options.preprocessBatchSize]
         if options.wdl:
-<<<<<<< HEAD
-            assert len(pre_batch) == 1
-            plan += wdl_call_preprocess(options, inSeqFile, outSeqFile, leaves[i])
+            plan += wdl_call_preprocess(options, inSeqFile, outSeqFile, pre_batch)
         elif options.toil:
             job_idx[("preprocess", leaves[i])] = parent_job.addChildJobFn(toil_call_preprocess, options, inSeqFile, outSeqFile, leaves[i],
                                                                           cores=options.preprocessCores,
                                                                           memory=addG(options.preprocessMemory),
                                                                           disk=addG(options.preprocessDisk))
-=======
-            plan += wdl_call_preprocess(options, inSeqFile, outSeqFile, pre_batch)
->>>>>>> 8bea94c6
         else:
             plan += 'cactus-preprocess {} {} {} --inputNames {} {} {}\n'.format(
                 get_jobstore(options), options.seqFile, options.outSeqFile, ' '.join(pre_batch),
@@ -796,7 +788,6 @@
 
     leaf_deps, anc_deps = get_dep_names(options, project, event)
     input_fas = []
-<<<<<<< HEAD
     input_names = []
     for input_name in leaf_deps:
         # take fasta from cactus-preprocess for leaves
@@ -807,17 +798,6 @@
         input_fas.append('{}.out_fa_file'.format(align_call_name(input_name)))
         input_names.append(input_name)
                     
-=======
-    for input_name in input_names:
-        # todo: support option to not preprocess
-        if input_name in project_leaves:
-            # take fasta from cactus-preprocess for leaves
-            input_fas.append(preprocess_output(options, input_name))
-        else:
-            # take fasta from cactus-align for internal nodes
-            input_fas.append('{}.out_fa_file'.format(align_call_name(input_name)))
-            
->>>>>>> 8bea94c6
     s = '    call cactus_blast as {} {{\n'.format(blast_call_name(event))
     s += '        input:'
     s += ' in_seq_file=seq_file,'
@@ -900,7 +880,6 @@
 
     leaf_deps, anc_deps = get_dep_names(options, project, event)
     input_fas = []
-<<<<<<< HEAD
     input_names = []
     for input_name in leaf_deps:
         # take fasta from cactus-preprocess for leaves
@@ -910,16 +889,6 @@
         # take fasta from cactus-align for internal nodes
         input_fas.append('{}.out_fa_file'.format(align_call_name(input_name)))
         input_names.append(input_name)
-=======
-    for input_name in input_names:
-        # todo: support option to not preprocess
-        if input_name in project_leaves:
-            # take fasta from cactus-preprocess for leaves
-            input_fas.append(preprocess_output(options, input_name))
-        else:
-            # take fasta from cactus-align for internal nodes
-            input_fas.append('{}.out_fa_file'.format(align_call_name(input_name)))
->>>>>>> 8bea94c6
 
     s = '    call cactus_align as {} {{\n'.format(align_call_name(event))
     s += '        input:'
