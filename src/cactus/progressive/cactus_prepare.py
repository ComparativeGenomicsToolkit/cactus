--- conflicted
+++ resolved
@@ -446,14 +446,9 @@
             sys.exit(1)
         for tr in to_remove:
             resolved.add(tr)
-<<<<<<< HEAD
             events.remove(tr)
-        groups.append(group)
-=======
-            events_and_virtuals.remove(tr)
-        # sort the group so wdl consistent between runs
+        # sort the group so wdl consistent between runs            
         groups.append(sorted(group))
->>>>>>> ba602d4e
 
     def halPath(event):
         if event == mc_tree.getRootName():
@@ -529,13 +524,7 @@
     for group in reversed(groups):
         for event in group:
             if event != root:
-<<<<<<< HEAD
-                if options.wdl:
-                    plan += wdl_call_hal_append(options, mc_tree, og_map, event, prev_event)
-                elif not options.toil:
-=======
                 if not options.toil and not options.wdl:
->>>>>>> ba602d4e
                     plan += 'halAppendSubtree {} {} {} {} --merge {}\n'.format(
                         halPath(root), halPath(event), event, event, options.halOptions)
                 append_count += 1
@@ -984,11 +973,7 @@
 
     return s
 
-<<<<<<< HEAD
 def wdl_call_hal_append(options, mc_tree, og_map, event, prev_event):
-=======
-def wdl_call_hal_append(options, project, events, prev_event):
->>>>>>> ba602d4e
 
     if prev_event == mc_tree.getRootName():
         # first time: the parent comes out of align
