--- conflicted
+++ resolved
@@ -372,15 +372,9 @@
             if options.restart:
                 toil.restart()
             else:
-<<<<<<< HEAD
                 get_plan(options, seqFile, outSeqFile, config, toil=toil)
-    else:
+    elif not options.seqFileOnly:
         print(get_plan(options, seqFile, outSeqFile, config, toil=None))            
-=======
-                get_plan(options, project, seqFile, outSeqFile, toil=toil)
-    elif not options.seqFileOnly:
-        print(get_plan(options, project, seqFile, outSeqFile, toil=None))            
->>>>>>> bd39a3d3
 
 def get_plan(options, inSeqFile, outSeqFile, configWrapper, toil):
 
@@ -680,14 +674,8 @@
     s += '    }\n'
     s += '    command {\n        '
     s += 'cactus-preprocess {} --inPaths ${{sep=\" \" default=\"\" in_files}} ${{sep=\" \" default=\"\" in_urls}}'.format(get_jobstore(options, 'preprocess'))
-<<<<<<< HEAD
-    s += ' --inputNames ${sep=\" \" default=\"\" in_names}'
-    s += ' --outPaths ${{sep=\" \" out_names}} {} {} --workDir {}'.format(options.cactusOptions, get_toil_resource_opts(options, 'preprocess'),
-                                                                          wdl_disk(options, 'preprocess')[1])
-=======
     s += ' --outPaths ${{sep=\" \" out_names}} {} {} --workDir {}{}'.format(options.cactusOptions, get_toil_resource_opts(options, 'preprocess'),
                                                                              wdl_disk(options, 'preprocess')[1], ' --gpu' if options.gpu else '')
->>>>>>> bd39a3d3
     s += ' ${\"--configFile \" + in_config_file}'
     s += '\n'
     s += '    }\n'
