--- conflicted
+++ resolved
@@ -472,13 +472,7 @@
 
             project.readXML(pjPath)
             #import the sequences
-<<<<<<< HEAD
             for genome, seq in project.inputSequenceMap.items():
-=======
-            seqIDs = []
-            print "Importing %s sequences" % (len(project.getInputSequencePaths()))
-            for seq in project.getInputSequencePaths():
->>>>>>> 7231501f
                 if os.path.isdir(seq):
                     tmpSeq = getTempFile()
                     catFiles([os.path.join(seq, subSeq) for subSeq in os.listdir(seq)], tmpSeq)
