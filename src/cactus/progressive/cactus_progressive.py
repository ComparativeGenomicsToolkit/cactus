#!/usr/bin/env python

#Copyright (C) 2011 by Glenn Hickey
#
#Released under the MIT license, see LICENSE.txt
#!/usr/bin/env python

"""Wrapper to run the cactus_workflow progressively, using the input species tree as a guide

tree.  
"""

import os
import xml.etree.ElementTree as ET
from argparse import ArgumentParser
from subprocess import check_call

from toil.lib.bioio import getTempFile

from toil.lib.bioio import logger
from toil.lib.bioio import setLoggingFromOptions

from cactus.shared.common import getOptionalAttrib
from cactus.shared.common import findRequiredNode
from cactus.shared.common import makeURL
from cactus.shared.common import catFiles
from cactus.shared.common import cactus_call
from cactus.shared.common import RoundedJob
from cactus.shared.common import getDockerImage

from toil.job import Job
from toil.common import Toil

from cactus.preprocessor.cactus_preprocessor import CactusPreprocessor
from cactus.pipeline.cactus_workflow import CactusWorkflowArguments
from cactus.pipeline.cactus_workflow import addCactusWorkflowOptions
from cactus.pipeline.cactus_workflow import CactusTrimmingBlastPhase

from cactus.progressive.multiCactusProject import MultiCactusProject
from cactus.shared.experimentWrapper import ExperimentWrapper
from cactus.shared.configWrapper import ConfigWrapper
from cactus.progressive.schedule import Schedule
from cactus.progressive.projectWrapper import ProjectWrapper

from sonLib.nxnewick import NXNewick
from sonLib.bioio import getTempDirectory

class ProgressiveDown(RoundedJob):
    def __init__(self, options, project, event, schedule, memory=None, cores=None):
        RoundedJob.__init__(self, memory=memory, cores=cores, preemptable=True)
        self.options = options
        self.project = project
        self.event = event
        self.schedule = schedule
    
    def run(self, fileStore):
        self.configNode = ET.parse(fileStore.readGlobalFile(self.project.getConfigID())).getroot()
        self.configWrapper = ConfigWrapper(self.configNode)
        self.configWrapper.substituteAllPredefinedConstantsWithLiterals()
        logger.info("Progressive Down: " + self.event)

        depProjects = dict()
        deps = self.schedule.deps(self.event)
        fileStore.logToMaster("There are %i dependent projects" % len(deps))
        for child in deps:
            fileStore.logToMaster("Adding dependent project %s" % child)
            depProjects[child] = self.addChild(ProgressiveDown(self.options,
                                                               self.project, child,
                                                               self.schedule)).rv()

        return self.addFollowOn(ProgressiveNext(self.options, self.project, self.event,
                                                              self.schedule, depProjects, memory=self.configWrapper.getDefaultMemory())).rv()
class ProgressiveNext(RoundedJob):
    def __init__(self, options, project, event, schedule, depProjects, memory=None, cores=None):
        RoundedJob.__init__(self, memory=memory, cores=cores, preemptable=True)
        self.options = options
        self.project = project
        self.event = event
        self.schedule = schedule
        self.depProjects = depProjects
    
    def run(self, fileStore):
        self.configNode = ET.parse(fileStore.readGlobalFile(self.project.getConfigID())).getroot()
        self.configWrapper = ConfigWrapper(self.configNode)
        self.configWrapper.substituteAllPredefinedConstantsWithLiterals()

        fileStore.logToMaster("Project has %i dependencies" % len(self.depProjects))
        for projName in self.depProjects:
            depProject = self.depProjects[projName]
            for expName in depProject.expIDMap: 
                expID = depProject.expIDMap[expName]
                experiment = ExperimentWrapper(ET.parse(fileStore.readGlobalFile(expID)).getroot())
                fileStore.logToMaster("Reference ID for experiment %s: %s" % (expName, experiment.getReferenceID()))
                if experiment.getReferenceID():
                    self.project.expIDMap[expName] = expID
                    self.project.outputSequenceIDMap[expName] = experiment.getReferenceID()
                        
        eventExpWrapper = None
        logger.info("Progressive Next: " + self.event)
        if not self.schedule.isVirtual(self.event):
            eventExpWrapper = self.addChild(ProgressiveUp(self.options, self.project, self.event, memory=self.configWrapper.getDefaultMemory())).rv()
        return self.addFollowOn(ProgressiveOut(self.options, self.project, self.event, eventExpWrapper, self.schedule, memory=self.configWrapper.getDefaultMemory())).rv()

class ProgressiveOut(RoundedJob):
    def __init__(self, options, project, event, eventExpWrapper, schedule, memory=None, cores=None):
        RoundedJob.__init__(self, memory=memory, cores=cores, preemptable=True)
        self.options = options
        self.project = project
        self.event = event
        self.eventExpWrapper = eventExpWrapper
        self.schedule = schedule
        
    def run(self, fileStore):
        self.configNode = ET.parse(fileStore.readGlobalFile(self.project.getConfigID())).getroot()
        self.configWrapper = ConfigWrapper(self.configNode)
        self.configWrapper.substituteAllPredefinedConstantsWithLiterals()

        if not self.schedule.isVirtual(self.event):
            tmpExp = fileStore.getLocalTempFile()
            self.eventExpWrapper.writeXML(tmpExp)
            self.project.expIDMap[self.event] = fileStore.writeGlobalFile(tmpExp)
        followOnEvent = self.schedule.followOn(self.event)
        if followOnEvent is not None:
            logger.info("Adding follow-on event %s" % followOnEvent)
            return self.addFollowOn(ProgressiveDown(self.options, self.project, followOnEvent,
                                                    self.schedule, memory=self.configWrapper.getDefaultMemory())).rv()

        return self.project
    
class ProgressiveUp(RoundedJob):
    def __init__(self, options, project, event, memory=None, cores=None):
        RoundedJob.__init__(self, memory=memory, cores=cores, preemptable=True)
        self.options = options
        self.project = project
        self.event = event
    
    def run(self, fileStore):
        self.configNode = ET.parse(fileStore.readGlobalFile(self.project.getConfigID())).getroot()
        self.configWrapper = ConfigWrapper(self.configNode)
        self.configWrapper.substituteAllPredefinedConstantsWithLiterals()

        logger.info("Progressive Up: " + self.event)

        # open up the experiment
        # note that we copy the path into the options here
        experimentFile = fileStore.readGlobalFile(self.project.expIDMap[self.event])
        expXml = ET.parse(experimentFile).getroot()
        experiment = ExperimentWrapper(expXml)
        configPath = fileStore.readGlobalFile(experiment.getConfigID())
        configXml = ET.parse(configPath).getroot()

        seqIDMap = dict()
        tree = experiment.getTree()
        seqNames = []
        for node in tree.postOrderTraversal():
            if tree.isLeaf(node):
                name = tree.getName(node)
                seqIDMap[name] = self.project.outputSequenceIDMap[name]
                seqNames.append(name)
        logger.info("Sequences in progressive, %s: %s" % (self.event, seqNames))
            
        experimentFile = fileStore.getLocalTempFile()
        experiment.writeXML(experimentFile)
        self.options.experimentFileID = fileStore.writeGlobalFile(experimentFile)

        # take union of command line options and config options for hal and reference
        if self.options.buildReference == False:
            refNode = findRequiredNode(configXml, "reference")
            self.options.buildReference = getOptionalAttrib(refNode, "buildReference", bool, False)
        halNode = findRequiredNode(configXml, "hal")
        if self.options.buildHal == False:
            self.options.buildHal = getOptionalAttrib(halNode, "buildHal", bool, False)
        if self.options.buildFasta == False:
            self.options.buildFasta = getOptionalAttrib(halNode, "buildFasta", bool, False)

        # get parameters that cactus_workflow stuff wants
        configFile = fileStore.readGlobalFile(experiment.getConfigID())
        configNode = ET.parse(configFile).getroot()
        workFlowArgs = CactusWorkflowArguments(self.options, experimentFile=experimentFile, configNode=configNode, seqIDMap = seqIDMap)

        # copy over the options so we don't trail them around
        workFlowArgs.buildReference = self.options.buildReference
        workFlowArgs.buildHal = self.options.buildHal
        workFlowArgs.buildFasta = self.options.buildFasta
        workFlowArgs.globalLeafEventSet = self.options.globalLeafEventSet
        if self.options.intermediateResultsUrl is not None:
            # Give the URL prefix a special name for this particular
            # subproblem (by suffixing it with the name of the
            # internal node in the guide tree)
            workFlowArgs.intermediateResultsUrl = self.options.intermediateResultsUrl + '-' + self.event

        # Use the trimming strategy to blast ingroups vs outgroups.
        finalExpWrapper = self.addChild(CactusTrimmingBlastPhase(cactusWorkflowArguments=workFlowArgs, phaseName="trimBlast")).rv()
        logger.info("Going to create alignments and define the cactus tree")

        return finalExpWrapper

def logAssemblyStats(job, message, name, sequenceID):
    sequenceFile = job.fileStore.readGlobalFile(sequenceID)
    analysisString = cactus_call(parameters=["cactus_analyseAssembly", sequenceFile], check_output=True)
    job.fileStore.logToMaster("%s, got assembly stats for genome %s: %s" % (message, name, analysisString))

class RunCactusPreprocessorThenProgressiveDown(RoundedJob):
    def __init__(self, options, project, memory=None, cores=None):
        RoundedJob.__init__(self, memory=memory, cores=cores, preemptable=True)
        self.options = options
        self.project = project
        
    def run(self, fileStore):
        self.configNode = ET.parse(fileStore.readGlobalFile(self.project.getConfigID())).getroot()
        self.configWrapper = ConfigWrapper(self.configNode)
        self.configWrapper.substituteAllPredefinedConstantsWithLiterals()

        # Log the stats for the un-preprocessed assemblies
        for name, sequence in self.project.getInputSequenceIDMap().items():
            self.addChildJobFn(logAssemblyStats, "Before preprocessing", name, sequence)

        # Create jobs to create the output sequences
        logger.info("Reading config file from: %s" % self.project.getConfigID())
        configFile = fileStore.readGlobalFile(self.project.getConfigID())
        configNode = ET.parse(configFile).getroot()
        ConfigWrapper(configNode).substituteAllPredefinedConstantsWithLiterals() #This is necessary..
        #Add the preprocessor child job. The output is a job promise value that will be
        #converted into a list of the IDs of the preprocessed sequences in the follow on job.
        preprocessorJob = self.addChild(CactusPreprocessor(self.project.getInputSequenceIDs(), configNode))
        self.project.setOutputSequenceIDs([preprocessorJob.rv(i) for i in range(len(self.project.getInputSequenceIDs()))])

        #Now build the progressive-down job
        schedule = Schedule()
        schedule.loadProject(self.project, fileStore=fileStore)
        schedule.compute()
        self.options.event = self.project.mcTree.getRootName()
        leafNames = [ self.project.mcTree.getName(i) for i in self.project.mcTree.getLeaves() ]
        fileStore.logToMaster("Leaf names = %s" % leafNames)
        self.options.globalLeafEventSet = set(leafNames)

        return self.addFollowOn(RunCactusPreprocessorThenProgressiveDown2(options=self.options, project=self.project, event=self.options.event, schedule=schedule, memory=self.configWrapper.getDefaultMemory())).rv()


class RunCactusPreprocessorThenProgressiveDown2(RoundedJob):
    def __init__(self, options, project, event, schedule, memory=None, cores=None):
        RoundedJob.__init__(self, memory=memory, cores=cores, preemptable=True)
        self.options = options
        self.project = project
        self.event = event
        self.schedule = schedule

    def run(self, fileStore):
        self.configNode = ET.parse(fileStore.readGlobalFile(self.project.getConfigID())).getroot()
        self.configWrapper = ConfigWrapper(self.configNode)
        self.configWrapper.substituteAllPredefinedConstantsWithLiterals()

        # Save preprocessed sequences
        if self.options.intermediateResultsUrl is not None:
            preprocessedSequences = self.project.getOutputSequenceIDMap()
            for genome, seqID in preprocessedSequences.items():
                fileStore.exportFile(seqID, self.options.intermediateResultsUrl + '-preprocessed-' + genome)

        # Log the stats for the preprocessed assemblies
        for name, sequence in self.project.getOutputSequenceIDMap().items():
            self.addChildJobFn(logAssemblyStats, "After preprocessing", name, sequence)

        project = self.addChild(ProgressiveDown(options=self.options, project=self.project, event=self.event, schedule=self.schedule, memory=self.configWrapper.getDefaultMemory())).rv()

        #Combine the smaller HAL files from each experiment
        return self.addFollowOnJobFn(exportHal, project=project, memory=self.configWrapper.getDefaultMemory(),
                                     disk=self.configWrapper.getExportHalDisk(),
                                     preemptable=False).rv()

def exportHal(job, project, event=None, cacheBytes=None, cacheMDC=None, cacheRDC=None, cacheW0=None, chunk=None, deflate=None, inMemory=False):

    HALPath = "tmp_alignment.hal"

    # traverse tree to make sure we are going breadth-first
    tree = project.mcTree

    # find subtree if event specified
    rootNode = None
    if event is not None:
        assert event in tree.nameToId and not tree.isLeaf(tree.nameToId[event])
        rootNode = tree.nameToId[event]

    for node in tree.breadthFirstTraversal(rootNode):
        genomeName = tree.getName(node)
        if genomeName in project.expMap:
            experimentFilePath = job.fileStore.readGlobalFile(project.expIDMap[genomeName])
            experiment = ExperimentWrapper(ET.parse(experimentFilePath).getroot())

            outgroups = experiment.getOutgroupEvents()
            experiment.setConfigPath(job.fileStore.readGlobalFile(experiment.getConfigID()))
            expTreeString = NXNewick().writeString(experiment.getTree(onlyThisSubtree=True))
            assert len(expTreeString) > 1
            assert experiment.getHalID() is not None
            assert experiment.getHalFastaID() is not None
            subHALPath = job.fileStore.readGlobalFile(experiment.getHalID())
            halFastaPath = job.fileStore.readGlobalFile(experiment.getHalFastaID())

            args = [os.path.basename(subHALPath), os.path.basename(halFastaPath), expTreeString, os.path.basename(HALPath)]

            if len(outgroups) > 0:
                args += ["--outgroups", ",".join(outgroups)]
            if cacheBytes is not None:
                args += ["--cacheBytes", cacheBytes]
            if cacheMDC is not None:
                args += ["--cacheMDC", cacheMDC]
            if cacheRDC is not None:
                args += ["--cacheRDC", cacheRDC]
            if cacheW0 is not None:
                args += ["--cacheW0", cacheW0]
            if chunk is not None:
                args += ["--chunk", chunk]
            if deflate is not None:
                args += ["--deflate", deflate]
            if inMemory is True:
                args += ["--inMemory"]

            cactus_call(parameters=["halAppendCactusSubtree"] + args)

    return job.fileStore.writeGlobalFile(HALPath)

def setupBinaries(options):
    """Ensure that Cactus's C/C++ components are ready to run, and set up the environment."""
    if options.latest:
        os.environ["CACTUS_USE_LATEST"] = "1"
    if options.binariesMode is not None:
        # Mode is specified on command line
        mode = options.binariesMode
    else:
        # Might be specified through the environment, or not, in which
        # case the default is to use Docker.
        mode = os.environ.get("CACTUS_BINARIES_MODE", "docker")
    os.environ["CACTUS_BINARIES_MODE"] = mode
    if mode == "docker":
        # Verify Docker exists on the target system
        from distutils.spawn import find_executable
        if find_executable('docker') is None:
            raise RuntimeError("The `docker` executable wasn't found on the "
                               "system. Please install Docker if possible, or "
                               "use --binaryMode local and add cactus's bin "
                               "directory to your PATH.")
    # If running without Docker, verify that we can find the Cactus executables
    elif mode == "local":
        from distutils.spawn import find_executable
        if find_executable('cactus_caf') is None:
            raise RuntimeError("Cactus isn't using Docker, but it can't find "
                               "the Cactus binaries. Please add Cactus's bin "
                               "directory to your PATH (and run `make` in the "
                               "Cactus directory if you haven't already).")
        if find_executable('ktserver') is None:
            raise RuntimeError("Cactus isn't using Docker, but it can't find "
                               "`ktserver`, the KyotoTycoon database server. "
                               "Please install KyotoTycoon "
                               "(https://github.com/alticelabs/kyoto) "
                               "and add the binary to your PATH, or use the "
                               "Docker mode.")
    else:
        assert mode == "singularity"
        jobStoreType, locator = Toil.parseLocator(options.jobStore)
        if jobStoreType != "file":
            raise RuntimeError("Singularity mode is only supported when using the FileJobStore.")
        imgPath = os.path.join(os.path.abspath(locator), "cactus.img")
        os.environ["CACTUS_SINGULARITY_IMG"] = imgPath

def importSingularityImage():
    """Import the Singularity image from Docker if using Singularity."""
    mode = os.environ.get("CACTUS_BINARIES_MODE", "docker")
    if mode == "singularity":
        imgPath = os.environ["CACTUS_SINGULARITY_IMG"]
        # Singularity will complain if the image file already exists. Remove it.
        try:
            os.remove(imgPath)
        except OSError:
            # File doesn't exist
            pass
        # Singularity 2.4 broke the functionality that let --name
        # point to a path instead of a name in the CWD. So we change
        # to the proper directory manually, then change back after the
        # image is pulled.
        oldCWD = os.getcwd()
        os.chdir(os.path.dirname(imgPath))
        # --size is deprecated starting in 2.4, but is needed for 2.3 support. Keeping it in for now.
        check_call(["singularity", "pull", "--size", "2000", "--name", os.path.basename(imgPath),
                    "docker://" + getDockerImage()])
        os.chdir(oldCWD)

def main():
    parser = ArgumentParser()
    Job.Runner.addToilOptions(parser)
    addCactusWorkflowOptions(parser)

    parser.add_argument("seqFile", help = "Seq file")
    parser.add_argument("outputHal", type=str, help = "Output HAL file")

    #Progressive Cactus Options
    parser.add_argument("--database", dest="database",
                      help="Database type: tokyo_cabinet or kyoto_tycoon"
                      " [default: %(default)s]",
                      default="kyoto_tycoon")
    parser.add_argument("--configFile", dest="configFile",
                      help="Specify cactus configuration file",
                      default=None)
    parser.add_argument("--root", dest="root", help="Name of ancestral node (which"
                      " must appear in NEWICK tree in <seqfile>) to use as a "
                      "root for the alignment.  Any genomes not below this node "
                      "in the tree may be used as outgroups but will never appear"
                      " in the output.  If no root is specifed then the root"
<<<<<<< HEAD
                      " of the tree is used. ", default=None)
    parser.add_argument("--seedSamplingRates", dest="seedSamplingRates")

    #Kyoto Tycoon Options
    ktGroup = parser.add_argument_group("kyoto_tycoon Options",
                          "Kyoto tycoon provides a client/server framework "
                          "for large in-memory hash tables and is available "
                          "via the --database option.")
    ktGroup.add_argument("--ktPort", dest="ktPort",
                       help="starting port (lower bound of range) of ktservers"
                       " [default: %(default)d]",
                       default=1978)
    ktGroup.add_argument("--ktHost", dest="ktHost",
                       help="The hostname to use for connections to the "
                       "ktserver (this just specifies where nodes will attempt"
                       " to find the server, *not* where the ktserver will be"
                       " run)",
                       default=None)
    ktGroup.add_argument("--ktType", dest="ktType",
                       help="Kyoto Tycoon server type "
                       "(memory, snapshot, or disk)"
                       " [default: %(default)s]",
                       default='memory')
    # sonlib doesn't allow for spaces in attributes in the db conf
    # which renders this options useless
    #ktGroup.add_argument("--ktOpts", dest="ktOpts",
    #                   help="Command line ktserver options",
    #                   default=None)
    ktGroup.add_argument("--ktCreateTuning", dest="ktCreateTuning",
                       help="ktserver options when creating db "\
                            "(ex #bnum=30m#msiz=50g)",
                       default=None)
    ktGroup.add_argument("--ktOpenTuning", dest="ktOpenTuning",
                       help="ktserver options when opening existing db "\
                            "(ex #opts=ls#ktopts=p)",
                       default=None)
    parser.add_argument_group(ktGroup)
   
    parser.add_argument("--nonRecursive", dest="nonRecursive", action="store_true",
                      help="Only process given event (not children) [default=False]", 
                      default=False)
    
    parser.add_argument("--event", dest="event", 
                      help="Target event to process [default=root]", default=None)
=======
                      " of the tree is used. ", default=None)   
>>>>>>> 8c61bb0c
    parser.add_argument("--latest", dest="latest", action="store_true",
                        help="Use the latest, locally-built docker container "
                        "rather than pulling from quay.io")
    parser.add_argument("--binariesMode", choices=["docker", "local", "singularity"],
                        help="The way to run the Cactus binaries", default=None)

    options = parser.parse_args()
    options.cactusDir = getTempDirectory()

    setupBinaries(options)
    setLoggingFromOptions(options)

    # Mess with some toil options to create useful defaults.

    # Caching generally slows down the cactus workflow, plus some
    # methods like readGlobalFileStream don't support forced
    # reads directly from the job store rather than from cache.
    options.disableCaching = True

    if options.retryCount is None:
        # If the user didn't specify a retryCount value, make it 5
        # instead of Toil's default (1).
        options.retryCount = 5

    #Create the progressive cactus project 
    projWrapper = ProjectWrapper(options)
    projWrapper.writeXml()

    pjPath = os.path.join(options.cactusDir, ProjectWrapper.alignmentDirName,
                          '%s_project.xml' % ProjectWrapper.alignmentDirName)
    assert os.path.exists(pjPath)

    project = MultiCactusProject()

    if not os.path.isdir(options.cactusDir):
        os.makedirs(options.cactusDir)

    with Toil(options) as toil:
        importSingularityImage()
        #Run the workflow
        if options.restart:
            halID = toil.restart()
        else:
            project.readXML(pjPath)
            #import the sequences
            seqIDs = []
            for seq in project.getInputSequencePaths():
                if os.path.isdir(seq):
                    tmpSeq = getTempFile()
                    catFiles([os.path.join(seq, subSeq) for subSeq in os.listdir(seq)], tmpSeq)
                    seq = tmpSeq
                seq = makeURL(seq)
                seqIDs.append(toil.importFile(seq))
            project.setInputSequenceIDs(seqIDs)


            #import cactus config
            if options.configFile:
                cactusConfigID = toil.importFile(makeURL(options.configFile))
            else:
                cactusConfigID = toil.importFile(makeURL(project.getConfigPath()))
            logger.info("Setting config id to: %s" % cactusConfigID)
            project.setConfigID(cactusConfigID)

            if options.seedSamplingRates:
                samplingRatesID = toil.importFile(makeURL(options.seedSamplingRates))
                project.setSamplingRatesID(samplingRatesID)

            project.syncToFileStore(toil)
            configNode = ET.parse(project.getConfigPath()).getroot()
            configWrapper = ConfigWrapper(configNode)
            configWrapper.substituteAllPredefinedConstantsWithLiterals()


            project.writeXML(pjPath)
            halID = toil.start(RunCactusPreprocessorThenProgressiveDown(options, project, memory=configWrapper.getDefaultMemory()))

        toil.exportFile(halID, makeURL(options.outputHal))

if __name__ == '__main__':
    main()<|MERGE_RESOLUTION|>--- conflicted
+++ resolved
@@ -7,7 +7,7 @@
 
 """Wrapper to run the cactus_workflow progressively, using the input species tree as a guide
 
-tree.  
+tree.
 """
 
 import os
@@ -52,7 +52,7 @@
         self.project = project
         self.event = event
         self.schedule = schedule
-    
+
     def run(self, fileStore):
         self.configNode = ET.parse(fileStore.readGlobalFile(self.project.getConfigID())).getroot()
         self.configWrapper = ConfigWrapper(self.configNode)
@@ -78,7 +78,7 @@
         self.event = event
         self.schedule = schedule
         self.depProjects = depProjects
-    
+
     def run(self, fileStore):
         self.configNode = ET.parse(fileStore.readGlobalFile(self.project.getConfigID())).getroot()
         self.configWrapper = ConfigWrapper(self.configNode)
@@ -87,14 +87,14 @@
         fileStore.logToMaster("Project has %i dependencies" % len(self.depProjects))
         for projName in self.depProjects:
             depProject = self.depProjects[projName]
-            for expName in depProject.expIDMap: 
+            for expName in depProject.expIDMap:
                 expID = depProject.expIDMap[expName]
                 experiment = ExperimentWrapper(ET.parse(fileStore.readGlobalFile(expID)).getroot())
                 fileStore.logToMaster("Reference ID for experiment %s: %s" % (expName, experiment.getReferenceID()))
                 if experiment.getReferenceID():
                     self.project.expIDMap[expName] = expID
                     self.project.outputSequenceIDMap[expName] = experiment.getReferenceID()
-                        
+
         eventExpWrapper = None
         logger.info("Progressive Next: " + self.event)
         if not self.schedule.isVirtual(self.event):
@@ -109,7 +109,7 @@
         self.event = event
         self.eventExpWrapper = eventExpWrapper
         self.schedule = schedule
-        
+
     def run(self, fileStore):
         self.configNode = ET.parse(fileStore.readGlobalFile(self.project.getConfigID())).getroot()
         self.configWrapper = ConfigWrapper(self.configNode)
@@ -126,14 +126,14 @@
                                                     self.schedule, memory=self.configWrapper.getDefaultMemory())).rv()
 
         return self.project
-    
+
 class ProgressiveUp(RoundedJob):
     def __init__(self, options, project, event, memory=None, cores=None):
         RoundedJob.__init__(self, memory=memory, cores=cores, preemptable=True)
         self.options = options
         self.project = project
         self.event = event
-    
+
     def run(self, fileStore):
         self.configNode = ET.parse(fileStore.readGlobalFile(self.project.getConfigID())).getroot()
         self.configWrapper = ConfigWrapper(self.configNode)
@@ -158,7 +158,7 @@
                 seqIDMap[name] = self.project.outputSequenceIDMap[name]
                 seqNames.append(name)
         logger.info("Sequences in progressive, %s: %s" % (self.event, seqNames))
-            
+
         experimentFile = fileStore.getLocalTempFile()
         experiment.writeXML(experimentFile)
         self.options.experimentFileID = fileStore.writeGlobalFile(experimentFile)
@@ -205,7 +205,7 @@
         RoundedJob.__init__(self, memory=memory, cores=cores, preemptable=True)
         self.options = options
         self.project = project
-        
+
     def run(self, fileStore):
         self.configNode = ET.parse(fileStore.readGlobalFile(self.project.getConfigID())).getroot()
         self.configWrapper = ConfigWrapper(self.configNode)
@@ -404,59 +404,13 @@
                       "root for the alignment.  Any genomes not below this node "
                       "in the tree may be used as outgroups but will never appear"
                       " in the output.  If no root is specifed then the root"
-<<<<<<< HEAD
                       " of the tree is used. ", default=None)
-    parser.add_argument("--seedSamplingRates", dest="seedSamplingRates")
-
-    #Kyoto Tycoon Options
-    ktGroup = parser.add_argument_group("kyoto_tycoon Options",
-                          "Kyoto tycoon provides a client/server framework "
-                          "for large in-memory hash tables and is available "
-                          "via the --database option.")
-    ktGroup.add_argument("--ktPort", dest="ktPort",
-                       help="starting port (lower bound of range) of ktservers"
-                       " [default: %(default)d]",
-                       default=1978)
-    ktGroup.add_argument("--ktHost", dest="ktHost",
-                       help="The hostname to use for connections to the "
-                       "ktserver (this just specifies where nodes will attempt"
-                       " to find the server, *not* where the ktserver will be"
-                       " run)",
-                       default=None)
-    ktGroup.add_argument("--ktType", dest="ktType",
-                       help="Kyoto Tycoon server type "
-                       "(memory, snapshot, or disk)"
-                       " [default: %(default)s]",
-                       default='memory')
-    # sonlib doesn't allow for spaces in attributes in the db conf
-    # which renders this options useless
-    #ktGroup.add_argument("--ktOpts", dest="ktOpts",
-    #                   help="Command line ktserver options",
-    #                   default=None)
-    ktGroup.add_argument("--ktCreateTuning", dest="ktCreateTuning",
-                       help="ktserver options when creating db "\
-                            "(ex #bnum=30m#msiz=50g)",
-                       default=None)
-    ktGroup.add_argument("--ktOpenTuning", dest="ktOpenTuning",
-                       help="ktserver options when opening existing db "\
-                            "(ex #opts=ls#ktopts=p)",
-                       default=None)
-    parser.add_argument_group(ktGroup)
-   
-    parser.add_argument("--nonRecursive", dest="nonRecursive", action="store_true",
-                      help="Only process given event (not children) [default=False]", 
-                      default=False)
-    
-    parser.add_argument("--event", dest="event", 
-                      help="Target event to process [default=root]", default=None)
-=======
-                      " of the tree is used. ", default=None)   
->>>>>>> 8c61bb0c
     parser.add_argument("--latest", dest="latest", action="store_true",
                         help="Use the latest, locally-built docker container "
                         "rather than pulling from quay.io")
     parser.add_argument("--binariesMode", choices=["docker", "local", "singularity"],
                         help="The way to run the Cactus binaries", default=None)
+    parser.add_argument("--samplingRates", dest="samplingRates", type=str)
 
     options = parser.parse_args()
     options.cactusDir = getTempDirectory()
@@ -476,7 +430,7 @@
         # instead of Toil's default (1).
         options.retryCount = 5
 
-    #Create the progressive cactus project 
+    #Create the progressive cactus project
     projWrapper = ProjectWrapper(options)
     projWrapper.writeXml()
 
