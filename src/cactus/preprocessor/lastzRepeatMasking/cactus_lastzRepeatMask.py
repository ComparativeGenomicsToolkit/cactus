#!/usr/bin/env python3

## USE LASTZ TO SOFTMASK REPEATS OF A GIVEN FASTA SEQUENCE FILE.

import os
import re
import sys
import shutil

from cactus.shared.common import cactus_cpu_count

from sonLib.bioio import catFiles

from cactus.shared.common import cactus_call
from cactus.shared.common import RoundedJob
from toil.realtimeLogger import RealtimeLogger

class RepeatMaskOptions:
    def __init__(self,
            fragment=200,
            minPeriod=10,
            lastzOpts="",
            unmaskInput=False,
            unmaskOutput=False,
            proportionSampled=1.0,
            gpuLastz=False,
<<<<<<< HEAD
            gpuCount=0,
            gpuLastzInterval=3000000):
=======
            gpuLastzInterval=3000000,
            eventName='seq'):
>>>>>>> 1948d5c1
        self.fragment = fragment
        self.minPeriod = minPeriod
        self.lastzOpts = lastzOpts
        self.unmaskInput = unmaskInput
        self.unmaskOutput = unmaskOutput
        self.proportionSampled = proportionSampled
        self.gpuLastz = gpuLastz
        self.gpuCount = gpuCount
        self.gpuLastzInterval = gpuLastzInterval
        self.eventName = eventName

        self.period = max(1, round(self.proportionSampled * self.minPeriod))

        # make sure fragment size is even so they can overlap by exactly one half.
        if self.fragment % 2:
            self.fragment += 1


class LastzRepeatMaskJob(RoundedJob):
    def __init__(self, repeatMaskOptions, queryID, targetIDs):
        targetsSize = sum(targetID.size for targetID in targetIDs)
        memory = 4*1024*1024*1024
        disk = 2*(queryID.size + targetsSize)
        if repeatMaskOptions.gpuLastz:
            # gpu jobs get the whole node (same hack as used in blast phase)
            cores = cactus_cpu_count()
        else:
            cores = None
        accelerators = ['cuda:{}'.format(repeatMaskOptions.gpuCount)] if repeatMaskOptions.gpuCount else None            
        RoundedJob.__init__(self, memory=memory, disk=disk, cores=cores, accelerators=accelerators, preemptable=True)
        self.repeatMaskOptions = repeatMaskOptions
        self.queryID = queryID
        self.targetIDs = targetIDs

    def getFragments(self, fileStore, queryFile):
        """
        Chop up the query fasta into fragments of a certain size, overlapping by half their length.
        """
        fragments = os.path.join(self.work_dir, self.repeatMaskOptions.eventName + '_frag')        
        cactus_call(infile=queryFile, outfile=fragments,
                    parameters=["cactus_fasta_fragments.py",
                                "--fragment=%s" % str(self.repeatMaskOptions.fragment),
                                "--step=%s" % (str(self.repeatMaskOptions.fragment // 2)),
                                "--origin=zero"])
        return fragments

    def alignFastaFragments(self, fileStore, targetFiles, fragments):
        """
        Align each query fragment against all the target chunks, stopping
        early to avoid exponential blowup if too many alignments are found.
        """
        target = os.path.join(self.work_dir, self.repeatMaskOptions.eventName + '.fa')
        catFiles(targetFiles, target)
        lastZSequenceHandling  = ['%s[multiple][nameparse=darkspace]' % os.path.basename(target), '%s[nameparse=darkspace]' % os.path.basename(fragments)]
        if self.repeatMaskOptions.unmaskInput:
            lastZSequenceHandling  = ['%s[multiple,unmask][nameparse=darkspace]' % os.path.basename(target), '%s[unmask][nameparse=darkspace]' % os.path.basename(fragments)]
        alignment = os.path.join(self.work_dir, self.repeatMaskOptions.eventName + '.cigar')
        # Each time a fragment aligns to a base in the sequence, that
        # base's match count is incremented.  the plus three for the
        # period parameter is a fudge to ensure sufficient alignments
        # are found
        cactus_call(outfile=alignment,
                    work_dir=self.work_dir,
                    parameters=["lastz"] + lastZSequenceHandling +
                                self.repeatMaskOptions.lastzOpts.split() +
                                # Note that --querydepth has no effect when --ungapped is passed (which is by default)
                                ["--querydepth=keep,nowarn:%i" % (self.repeatMaskOptions.period+3),
                                 "--format=general:name1,zstart1,end1,name2,zstart2+,end2+",
                                 "--markend"])
        return alignment

    def gpuRepeatMask(self, fileStore, targetFile):
        """
        This is the gpu version of above.  It's much simpler in that there's no chunking or fragmenting
        """

        alignment_dir = fileStore.getLocalTempDir()

        # dont think gpu lastz can handle this
        assert not self.repeatMaskOptions.unmaskInput

        # filter out some default lastz options in the config that aren't supported
        lastz_opts = self.repeatMaskOptions.lastzOpts.split()
        gpu_opts = []
        for i in range(len(lastz_opts)):
            if lastz_opts[i] == "--ungapped" or lastz_opts[i] == "--nogapped":
                pass
            elif lastz_opts[i] is None or lastz_opts[i].startswith("--queryhsplimit="):
                pass
            elif lastz_opts[i] == "--queryhsplimit":
                lastz_opts[i + 1] = None
            else:
                gpu_opts += [lastz_opts[i]]
        if self.repeatMaskOptions.gpuCount:
            gpu_opts += ['--num_gpu', str(self.repeatMaskOptions.gpuCount)]
                        
        cmd = ["segalign_repeat_masker",
               targetFile,
               "--lastz_interval={}".format(self.repeatMaskOptions.gpuLastzInterval),
               "--markend",
               "--neighbor_proportion", str(self.repeatMaskOptions.proportionSampled),
               # note: segalign now includes cactus_covered_intervals, so we pass the threshold here
               # and skip running it below
               "--M", str(self.repeatMaskOptions.period)] + gpu_opts
        
        segalign_messages = cactus_call(parameters=cmd, work_dir=alignment_dir, returnStdErr=True)
        # run_segalign can crash and still exit 0, so it's worth taking a moment to check the log for errors
        segalign_messages = segalign_messages.lower()
        for line in segalign_messages.split("\n"):
            if not line.startswith("signals delivered"):
                for keyword in ['terminate', 'error', 'fail', 'assert', 'signal', 'abort', 'segmentation', 'sigsegv', 'kill']:
                    if keyword in line and 'signals' not in line:
                        fileStore.logToMaster("Segalign offending line: " + line)
                        raise RuntimeError('{} exited 0 but keyword "{}" found in stderr'.format(cmd, keyword))

        # scrape the segalign output into one big file, making an effort to read in numeric order
        merged_path = fileStore.getLocalTempFile()
        with open(merged_path, "a") as merged_file:
            for work_file in sorted(os.listdir(alignment_dir), key = lambda x : int(re.sub("[^0-9]", "", x))):
                # segalign_repeat_masker makes files that look like "tmp10.block0.intervals"
                # (not that there should be anything else in this directory)
                if work_file.startswith("tmp") and work_file.endswith("intervals"):
                    # append it do the merged file and delete it right away to keep disk usage lower
                    with open(os.path.join(alignment_dir, work_file), "r") as frag_file:
                        shutil.copyfileobj(frag_file, merged_file)
                    os.remove(os.path.join(alignment_dir, work_file))

        return merged_path

    def maskCoveredIntervals(self, fileStore, queryFile, alignment):
        """
        Mask the query fasta using the alignments to the target. Anything with more alignments than the period gets masked.
        """
        #This runs Bob's covered intervals program, which combines the lastz alignment info into intervals of the query.
        maskInfo = os.path.join(self.work_dir, self.repeatMaskOptions.eventName + '.maskinfo')

        # covered_intervals is part of segalign, so only run if not in gpu mode
        if self.repeatMaskOptions.gpuLastz:
            maskInfo = alignment
        else:
            # * 2 takes into account the effect of the overlap
            scale_period = 2

            covered_call_cmd = ["cactus_covered_intervals",
                                "--origin=one",
                                "M=%s" % (int(self.repeatMaskOptions.period * scale_period))]

            covered_call_cmd += ["--queryoffsets"]
            cactus_call(infile=alignment, outfile=maskInfo, parameters=covered_call_cmd)

        # the previous lastz command outputs a file of intervals (denoted with indices) to softmask.
        # we finish by applying these intervals to the input file, to produce the final, softmasked output.
        if self.repeatMaskOptions.gpuLastz:
            args = ["--origin=zero"]
        else:
            args = ["--origin=one"]
        if self.repeatMaskOptions.unmaskOutput:
            args.append("--unmask")
        args.append(os.path.basename(maskInfo))
        maskedQuery = os.path.join(self.work_dir, self.repeatMaskOptions.eventName + '.maskedQeury')
        cactus_call(infile=queryFile, outfile=maskedQuery, work_dir=self.work_dir,
                    parameters=["cactus_fasta_softmask_intervals.py"] + args)
        return maskedQuery

    def run(self, fileStore):
        """
        Using sampled target fragments, mask repetitive regions of the query.
        """
        assert len(self.targetIDs) >= 1
        assert self.repeatMaskOptions.fragment > 1
        self.work_dir = fileStore.getLocalTempDir()
        queryFile = os.path.join(self.work_dir, self.repeatMaskOptions.eventName + '.query')
        fileStore.readGlobalFile(self.queryID, queryFile)
        targetFiles = [os.path.join(self.work_dir, '{}_{}.tgt'.format(self.repeatMaskOptions.eventName, i)) for i in range(len(self.targetIDs))]
        for targetFile, fileID in zip(targetFiles, self.targetIDs):
            fileStore.readGlobalFile(fileID, targetFile)

        if self.repeatMaskOptions.gpuLastz:
            assert len(targetFiles) == 1
            alignment = self.gpuRepeatMask(fileStore, targetFiles[0])
        else:
            fragments = self.getFragments(fileStore, queryFile)
            alignment = self.alignFastaFragments(fileStore, targetFiles, fragments)
        maskedQuery = self.maskCoveredIntervals(fileStore, queryFile, alignment)
        return fileStore.writeGlobalFile(maskedQuery)<|MERGE_RESOLUTION|>--- conflicted
+++ resolved
@@ -24,13 +24,9 @@
             unmaskOutput=False,
             proportionSampled=1.0,
             gpuLastz=False,
-<<<<<<< HEAD
             gpuCount=0,
-            gpuLastzInterval=3000000):
-=======
             gpuLastzInterval=3000000,
             eventName='seq'):
->>>>>>> 1948d5c1
         self.fragment = fragment
         self.minPeriod = minPeriod
         self.lastzOpts = lastzOpts
