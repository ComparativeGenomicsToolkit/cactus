--- conflicted
+++ resolved
@@ -156,7 +156,6 @@
         elif self.prepOptions.preprocessJob == "cutHeaders":
             return CutHeadersJob(inChunkID,
                                  cutBefore=self.prepOptions.cutBefore,
-                                 cutBeforeOcc=self.prepOptions.cutBeforeOcc,
                                  cutAfter=self.prepOptions.cutAfter)
         elif self.prepOptions.preprocessJob == 'maskFile':
             return FileMaskingJob(inChunkID,
@@ -244,21 +243,6 @@
                                               memory = int(prepNode.get("memory", default=0)),
                                               cpu = int(prepNode.get("cpu", default=1)),
                                               check = bool(int(prepNode.get("check", default="0"))),
-<<<<<<< HEAD
-                                              proportionToSample = getOptionalAttrib(prepNode, "proportionToSample", typeFn=float, default=1.0, errorIfNotPresent=False),
-                                              unmask = getOptionalAttrib(prepNode, "unmask", typeFn=bool, default=False, errorIfNotPresent=False),
-                                              lastzOptions = getOptionalAttrib(prepNode, "lastzOpts", default="", errorIfNotPresent=False),
-                                              minPeriod = getOptionalAttrib(prepNode, "minPeriod", typeFn=int, default=0, errorIfNotPresent=False),
-                                              checkAssemblyHub = getOptionalAttrib(prepNode, "checkAssemblyHub", typeFn=bool, default=False, errorIfNotPresent=False),
-                                              gpuLastz = getOptionalAttrib(prepNode, "gpuLastz", typeFn=bool, default=False, errorIfNotPresent=False),
-                                              dnabrnnOpts = getOptionalAttrib(prepNode, "dna-brnnOpts", default="", errorIfNotPresent=False),
-                                              dnabrnnAction = getOptionalAttrib(prepNode, "action", typeFn=str, default="softmask", errorIfNotPresent=False),
-                                              eventName = getOptionalAttrib(prepNode, "eventName", typeFn=str, default=None, errorIfNotPresent=False),
-                                              minLength = getOptionalAttrib(prepNode, "minLength", typeFn=int, default=1, errorIfNotPresent=False),
-                                              cutBefore = getOptionalAttrib(prepNode, "cutBefore", typeFn=str, default=None, errorIfNotPresent=False),
-                                              cutAfter = getOptionalAttrib(prepNode, "cutAfter", typeFn=str, default=None, errorIfNotPresent=False),
-                                              inputBedID = getOptionalAttrib(prepNode, "inputBedID", typeFn=str, default=None, errorIfNotPresent=False))
-=======
                                               proportionToSample = getOptionalAttrib(prepNode, "proportionToSample", typeFn=float, default=1.0),
                                               unmask = getOptionalAttrib(prepNode, "unmask", typeFn=bool, default=False),
                                               lastzOptions = getOptionalAttrib(prepNode, "lastzOpts", default=""),
@@ -270,10 +254,8 @@
                                               eventName = getOptionalAttrib(prepNode, "eventName", typeFn=str, default=None),
                                               minLength = getOptionalAttrib(prepNode, "minLength", typeFn=int, default=1),
                                               cutBefore = getOptionalAttrib(prepNode, "cutBefore", typeFn=str, default=None),
-                                              cutBeforeOcc = getOptionalAttrib(prepNode, "cutBeforeOcc", typeFn=int, default=None),
                                               cutAfter = getOptionalAttrib(prepNode, "cutAfter", typeFn=str, default=None),
                                               inputBedID = getOptionalAttrib(prepNode, "inputBedID", typeFn=str, default=None))
->>>>>>> 36ee421a
 
             if prepOptions.unmask:
                 inSequence = fileStore.readGlobalFile(self.inSequenceID)
