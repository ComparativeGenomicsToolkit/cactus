--- conflicted
+++ resolved
@@ -156,11 +156,7 @@
 cd ${pangenomeBuildDir}
 git clone https://github.com/ComparativeGenomicsToolkit/cactus-gfa-tools.git
 cd cactus-gfa-tools
-<<<<<<< HEAD
-git checkout 8ef89773ae41168c4fd8fc4cf46fdf351d441a8f
-=======
 git checkout 9b26caa961d6e72ad3747e5c2ce81cdf1e9b63c3
->>>>>>> bd39a3d3
 make -j ${numcpu}
 if [[ $STATIC_CHECK -ne 1 || $(ldd paf2lastz | grep so | wc -l) -eq 0 ]]
 then
