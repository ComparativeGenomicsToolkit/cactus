--- conflicted
+++ resolved
@@ -278,12 +278,8 @@
 
 # vg
 cd ${pangenomeBuildDir}
-<<<<<<< HEAD
 #wget -q https://github.com/vgteam/vg/releases/download/v1.47.0/vg
 wget -q http://public.gi.ucsc.edu/~hickey/vg-patch/vg.5ee7304afe83bc077fe7db4c314cd625a0ba956e -O vg
-=======
-wget -q https://github.com/vgteam/vg/releases/download/v1.52.0/vg
->>>>>>> ab6acf2d
 chmod +x vg
 if [[ $STATIC_CHECK -ne 1 || $(ldd vg | grep so | wc -l) -eq 0 ]]
 then
