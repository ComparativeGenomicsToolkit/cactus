import os, sys
import pytest
import unittest
import subprocess
import shutil
from sonLib.bioio import getTempDirectory, popenCatch, popen
import xml.etree.ElementTree as ET
from xml.dom import minidom

class TestCase(unittest.TestCase):
    def setUp(self):
        self.tempDir = getTempDirectory(os.getcwd())
        unittest.TestCase.setUp(self)
        self.cromwell = False

    def tearDown(self):
        unittest.TestCase.tearDown(self)
        if self.cromwell:
            # try to catch some cromwell root mode directories that above missies
            # see https://github.com/ComparativeGenomicsToolkit/cactus/issues/255
            os.system("docker run --rm -it -v {}:/data evolvertestdocker/cactus:latest rm -rf {}".format(
                os.path.dirname(self.tempDir.rstrip('/')), os.path.join('/data', os.path.basename(self.tempDir))))
        os.system("rm -rf %s || true" % self.tempDir)

    def _job_store(self, binariesMode):
        return os.path.join(self.tempDir, 'js-{}'.format(binariesMode))

    def _out_hal(self, binariesMode):
        return os.path.join(self.tempDir, 'evolver-{}.hal'.format(binariesMode))

    def _run_evolver(self, binariesMode, configFile = None, seqFile = './examples/evolverMammals.txt', chromInfoDict={},
                     fastga=False):
        """ Run the full evolver test, putting the jobstore and output in tempDir
        """
        cmd = ['cactus', self._job_store(binariesMode), seqFile, self._out_hal(binariesMode),
                        '--binariesMode', binariesMode, '--logInfo', '--workDir', self.tempDir]
        if configFile:
            cmd += ['--configFile', configFile]
        if chromInfoDict:
            chromInfoName = os.path.join(self.tempDir, 'chromInfo.txt')
            with open(chromInfoName, 'w') as chromInfoFile:
                for source, ogs in chromInfoDict.items():
                    chromInfoFile.write('{}\t{}\n'.format(source, ogs))
            cmd += ['--chromInfo', chromInfoName]
        if fastga:
            cmd += ['--fastga']
        else:
<<<<<<< HEAD
            cmd += ['--remask']
            if not configFile:
                # use the same logic cactus does to get default config
                src_config_path = 'src/cactus/cactus_progressive_config.xml' if not configFile else configFile
                configFile = os.path.join(self.tempDir, "config.mc.xml")
                shutil.copyfile(src_config_path, configFile)
                cmd += ['--configFile', configFile]
            xml_root = ET.parse(configFile).getroot()
            # force remasking to happen
            unmask_elem = xml_root.find("blast").find("unmask")
            unmask_elem.attrib["threshold"] = "1.0"            
            with open(configFile, 'w') as mc_config_file:
                xmlString = ET.tostring(xml_root, encoding='unicode')
                xmlString = minidom.parseString(xmlString).toprettyxml()
                mc_config_file.write(xmlString)                
=======
            cmd += ['--remask', '--branchScale', '1.25']
>>>>>>> 28a53edc

        # todo: it'd be nice to have an interface for setting tag to something not latest or commit
        if binariesMode == 'docker':
            cmd += ['--latest']

        sys.stderr.write('Running {}\n'.format(' '.format(cmd)))
        subprocess.check_call(' '.join(cmd), shell=True)

    def _update_evolver_add_to_node(self, binariesMode, configFile = None, new_leaf='simChimp', new_root='Anc1',
                                    step_by_step = True):
        """ Update the evolver by adding primate to internal node """
        assert new_leaf in ['simChimp', 'simGorilla', 'simOrang']
        assert new_root in ['Anc0', 'Anc1', 'Anc2', 'mr']
        # todo: this is kind of a dumb convention, should refactor:
        hal_path = self._out_hal(binariesMode)
        assert os.path.isfile(hal_path)

        children = subprocess.check_output(['halStats', hal_path, '--children', new_root]).strip().split()
        children = [c.decode("utf-8") for c in children]
        genomes = children + [new_root]

        # make the fasta files
        fa_paths = [os.path.join(self.tempDir, '{}.fa'.format(genome)) for genome in genomes]
        for genome, genome_path in zip(genomes, fa_paths):
            with open(genome_path, 'w') as genome_file:
                subprocess.check_call(['hal2fasta', hal_path, genome], stdout=genome_file)

        with open('./examples/evolverPrimates.txt', 'r') as primates_file:
            for line in primates_file:
                if line.split() and line.split()[0] == new_leaf:
                    new_child_line = line
        assert new_child_line
        # make the seqfile
        # todo: we could fish branch lengths out of the tree, but it's not really relevant to the test
        tree_string = '({}){};'.format(','.join(children + [new_leaf]), new_root)
        seq_file_path = os.path.join(self.tempDir, 'seqfile.{}'.format(new_root))
        with open(seq_file_path, 'w') as seq_file:
            seq_file.write(tree_string + '\n')
            for genome, genome_path in zip(genomes, fa_paths):
                seq_file.write('{}\t{}\n'.format(genome, genome_path))
            seq_file.write(new_child_line)

        # use the same logic cactus does to get default config
        config_path = 'src/cactus/cactus_progressive_config.xml' if not configFile else configFile

        xml_root = ET.parse(config_path).getroot()
        decomp_elem = xml_root.find("multi_cactus").find("decomposition")
        # force cactus to accept multifurcation in tree
        decomp_elem.attrib["allow_multifurcations"] = "1"

        mc_config_path = os.path.join(self.tempDir, "config.mc.xml")
        with open(mc_config_path, 'w') as mc_config_file:
            xmlString = ET.tostring(xml_root, encoding='unicode')
            xmlString = minidom.parseString(xmlString).toprettyxml()
            mc_config_file.write(xmlString)
            
        # run the alignment
        out_hal = os.path.join(self.tempDir, '{}.hal'.format(new_root))
        if step_by_step:
            out_paf = os.path.join(self.tempDir, '{}.paf'.format(new_root))
            cmd = ['cactus-blast', self._job_store(binariesMode), seq_file_path, out_paf, '--includeRoot', '--root', new_root,
                   '--binariesMode', binariesMode, '--logInfo', '--workDir', self.tempDir, '--configFile', mc_config_path]
            # todo: it'd be nice to have an interface for setting tag to something not latest or commit
            if binariesMode == 'docker':
                cmd += ['--latest']
            sys.stderr.write('Running {}\n'.format(' '.format(cmd)))
            subprocess.check_call(cmd)

            cmd = ['cactus-align', self._job_store(binariesMode), seq_file_path, out_paf, out_hal, '--includeRoot', '--root', new_root,
                   '--binariesMode', binariesMode, '--logInfo', '--workDir', self.tempDir, '--configFile', mc_config_path]
            # todo: it'd be nice to have an interface for setting tag to something not latest or commit
            if binariesMode == 'docker':
                cmd += ['--latest']
            sys.stderr.write('Running {}\n'.format(' '.format(cmd)))
            subprocess.check_call(cmd)
        else:
            cmd = ['cactus', self._job_store(binariesMode), seq_file_path, out_hal,
                   '--binariesMode', binariesMode, '--logInfo', '--workDir', self.tempDir, '--configFile', mc_config_path]
            # todo: it'd be nice to have an interface for setting tag to something not latest or commit
            if binariesMode == 'docker':
                cmd += ['--latest']
            sys.stderr.write('Running {}\n'.format(' '.format(cmd)))
            subprocess.check_call(cmd)

        # update the tree
        cmd = ['halReplaceGenome', hal_path, new_root, '--bottomAlignmentFile', out_hal, '--topAlignmentFile', hal_path]
        sys.stderr.write('Running {}\n'.format(' '.format(cmd)))
        subprocess.check_call(cmd)

    def _update_evolver_add_to_branch(self, binariesMode, configFile = None):
        """ Quicka and dirty add to branch test, adds simGorilla as sister of mr """
        # todo: this is kind of a dumb convention, should refactor:
        hal_path = self._out_hal(binariesMode)
        assert os.path.isfile(hal_path)

        def genome_path(genome):
            return os.path.join(self.tempDir, genome + '.fa')

        # dump a bunch of fasta
        for genome in ['simCow_chr6', 'simDog_chr6', 'simHuman_chr6', 'Anc0', 'Anc1', 'Anc2', 'mr']:
            with open(genome_path(genome), 'w') as genome_file:
                subprocess.check_call(['hal2fasta', hal_path, genome], stdout=genome_file)

        # make the bottom seq_file
        bottom_seq_path = os.path.join(self.tempDir, 'bottom.txt')
        with open(bottom_seq_path, 'w') as bottom_seq_file:
            bottom_seq_file.write('((simHuman_chr6:0.144018,(mr:0.271974,simGorilla:0.2)AncGorilla:0.1)Anc1:0.020593,(simCow_chr6:0.18908,simDog_chr6:0.16303)Anc2:0.032898)Anc0;\n')
            bottom_seq_file.write('simGorilla	https://raw.githubusercontent.com/UCSantaCruzComputationalGenomicsLab/cactusTestData/master/evolver/primates/loci1/simGorilla.chr6\n')
            for genome in ['simCow_chr6', 'simDog_chr6', 'simHuman_chr6', 'Anc0', 'Anc1', 'Anc2', 'mr']:
                bottom_seq_file.write('{}\t{}\n'.format(genome, genome_path(genome)))

        # make the bottom hal
        bottom_hal_path = os.path.join(self.tempDir, 'bottom.hal')
        subprocess.check_call(['cactus', self._job_store(binariesMode), bottom_seq_path, bottom_hal_path, '--root', 'AncGorilla',
                               '--binariesMode', binariesMode, '--logInfo', '--workDir', self.tempDir])

        # dump the new ancestor
        with open(genome_path('AncGorilla'), 'w') as anc_file:
            subprocess.check_call(['hal2fasta', bottom_hal_path, 'AncGorilla'], stdout=anc_file)

        # make the top seq_ile
        top_seq_path = os.path.join(self.tempDir, 'top.txt')
        with open(top_seq_path, 'w') as top_seq_file:
            top_seq_file.write('((simHuman_chr6:0.144018,AncGorilla:0.1)Anc1:0.020593,(simCow_chr6:0.18908,simDog_chr6:0.16303)Anc2:0.032898)Anc0;\n')
            for genome in ['simCow_chr6', 'simDog_chr6', 'simHuman_chr6', 'AncGorilla', 'Anc0', 'Anc1', 'Anc2']:
                top_seq_file.write('{}\t{}\n'.format(genome, genome_path(genome)))

        # make the top hal
        top_hal_path = os.path.join(self.tempDir, 'top.hal')
        subprocess.check_call(['cactus', self._job_store(binariesMode), top_seq_path, top_hal_path, '--root', 'Anc1',
                               '--binariesMode', binariesMode, '--logInfo', '--workDir', self.tempDir])

        # update the hal
        subprocess.check_call(['halAddToBranch', hal_path, bottom_hal_path, top_hal_path, 'Anc1', 'AncGorilla', 'mr', 'simGorilla', '0.1', '0.2'])

    def _run_evolver_in_docker(self, seqFile = './examples/evolverMammals.txt'):

        out_hal = self._out_hal('in_docker')
        cmd = ['docker', 'run', '--rm', '-v', '{}:{}'.format(os.path.dirname(out_hal), '/data'),
               '-v', '{}:{}'.format(os.getcwd(), '/workdir'), 
               '-u', '{}:{}'.format(os.getuid(), os.getgid()),
               'evolvertestdocker/cactus:latest',
               'cactus /data/js /workdir/{} /data/{} --maskMode fastan'.format(seqFile, os.path.basename(out_hal))]
        sys.stderr.write('Running {}\n'.format(' '.format(cmd)))
        subprocess.check_call(' '.join(cmd), shell=True)

    def _write_primates_seqfile(self, seq_file_path):
        """ create the primates seqfile at given path"""
        with open(seq_file_path, 'w') as seq_file:
            seq_file.write('simHuman\thttps://raw.githubusercontent.com/UCSantaCruzComputationalGenomicsLab/cactusTestData/master/evolver/primates/loci1/simHuman.chr6\n')
            seq_file.write('simChimp\thttps://raw.githubusercontent.com/UCSantaCruzComputationalGenomicsLab/cactusTestData/master/evolver/primates/loci1/simChimp.chr6\n')
            seq_file.write('simGorilla\thttps://raw.githubusercontent.com/UCSantaCruzComputationalGenomicsLab/cactusTestData/master/evolver/primates/loci1/simGorilla.chr6\n')
            seq_file.write('simOrang\thttps://raw.githubusercontent.com/UCSantaCruzComputationalGenomicsLab/cactusTestData/master/evolver/primates/loci1/simOrang.chr6\n')

    def _run_evolver_primates_star(self, binariesMode, configFile = None):
        """ Run cactus on the evolver primates with a star topology
        """
        seq_file_path = os.path.join(self.tempDir, 'primates.txt')
        self._write_primates_seqfile(seq_file_path)
        self._run_evolver(binariesMode, configFile=configFile, seqFile=seq_file_path)

    def _run_evolver_decomposed(self, binariesMode, name):
        """ Run the full evolver test, putting the jobstore and output in tempDir
        but instead of doing in in one shot like above, use cactus-prepare, cactus-blast
        and cactus-align to break it into different steps """

        out_dir = os.path.join(self.tempDir, 'output')
        out_seqfile = os.path.join(out_dir, 'evolverMammalsOut.txt')
        in_seqfile = './examples/evolverMammals.txt'
        cmd = ['cactus-prepare', in_seqfile, '--outDir', out_dir, '--outSeqFile', out_seqfile, '--outHal', self._out_hal(name),
               '--jobStore', self._job_store(name), '--maskMode', 'fastan', '--branchScale', '1.33']
        bm_flag = '--binariesMode {}'.format(binariesMode)
        if binariesMode == "docker":
            bm_flag += ' --latest'
        cmd += ['--cactusOptions', '\"{}\"'.format(bm_flag)]

        job_plan = popenCatch(' '.join(cmd))

        for line in job_plan.split('\n'):
            line = line.strip()
            if len(line) > 0 and not line.startswith('#'):
                # do Anc2 in binariesMode docker to broaden test coverage
                if 'Anc2' in line and line.startswith('cactus-'):
                    line += ' --binariesMode docker --latest'
                # make sure lastz preprocessing is somewhere in CI
                if 'cactus-preprocess' in line:
                    line += ' --maskMode lastz'
                sys.stderr.write('Running {}\n'.format(line))
                subprocess.check_call(line, shell=True)

    def _run_evolver_decomposed_wdl(self, name):
        """ Run the full evolver test, putting the jobstore and output in tempDir
        but instead of doing in in one shot, use cactus-prepare to make a wdl
        script and run that locally through cromwell """

        # hack to use docker to remove filetree in teardown, as cromwell
        # can leave root files hanging around there
        self.cromwell = True

        out_seqfile = os.path.join(self.tempDir, 'evolverMammalsOut.txt')
        in_seqfile = './examples/evolverMammals.txt'
        out_wdl = os.path.join(self.tempDir, 'prepared.wdl')
        cmd = ['cactus-prepare', in_seqfile, '--outHal', self._out_hal(name),
               '--jobStore', self._job_store(name), '--wdl',
               '--halAppendBatchSize', '2',
               '--dockerImage', 'evolvertestdocker/cactus:latest',
               '--preprocessCores', '2',
               '--blastCores', '4',
               '--alignCores', '4',
               '--branchScale', '1.67',
               '--remask']

        # specify an output directory
        cw_optionsfile = os.path.join(self.tempDir, 'options.json')
        cw_output = os.path.join(self.tempDir, 'cromwell-output')
        with open(cw_optionsfile, 'w') as cw_opts:
            cw_opts.write('{\n')
            cw_opts.write('    \"final_workflow_outputs_dir\": \"{}\",\n'.format(cw_output))
            cw_opts.write('    \"use_relative_output_paths\": true\n')
            cw_opts.write('}\n')

        # download cromwell
        subprocess.check_call(['wget', '-q', 'https://github.com/broadinstitute/cromwell/releases/download/49/cromwell-49.jar'],
                              cwd=self.tempDir)

        # run cactus-prepare and write the output to a wdl file
        popen(' '.join(cmd), out_wdl)

        # run the wdl script in cromwell
        subprocess.check_call(['java', '-jar', './cromwell-49.jar', 'run',
                               out_wdl, '-o', cw_optionsfile], cwd=self.tempDir)

        # fish the file out of cromwell
        shutil.copyfile(os.path.join(cw_output, os.path.basename(self._out_hal(name))), self._out_hal(name))

    def _run_evolver_decomposed_toil(self, name, binariesMode):
        """ Run the full evolver test, putting the jobstore and output in tempDir
        but instead of doing with "cactus", use "cactus-prepare-toil" to run
        the toil-in-toil workflow """

        out_dir = os.path.join(self.tempDir, 'output')
        in_seqfile = './examples/evolverMammals.txt'
        cmd = ['cactus-prepare-toil', self._job_store(name), in_seqfile, '--outDir', out_dir, '--outHal', self._out_hal(name),
               "--defaultMemory", "16G", "--defaultDisk", "20G", "--alignCores", "4"]
        subprocess.check_call(cmd)

    def _run_evolver_decomposed_script(self, name, binariesMode):
        """ Run the full evolver test, putting the jobstore and output in tempDir
        but instead of doing in in one shot like above, use cactus-prepare to make a bash script """

        out_dir = os.path.join(self.tempDir, 'output')
        out_seqfile = os.path.join(out_dir, 'evolverMammalsOut.txt')
        in_seqfile = './examples/evolverMammals.txt'
        cmd = ['cactus-prepare', in_seqfile, '--outDir', out_dir, '--outSeqFile', out_seqfile, '--outHal', self._out_hal(name),
               '--jobStore', self._job_store(name), '--alignCores', '2', '--halAppendBatchSize', '2', '--script']
        bm_flag = '--binariesMode {}'.format(binariesMode)
        if binariesMode == "docker":
            bm_flag += ' --latest'
        cmd += ['--cactusOptions', bm_flag]

        script_file = os.path.join(self.tempDir, 'prepare-script.sh')        
        with open(script_file, 'w') as script:
            subprocess.check_call(cmd, stdout=script)
        subprocess.check_call(['chmod', '+x', script_file])
        subprocess.check_call(['bash', '-c', script_file])        

    def _run_evolver_decomposed_no_outgroup(self, binariesMode):
        """ Run just the mouse-rat alignment.  Inspired by issues arising here
        https://github.com/ComparativeGenomicsToolkit/cactus/pull/216
        https://github.com/ComparativeGenomicsToolkit/cactus/pull/217 """

        out_dir = os.path.join(self.tempDir, 'output')
        out_seqfile = os.path.join(out_dir, 'evolverMammalsOut.txt')
        in_seqfile = os.path.join(self.tempDir, 'evolverMammalsIn.txt')
        with open(in_seqfile, 'w') as inseq:
            inseq.write('(simMouse_chr6:0.084509,simRat_chr6:0.091589);\n')
            inseq.write('simMouse_chr6  https://raw.githubusercontent.com/UCSantaCruzComputationalGenomicsLab/cactusTestData/master/evolver/mammals/loci1/simMouse.chr6\n')
            inseq.write('simRat_chr6 https://raw.githubusercontent.com/UCSantaCruzComputationalGenomicsLab/cactusTestData/master/evolver/mammals/loci1/simRat.chr6\n')

        cmd = ['cactus-prepare', in_seqfile, '--outDir', out_dir, '--outSeqFile', out_seqfile, '--outHal', self._out_hal(binariesMode),
               '--jobStore', self._job_store(binariesMode)]
        job_plan = popenCatch(' '.join(cmd))
        for line in job_plan.split('\n'):
            line = line.strip()
            if len(line) > 0 and not line.startswith('#'):
                # todo interface in prepare
                if line.startswith('cactus-'):
                    line += ' --binariesMode {}'.format(binariesMode)
                    if binariesMode == 'docker':
                        line += ' --latest'
                if line.startswith('cactus-align'):
                    #Remove all the id prefixes to pretend the cigars came not cactus-blast
                    subprocess.check_call('sed -i -e \'s/id=[0,1]|//g\' {}/Anc0.paf*'.format(out_dir), shell=True)
                sys.stderr.write('Running {}'.format(line))
                subprocess.check_call(line, shell=True)

    def _run_evolver_primates_refmap(self, binariesMode):
        """ primates star test but using refmap pangenome pipeline
        """
        # borrow seqfile from other primates test
        # todo: make a seqfile and add it to the repo
        seq_file_path = os.path.join(self.tempDir, 'primates.txt')
        self._write_primates_seqfile(seq_file_path)

        # use the same logic cactus does to get default config
        config_path = 'src/cactus/cactus_progressive_config.xml'

        xml_root = ET.parse(config_path).getroot()
        decomp_elem = xml_root.find("multi_cactus").find("decomposition")
        # force cactus to accept multifurcation in tree
        decomp_elem.attrib["allow_multifurcations"] = "1"

        mc_config_path = os.path.join(self.tempDir, "config.mc.xml")
        with open(mc_config_path, 'w') as mc_config_file:
            xmlString = ET.tostring(xml_root, encoding='unicode')
            xmlString = minidom.parseString(xmlString).toprettyxml()
            mc_config_file.write(xmlString)

        # do the mapping
        cigar_path = os.path.join(self.tempDir, 'aln.paf')
        cactus_opts = ['--binariesMode', binariesMode, '--logInfo', '--workDir', self.tempDir, '--configFile', mc_config_path]
        # todo: it'd be nice to have an interface for setting tag to something not latest or commit
        if binariesMode == 'docker':
            cactus_opts += ['--latest']

        subprocess.check_call(['cactus-refmap', self._job_store(binariesMode), seq_file_path, "simHuman", cigar_path] + cactus_opts)

        # do the alignment
        subprocess.check_call(['cactus-align', self._job_store(binariesMode), seq_file_path, cigar_path, self._out_hal(binariesMode),
                               '--pangenome', '--maxLen', '20000'] + cactus_opts)


    def _run_evolver_primates_graphmap(self, binariesMode):
        """ primates star test but using graphmap pangenome pipeline
        """
        # borrow seqfile from other primates test
        # todo: make a seqfile and add it to the repo
        seq_file_path = os.path.join(self.tempDir, 'primates.txt')
        self._write_primates_seqfile(seq_file_path)

        # use the same logic cactus does to get default config
        config_path = 'src/cactus/cactus_progressive_config.xml'

        xml_root = ET.parse(config_path).getroot()
        bar_elem = xml_root.find("bar")
        bar_elem.attrib["partialOrderAlignment"] = "1"
        bar_elem.attrib["partialOrderAlignmentMaskFilter"] = "1"
        
        # force cactus to accept multifurcation in tree
        decomp_elem = xml_root.find("multi_cactus").find("decomposition")
        decomp_elem.attrib["allow_multifurcations"] = "1"

        poa_config_path = os.path.join(self.tempDir, "config.poa.xml")
        with open(poa_config_path, 'w') as poa_config_file:
            xmlString = ET.tostring(xml_root, encoding='unicode')
            xmlString = minidom.parseString(xmlString).toprettyxml()
            poa_config_file.write(xmlString)

        # make an output seqfile for preprocessed sequences
        out_seq_file_path = os.path.join(self.tempDir, 'prepared', 'primates.txt')
        subprocess.check_call(['cactus-prepare', seq_file_path, '--outDir', os.path.dirname(out_seq_file_path)])

        cactus_opts = ['--binariesMode', binariesMode, '--logInfo', '--workDir', self.tempDir, '--configFile', poa_config_path]

        # preprocess with dna-brnn
        subprocess.check_call(['cactus-preprocess', self._job_store(binariesMode), seq_file_path, out_seq_file_path, '--maskMode', 'brnn'] + cactus_opts)

        # make the reference graph
        mg_cmd = ['minigraph', '-xggs', '-t', '4']
        with open(seq_file_path, 'r') as seq_file:
            for line in seq_file:
                toks = line.strip().split()
                if len(toks) == 2:
                    name = os.path.basename(toks[1])
                    subprocess.check_call(['wget', toks[1]], cwd=self.tempDir)
                    mg_cmd += [os.path.join(self.tempDir, name)]
        mg_path = os.path.join(self.tempDir, 'refgraph.sv.gfa')
        with open(mg_path, 'w') as mg_file:
            subprocess.check_call(mg_cmd, stdout=mg_file)

        # do the mapping
        paf_path = os.path.join(self.tempDir, 'aln.paf')
        fa_path = os.path.join(self.tempDir, 'refgraph.sv.gfa.fa')
        # todo: it'd be nice to have an interface for setting tag to something not latest or commit
        if binariesMode == 'docker':
            cactus_opts += ['--latest']

        # cactus-grpahmap just aligns all the leaves (except graph event) in the input, ignoring the tree
        # so wee need to get rid of Anc0 which was added by prepare (todo: this pipeline isn't really
        # realistic, and probably doesn't need to be in CI anymore)
        seq_file_fix_path = out_seq_file_path + '.fix'
        subprocess.check_call('grep -v ^Anc {} > {}'.format(out_seq_file_path, seq_file_fix_path), shell=True)
        subprocess.check_call(['cactus-graphmap', self._job_store(binariesMode), seq_file_fix_path, mg_path, paf_path,
                               '--outputFasta', fa_path, '--mapCores', '4'] + cactus_opts)

        # do the alignment
        subprocess.check_call(['cactus-align', self._job_store(binariesMode), seq_file_fix_path, paf_path, self._out_hal(binariesMode),
                               '--pangenome', '--outVG', '--outGFA', '--pafMaskFilter', '10000', '--barMaskFilter', '10000'] + cactus_opts)
        
    def _run_evolver_primates_pangenome(self, binariesMode, mgSplit = False):
        """ run the primates start in using high-level cactus-pangenome interface """
        # borrow seqfile from other primates test
        # todo: make a seqfile and add it to the repo
        seq_file_path = os.path.join(self.tempDir, 'primates.txt')
        self._write_primates_seqfile(seq_file_path)

        cactus_opts = ['--binariesMode', binariesMode, '--logInfo', '--workDir', self.tempDir]
        # todo: it'd be nice to have an interface for setting tag to something not latest or commit
        if binariesMode == 'docker':
            cactus_opts += ['--latest']
            # tack on a vcfwave test for docker binaries
            cactus_opts += ['--vcf', '--vcfReference', 'simChimp', '--clip', '1000', '--vcfwave']

        # use the same logic cactus does to get default config
        config_path = 'src/cactus/cactus_progressive_config.xml'
        xml_root = ET.parse(config_path).getroot()
        graphmap_elem = xml_root.find("graphmap")
        graphmap_join_elem = xml_root.find("graphmap_join")
        # force cactus to use minigraph chunking
        graphmap_elem.attrib["minigraphConstructBatchSize"] = "2"
        # force cactus use vcfwave chunking
        graphmap_join_elem.attrib["vcfwaveChunkLines"] = "1000"
        mc_config_path = os.path.join(self.tempDir, "config.mc.xml")
        with open(mc_config_path, 'w') as mc_config_file:
            xmlString = ET.tostring(xml_root, encoding='unicode')
            xmlString = minidom.parseString(xmlString).toprettyxml()
            mc_config_file.write(xmlString)
        cactus_opts += ['--configFile', mc_config_path]
            
        out_dir = os.path.dirname(self._out_hal(binariesMode))
        out_name = os.path.splitext(os.path.basename(self._out_hal(binariesMode)))[0]
        cactus_pangenome_cmd = ['cactus-pangenome', self._job_store(binariesMode), seq_file_path, '--reference', 'simHuman', 'simChimp',
                                '--outDir', out_dir, '--outName', out_name, '--odgi', '--chrom-og', '--viz', '--draw', '--haplo', '--collapse', '--lastTrain']
        if mgSplit:
            cactus_pangenome_cmd += ['--mgSplit']
        else:
            cactus_pangenome_cmd += ['--noSplit']

        subprocess.check_call(cactus_pangenome_cmd + cactus_opts)
        # cactus-pangenome tacks on the .full to the output name
        subprocess.check_call(['mv', os.path.join(out_dir, out_name + '.full.hal'), os.path.join(out_dir, out_name + '.hal')])

        # make sure it made output
        if binariesMode == 'docker':
            wave_vcf_bytes = os.path.getsize(os.path.join(out_dir, out_name + '.simChimp.wave.vcf.gz'))
            self.assertGreaterEqual(wave_vcf_bytes, 300000)

    def _run_evolver_primates_step_by_step_mgsplit(self, binariesMode, train=False):
        """ primates star test but using graphmap pangenome pipeline with chromosome splitting
        (there are no chromosomes to split, but it still bangs most of the interface)
        """
        # borrow seqfile from other primates test
        # todo: make a seqfile and add it to the repo
        seq_file_path = os.path.join(self.tempDir, 'primates.txt')
        self._write_primates_seqfile(seq_file_path)

        cactus_opts = ['--binariesMode', binariesMode, '--logInfo', '--workDir', self.tempDir]
        mg_path = os.path.join(self.tempDir, 'ep.sv.gfa.gz')
        subprocess.check_call(['cactus-minigraph', self._job_store(binariesMode), seq_file_path, mg_path, '--refOnly',
                               '--reference', 'simChimp'] + cactus_opts)

        paf_path = os.path.join(self.tempDir, 'ep.paf')
        fa_path = os.path.join(self.tempDir, 'ep.gfa.fa.gz')
        subprocess.check_call(['cactus-graphmap', self._job_store(binariesMode), seq_file_path, mg_path, paf_path, 
                               '--reference', 'simChimp', '--outputFasta', fa_path] + cactus_opts)

        split_path = os.path.join(self.tempDir, 'chrom-subproblems')
        chromfile_path = os.path.join(split_path, 'chromfile.txt')
        subprocess.check_call(['cactus-graphmap-split', self._job_store(binariesMode), seq_file_path, mg_path, paf_path, 
                               '--reference', 'simChimp', '--outDir', split_path] + cactus_opts)

        batch_mg_path = os.path.join(self.tempDir, 'chrom-minigraph')
        train_opts = ['--lastTrain'] if train else []
        subprocess.check_call(['cactus-minigraph', self._job_store(binariesMode), chromfile_path, batch_mg_path,  
                               '--reference', 'simChimp', '--batch'] + cactus_opts + train_opts)

        batch_gm_path = os.path.join(self.tempDir, 'chrom-graphmap')
        chromfile_path = os.path.join(batch_mg_path, 'chromfile.mg.txt')        
        subprocess.check_call(['cactus-graphmap', self._job_store(binariesMode), chromfile_path, batch_gm_path,  
                               '--reference', 'simChimp', '--batch'] + cactus_opts)

        batch_align_path = os.path.join(self.tempDir, 'chrom-alignments')
        train_opts = ['--scoresFromChromfile'] if train else []
        chromfile_path = os.path.join(batch_gm_path, 'chromfile.gm.txt')        
        subprocess.check_call(['cactus-align', self._job_store(binariesMode), chromfile_path, batch_align_path,  
                               '--reference', 'simChimp', '--batch', '--pangenome', '--outVG'] + cactus_opts + train_opts)

        out_dir = os.path.dirname(self._out_hal(binariesMode))
        out_name = os.path.splitext(os.path.basename(self._out_hal(binariesMode)))[0]
        wave_opts = ['--vcfwave'] if binariesMode == 'docker' else []
        subprocess.check_call(['cactus-graphmap-join', self._job_store(binariesMode),
                               '--vg', os.path.join(batch_align_path, 'simChimp.chr6.vg'),
                               '--hal', os.path.join(batch_align_path, 'simChimp.chr6.hal'),
                               '--sv-gfa', os.path.join(batch_mg_path, 'simChimp.chr6.sv.gfa.gz'),
                               '--gbz', '--reference', 'simChimp', '--vcf', 
                               '--outDir', out_dir, '--outName', out_name] + cactus_opts + wave_opts)

        # cactus-pangenome tacks on the .full to the output name
        subprocess.check_call(['mv', os.path.join(out_dir, out_name + '.full.hal'), os.path.join(out_dir, out_name + '.hal')])

        # make sure it made output
        if binariesMode == 'docker':
            wave_vcf_bytes = os.path.getsize(os.path.join(out_dir, out_name + '.wave.vcf.gz'))
            self.assertGreaterEqual(wave_vcf_bytes, 300000)

            
    def _run_yeast_pangenome_step_by_step(self, binariesMode):
        """ yeast pangenome chromosome by chromosome pipeline
        """

        # make a config that replaces stuff like SC4.chrI with id=SC4|chrI
        # also run dna brnn with softmasking
        orig_seq_file_path = './examples/yeastPangenome.txt'
        seq_file_path = os.path.join(self.tempDir, 'pp', os.path.basename(orig_seq_file_path))
        subprocess.check_call(['cactus-prepare',  orig_seq_file_path, '--outDir', os.path.join(self.tempDir, 'pp'), '--seqFileOnly'])
        cactus_opts = ['--binariesMode', binariesMode, '--logInfo', '--workDir', self.tempDir, '--maxCores', '4']
        subprocess.check_call(['cactus-preprocess', self._job_store(binariesMode),
                               orig_seq_file_path, seq_file_path, '--pangenome'] + cactus_opts, shell=False)

        # fish out the event names
        events = []
        with open(seq_file_path, 'r') as seq_file:
            for line in seq_file:
                toks = line.strip().split()
                if len(toks) == 2:
                    events.append(toks[0])

        # build the minigraph
        mg_path = os.path.join(self.tempDir, 'yeast.sv.gfa.gz')
        mg_cmd = ['cactus-minigraph', self._job_store(binariesMode), seq_file_path, mg_path, '--reference', 'S288C'] + cactus_opts
        subprocess.check_call(mg_cmd)

        # run graphmap in base mode
        paf_path = os.path.join(self.tempDir, 'yeast.paf')
        fa_path = os.path.join(self.tempDir, 'yeast.sv.gfa.fa')
        subprocess.check_call(['cactus-graphmap', self._job_store(binariesMode), seq_file_path, mg_path, paf_path,
                               '--outputFasta', fa_path, '--delFilter', '2000000'] + cactus_opts + ['--mapCores', '1'])

        # split into chromosomes
        chroms = ['chrI', 'chrII', 'chrIII', 'chrIV', 'chrV', 'chrVI', 'chrVII', 'chrVIII', 'chrIX', 'chrX', 'chrXI', 'chrXIV', 'chrXV']
        gm_out_dir = os.path.join(self.tempDir, 'chroms')
        subprocess.check_call(['cactus-graphmap-split', self._job_store(binariesMode), seq_file_path, mg_path, paf_path,
                               '--refContigs'] + chroms + ['--minIdentity', '0.55'] +
                              ['--reference', 'S288C', '--maskFilter', '20000', '--otherContig', 'chrOther', '--outDir', gm_out_dir] + cactus_opts)

        # create the vg graph for each chromosome
        chromfile_path = os.path.join(gm_out_dir, 'chromfile.txt')
        ba_path = os.path.join(self.tempDir, 'batch')
        os.makedirs(ba_path, exist_ok=True)
        config_path = os.path.join(self.tempDir, 'config.xml')
        shutil.copyfile('src/cactus/cactus_progressive_config.xml', config_path)
        subprocess.check_call(['cactus-align', self._job_store(binariesMode), chromfile_path, ba_path, '--batch', '--pangenome', '--outVG',
                               '--outVG', '--barMaskFilter', '20000', '--reference', 'S288C', '--binariesMode', binariesMode, '--consCores', '2'])

        vg_files = [os.path.join(ba_path, c) + '.vg' for c in chroms]
        hal_files = [os.path.join(ba_path, c) + '.hal' for c in chroms]

        # join up the graphs and index for giraffe
        join_path = os.path.join(self.tempDir, 'join')
        subprocess.check_call(['cactus-graphmap-join', self._job_store(binariesMode), '--outDir', join_path, '--outName', 'yeast',
                               '--reference', 'S288C', '--vg'] +  vg_files + ['--hal'] + hal_files +
                               ['--xg', '--vcf', '--giraffe', 'clip', 'filter', '--lrGiraffe'] + cactus_opts + ['--indexCores', '4'])

    def _run_yeast_pangenome(self, binariesMode, mgSplit=False, collapse=False):
        """ yeast pangenome chromosome by chromosome pipeline, as run through a single invocations
        """

        orig_seq_file_path = './examples/yeastPangenome.txt'

        join_path = os.path.join(self.tempDir, 'join')

        cactus_opts = ['--binariesMode', binariesMode, '--logInfo', '--workDir', self.tempDir, '--maxCores', '4']

        chroms = ['chrI', 'chrII', 'chrIII', 'chrIV', 'chrV', 'chrVI', 'chrVII', 'chrVIII', 'chrIX', 'chrX', 'chrXI', 'chrXIV', 'chrXV']
        cactus_pangenome_cmd = ['cactus-pangenome', self._job_store(binariesMode), orig_seq_file_path, '--outDir', join_path, '--outName', 'yeast',
                                '--refContigs'] + chroms + ['--reference', 'S288C', 'DBVPG6044', '--vcf', '--vcfReference','DBVPG6044', 'S288C',
                                                            '--giraffe', 'clip', 'filter', '--lrGiraffe', '--chrom-vg', 'clip', 'filter',
                                                            '--viz', '--chrom-og', 'clip', 'full', '--odgi', '--haplo', 'clip',
                                                            '--xg', '--unchopped-gfa', '--indexCores', '4', '--consCores', '2',
                                                            '--lastTrain', '--snarlStats']
        if mgSplit:
            cactus_pangenome_cmd += ['--mgSplit']
        if collapse:
            cactus_pangenome_cmd += ['--collapse']
        subprocess.check_call(cactus_pangenome_cmd + cactus_opts)

        #compatibility with older test
        subprocess.check_call(['mkdir', '-p', os.path.join(self.tempDir, 'chroms')])
        subprocess.check_call(['mv', os.path.join(join_path, 'chrom-subproblems', 'contig_sizes.tsv'), os.path.join(self.tempDir, 'chroms')])

    def _check_yeast_pangenome(self, binariesMode, other_ref=None, expect_odgi=False, expect_haplo=False, expect_unchopped_gfa=False):
        """ yeast pangenome chromosome by chromosome pipeline
        """

        # load up the events
        orig_seq_file_path = './examples/yeastPangenome.txt'
        events = []
        with open(orig_seq_file_path, 'r') as orig_seq_file:
            for line in orig_seq_file:
                toks = line.strip().split()
                if len(toks) == 2:
                    events += [toks[0]]
        assert len(events) == 6

        join_path = os.path.join(self.tempDir, 'join')
        vcf_paths = [os.path.join(join_path, 'yeast.vcf.gz')]
        if other_ref:
            vcf_paths.append(os.path.join(join_path, 'yeast.{}.vcf.gz'.format(other_ref)))

        # check that we have some alts for each sample in the VCF
        for event in events:
            if event == "S288C" or event == other_ref:
                continue
            refs = [event, other_ref] if other_ref else [event]
            for vcf_path, vcf_ref in zip(vcf_paths, refs):
                vcf_allele_threshold = 40000 if vcf_ref == 'S288C' else 14000
                allele = 1
                event = event.split(".")[0]
                proc = subprocess.Popen('bcftools view {} -s {} -a -H | awk \'{{print $10}}\' | grep {} | wc -l'.format(vcf_path, event, allele),
                                        shell=True, stdout=subprocess.PIPE)
                output, errors = proc.communicate()
                sts = proc.wait()
                num_alleles = int(output.strip())
                self.assertGreaterEqual(num_alleles, vcf_allele_threshold)

        # make sure we have about the right sequence counts in the hal
        hal_path = os.path.join(join_path, 'yeast.full.hal')
        for event in events:
            if event != "_MINIGRAPH_":
                proc = subprocess.Popen('halStats {} --sequenceStats {} | wc -l'.format(hal_path, event), shell=True, stdout=subprocess.PIPE)
                output, errors = proc.communicate()
                sts = proc.wait()
                num_sequences = int(output.strip())
                self.assertGreaterEqual(num_sequences, 11)
                #self.assertLessEqual(num_sequences, 15)

        # make sure the vg is sane
        xg_path = os.path.join(join_path, 'yeast.gbz')
        proc = subprocess.Popen('vg stats -l {} | awk \'{{print $2}}\''.format(xg_path), shell=True, stdout=subprocess.PIPE)
        output, errors = proc.communicate()
        sts = proc.wait()
        num_bases = int(output.strip())
        self.assertGreaterEqual(num_bases, 9000000)
        self.assertLessEqual(num_bases, 11200000)

        # make sure we have the giraffe indexes
        for giraffe_idx in ['yeast.gbz', 'yeast.dist',
                            'yeast.shortread.withzip.min', 'yeast.shortread.zipcodes',
                            'yeast.d2.gbz', 'yeast.d2.dist',
                            'yeast.d2.shortread.withzip.min', 'yeast.d2.shortread.zipcodes',
                            'yeast.d2.longread.withzip.min', 'yeast.d2.longread.zipcodes']:
            idx_bytes = os.path.getsize(os.path.join(join_path, giraffe_idx))
            threshold = 500000 if not giraffe_idx.endswith('.zipcodes') else 4
            self.assertGreaterEqual(idx_bytes, threshold)

        if expect_haplo:
            # make sure we have the haplo indexes:
            for haplo_idx in ['yeast.hapl']:
                idx_bytes = os.path.getsize(os.path.join(join_path, haplo_idx))
                self.assertGreaterEqual(idx_bytes, 9000000)

        if expect_unchopped_gfa:
            # make sure we have the unchopped gfa
            unchopped_gfa_bytes = os.path.getsize(os.path.join(join_path, 'yeast.unchopped.gfa.gz'))
            chopped_gfa_bytes = os.path.getsize(os.path.join(join_path, 'yeast.gfa.gz'))
            self.assertNotEqual(chopped_gfa_bytes, unchopped_gfa_bytes)
            self.assertGreaterEqual(unchopped_gfa_bytes, 8000000)

        # make sure the chrom splitting stats are somewhat sane
        contig_sizes = {}
        with open(os.path.join(self.tempDir, 'chroms', 'contig_sizes.tsv'), 'r') as sizes_file:
            for line in sizes_file:
                if line.startswith('chr'):
                    toks=line.strip().split()
                    contig_sizes[toks[0]] = toks[1:]
        # todo: fix the range here -- it's allowed because the two yeast tests
        # use slightly different workflows to subset the chromosomes
        # (step-by-step splits everything then then only aligns a subsets
        #  the all-at-once splits and aligns the same subset with the simpler interface)
        self.assertLessEqual(len(contig_sizes), 16)
        self.assertGreaterEqual(len(contig_sizes), 13)
        for chr,sizes in contig_sizes.items():
            self.assertEqual(len(sizes), 10)
            self.assertGreaterEqual(int(sizes[9]), 200000)

        # make sure the gbz stats are sane
        clip_degree_dist = subprocess.check_output(['vg', 'stats', '-D', os.path.join(join_path, 'yeast.gbz')]).strip().decode('utf-8')
        clip_degree_dist = len(clip_degree_dist.strip().split('\n'))
        self.assertGreaterEqual(clip_degree_dist, 6)

        filter_degree_dist = subprocess.check_output(['vg', 'stats', '-D', os.path.join(join_path, 'yeast.d2.gbz')]).strip().decode('utf-8')
        filter_degree_dist = len(filter_degree_dist.strip().split('\n'))
        self.assertGreaterEqual(filter_degree_dist, 6)
        self.assertLess(filter_degree_dist, clip_degree_dist)

        clip_nodes = int(subprocess.check_output(['vg', 'stats', '-N', os.path.join(join_path, 'yeast.gbz')]).strip().decode('utf-8').strip())
        self.assertGreaterEqual(clip_nodes, 400000)
        self.assertLessEqual(clip_nodes, 500000)
        xg_clip_nodes = int(subprocess.check_output(['vg', 'stats', '-N', os.path.join(join_path, 'yeast.xg')]).strip().decode('utf-8').strip())
        self.assertEqual(clip_nodes, xg_clip_nodes)

        filter_nodes = int(subprocess.check_output(['vg', 'stats', '-N', os.path.join(join_path, 'yeast.d2.gbz')]).strip().decode('utf-8').strip())
        self.assertGreaterEqual(filter_nodes, 300000)
        self.assertLessEqual(filter_nodes, 400000)

        clip_edges = int(subprocess.check_output(['vg', 'stats', '-E', os.path.join(join_path, 'yeast.gbz')]).strip().decode('utf-8').strip())
        self.assertGreaterEqual(clip_edges, 500000)
        self.assertLessEqual(clip_edges, 650000)

        filter_edges = int(subprocess.check_output(['vg', 'stats', '-E', os.path.join(join_path, 'yeast.d2.gbz')]).strip().decode('utf-8').strip())
        self.assertGreaterEqual(filter_edges, 400000)
        self.assertLessEqual(filter_edges, 500000)

        # make sure the odgi stuff exists
        if expect_odgi:
            self.assertGreaterEqual(os.path.getsize(os.path.join(join_path, 'yeast.full.og')), 75000000)
            for chr in contig_sizes:
                self.assertGreaterEqual(os.path.getsize(os.path.join(join_path, 'yeast.viz', chr + '.full.viz.png')), 700)
                self.assertGreaterEqual(os.path.getsize(os.path.join(join_path, 'yeast.chroms', chr + '.full.og')), 3000000)
                self.assertGreaterEqual(os.path.getsize(os.path.join(join_path, 'yeast.chroms', chr + '.og')), 3000000)



    def _csvstr_to_table(self, csvstr, header_fields):
        """ Hacky csv parse """
        output_stats = {}
        skip = True
        # filter out everything but the csv stats from the halStats output
        for line in csvstr.split('\n'):
            toks = [tok.strip() for tok in str(line).split(',')]
            if skip:
                if all([header in toks for header in header_fields]):
                    skip = False
            elif len(toks) >= len(header_fields):
                output_stats[toks[0]] = toks[1:]
        return output_stats

    def _subset_table(self, csvstr, subset={}):
        """ Hack a truth table to a subset """
        if not subset:
            return csvstr
        lines=csvstr.split('\n')
        ret=''
        for i, line in enumerate(lines):
            if i == 0 or line.split(',')[0].strip() in subset:
                ret += line + '\n'
        return ret

    def _check_stats(self, halPath, delta_pct, subset={}):
        """ Compare halStats otuput of given file to baseline
        """
        # this is just pasted from a successful run.  it will be used to catch serious regressions
        ground_truth = '''GenomeName, NumChildren, Length, NumSequences, NumTopSegments, NumBottomSegments
        Anc0, 2, 545125, 9, 0, 14471
        Anc1, 2, 569645, 6, 16862, 54019
        simHuman_chr6, 0, 601863, 1, 53463, 0
        mr, 2, 611571, 3, 52338, 55582
        simMouse_chr6, 0, 636262, 1, 56172, 0
        simRat_chr6, 0, 647215, 1, 55687, 0
        Anc2, 2, 577109, 15, 17350, 57130
        simCow_chr6, 0, 602619, 1, 56309, 0
        simDog_chr6, 0, 593897, 1, 55990, 0'''

        ground_truth = self._subset_table(ground_truth, subset)

        # run halStats on the evolver output
        proc = subprocess.Popen(['bin/halStats',  halPath], stdout=subprocess.PIPE)
        output, errors = proc.communicate()
        sts = proc.wait()
        self.assertEqual(sts, 0)
        sys.stderr.write("\nComparing stats\n{}\nvs ground truth\n{}\n".format(output.decode("utf-8"), ground_truth))
        output_table = self._csvstr_to_table(output.decode("utf-8"), ['GenomeName', 'NumChildren'])
        truth_table = self._csvstr_to_table(ground_truth, ['GenomeName', 'NumChildren'])

        # make sure the stats are roughly the same
        self.assertEqual(len(truth_table), len(output_table))
        for key, val in truth_table.items():
            self.assertTrue(key in output_table)
            oval = output_table[key]
            self.assertEqual(len(val), len(oval))
            for i in range(len(val)):
                is_leaf = key.startswith('sim')
                # exact comparison for NumChildren and, for leaves, Lengh and NumSequences
                exact_comp = i == 0 or (is_leaf and i in [1,2])
                # no comparison for NumSequences in Ancestors as it seems to be all over the place
                no_comp = i == 2 and not is_leaf
                if exact_comp:
                    self.assertEqual(int(oval[i]), int(val[i]))
                elif not no_comp:
                    delta = delta_pct * int(val[i])
                    self.assertGreaterEqual(int(oval[i]), int(val[i]) - delta)
                    self.assertLessEqual(int(oval[i]), int(val[i]) + delta)

    def _check_coverage(self, halPath, delta_pct, subset={}, columns=3):
        """ Compare halStats otuput of given file to baseline
        """
        # this is just pasted from a successful run.  it will be used to catch serious regressions
        ground_truth = '''Genome, sitesCovered1Times, sitesCovered2Times, sitesCovered3Times
        simMouse_chr6, 636262, 24981, 567
        simRat_chr6, 574916, 21476, 1328
        simHuman_chr6, 459323, 3948, 0
        simCow_chr6, 427278, 4610, 0
        simDog_chr6, 433022, 2905, 0'''

        ground_truth = self._subset_table(ground_truth, subset)

        # run halCoverage on the evolver output
        proc = subprocess.Popen(['bin/halStats',  halPath, '--coverage', 'simMouse_chr6', '--hdf5InMemory'], stdout=subprocess.PIPE)
        output, errors = proc.communicate()
        sts = proc.wait()
        self.assertEqual(sts, 0)
        sys.stderr.write("\n\nComparing coverage\n{}\nvs ground truth\n{}\n".format(output.decode("utf-8"), ground_truth))
        output_table = self._csvstr_to_table(output.decode("utf-8"), ['Genome', 'sitesCovered1Times'])
        truth_table = self._csvstr_to_table(ground_truth, ['Genome', 'sitesCovered1Times'])

        # make sure the stats are roughly the same
        self.assertEqual(len(truth_table), len(output_table))
        for key, val in truth_table.items():
            self.assertTrue(key in output_table)
            oval = output_table[key]
            self.assertEqual(len(val[:columns]), len(oval[:columns]))
            for i in range(columns):
                delta = delta_pct * int(val[i])
                self.assertGreaterEqual(int(oval[i]), int(val[i]) - delta)
                self.assertLessEqual(int(oval[i]), int(val[i]) + delta)

    def _check_maf_accuracy(self, halPath, delta, dataset="mammals", binariesMode="local"):
        """ Compare mafComparator output of evolver mammals to baseline
        """
        assert dataset in ('mammals', 'primates')
        # this is just pasted from a successful run.  it will be used to catch serious regressions
        baseline_file = 'test/evolver{}-default.comp.xml'.format(dataset.capitalize())
        # this is downloaded in the Makefile
        ground_truth_file = 'test/{}-truth.maf'.format(dataset)

        # run mafComparator on the evolver output
        subprocess.check_call(['cactus-hal2maf', self._job_store('h2m'), halPath,  halPath + '.maf', '--chunkSize', '10000', '--batchCount', '2',
                               '--refGenome', 'Anc0', '--outType', 'norm', 'single', '--index', '--binariesMode', binariesMode], shell=False)
        self.assertGreaterEqual(os.path.getsize(halPath + '.maf.tai'), 50)        

        # run it with --dupeMode consensus just to make sure it doesn't crash
        # (but only if we have maf_stream, which we probably don't on arm)
        have_maf_stream = False
        try:
            subprocess.check_call('maf_stream', '-h')
            have_maf_stream = True
        except:
            pass
        if have_maf_stream:
            subprocess.check_call(['cactus-hal2maf', self._job_store('h2m'), halPath,  halPath + '.consensus.maf.gz', '--chunkSize', '10000', '--batchCount', '2',
                                   '--refGenome', 'Anc0', '--outType', 'consensus', '--binariesMode', binariesMode], shell=False)

        # run it with --coverage just to make sure it doesn't crash
        subprocess.check_call(['cactus-hal2maf', self._job_store('h2m'), halPath,  halPath + '.taftest.taf.gz', '--chunkSize', '10000', '--batchCount', '2',
                               '--refGenome', 'Anc0', '--coverage', '--binariesMode', binariesMode], shell=False)
        self.assertGreaterEqual(os.path.getsize(halPath + '.taftest.taf.gz'), 5000)
        self.assertGreaterEqual(os.path.getsize(halPath + '.taftest.taf.gz.cov.tsv'), 50)        

        # cactus-hal2maf doesnt support --onlySequenceNames because the genome names are needed by taf_add_gap_bases
        # so we manually filter here
        for genome in subprocess.check_output(['halStats', halPath, '--genomes']).strip().decode('utf-8').split():
            subprocess.check_call(['sed', '-i', '-e', 's/s\t{}\\./s\t/g'.format(genome), halPath + '.maf'])
        subprocess.check_call(['bin/mafComparator', '--maf1', halPath + '.maf', '--maf2', ground_truth_file, '--samples', '100000000', '--out', halPath + 'comp.xml'])

        # grab the two accuracy values out of the XML
        def parse_mafcomp_output(xml_path, ground_truth_file):
            xml_root = ET.parse(xml_path).getroot()
            comp_roots = xml_root.findall("homologyTests")
            assert len(comp_roots) == 2
            first, second = None, None
            for comp_root in comp_roots:
                avg_val = float(comp_root.find("aggregateResults").find("all").attrib["average"])
                if os.path.basename(comp_root.attrib["fileB"]) == os.path.basename(ground_truth_file):
                    first = avg_val
                else:
                    second = avg_val
            assert first is not None and second is not None
            return first, second

        baseline_acc = parse_mafcomp_output(baseline_file, ground_truth_file)
        acc = parse_mafcomp_output(halPath + 'comp.xml', ground_truth_file)

        sys.stderr.write("Comparing mafcomp accuracy {},{} to baseline accuracy {},{} with threshold {}\n".format(acc[0], acc[1], baseline_acc[0], baseline_acc[1], delta))
        self.assertGreaterEqual(acc[0] + delta[0], baseline_acc[0])
        self.assertGreaterEqual(acc[1] + delta[1], baseline_acc[1])

        # check that subranges work in cactus-hal2maf
        if dataset == 'mammals':
            ranges_truth_file = os.path.join(self.tempDir, 'ranges-truth.maf')
            ranges = [('simHuman.chr6', 10, 21), ('simHuman.chr6', 100000, 149998), ('simHuman.chr6', 40, 41)]
            first = True
            for seq, start, end in ranges:
                cmd = ['hal2maf', halPath, ranges_truth_file, '--refGenome', 'simHuman_chr6',
                       '--refSequence', seq, '--start', str(start), '--length', str(end-start)]
                if first:            
                    first = False
                else:
                    cmd += ['--append']
                subprocess.check_call(cmd, shell=False)

            ranges_opt_file = os.path.join(self.tempDir, 'ranges-opt.maf')
            cmd = ['cactus-hal2maf', self._job_store('h2m'), halPath, ranges_opt_file, '--refGenome', 'simHuman_chr6', '--chunkSize', '500',
                   '--binariesMode', binariesMode]
            cmd += ['--refSequence'] + [r[0] for r in ranges]
            cmd += ['--start'] + [str(r[1]) for r in ranges]
            cmd += ['--length'] + [str(r[2] - r[1]) for r in ranges]
            subprocess.check_call(cmd, shell=False)

            subprocess.check_call(['bin/mafComparator', '--maf1', ranges_opt_file, '--maf2', ranges_truth_file, '--samples', '100000000', '--out', halPath + 'comp_opt.xml'])
            opt_acc = parse_mafcomp_output(halPath + 'comp_opt.xml', ranges_truth_file)

            # note, the only difference here should be due to normalization, so high baseline
            sys.stderr.write("Comparing option subrange mafcomp accuracy {},{} to baseline accuracy {},{} with threshold {}\n".format(opt_acc[0], opt_acc[1], 0.95, 0.95, 0))
            self.assertGreaterEqual(opt_acc[0], 0.97)
            self.assertGreaterEqual(opt_acc[1], 0.97)

            ranges_bed_file = os.path.join(self.tempDir, 'ranges-bed.maf')
            ranges_bed_input = os.path.join(self.tempDir, 'ranges.bed')
            with open(ranges_bed_input, 'w') as bed_file:
                for seq, start, end in ranges:
                    bed_file.write('{}\t{}\t{}\n'.format(seq, start, end))
            subprocess.check_call(['cactus-hal2maf', self._job_store('h2m'), halPath, ranges_bed_file, '--refGenome', 'simHuman_chr6',
                                   '--chunkSize', '699', '--bedRanges', ranges_bed_input, '--outType', 'raw', '--binariesMode', binariesMode], shell=False)

            subprocess.check_call(['bin/mafComparator', '--maf1', ranges_bed_file, '--maf2', ranges_truth_file, '--samples', '100000000', '--out', halPath + 'comp_bed.xml'])
            bed_acc = parse_mafcomp_output(halPath + 'comp_bed.xml', ranges_truth_file)

            # should be identical since using raw
            sys.stderr.write("Comparing option subrange mafcomp accuracy {},{} to baseline accuracy {},{} with threshold {}\n".format(bed_acc[0], bed_acc[1], 1, 1, 0))
            self.assertGreaterEqual(bed_acc[0], 1)
            self.assertGreaterEqual(bed_acc[1], 1)

        
    def _check_valid_hal(self, halPath, expected_tree=None):
        """ Make sure a hal passes halValidate and has the given tree """

        subprocess.check_call(['halValidate', halPath])
        hal_tree = subprocess.check_output(['halStats', halPath, '--tree']).strip().decode('utf-8')
        if expected_tree:
            self.assertEqual(hal_tree, expected_tree)

    def testEvolverLocal(self):
        """ Check that the output of halStats on a hal file produced by running cactus with --binariesMode local is
        is reasonable
        """
        # run cactus directly, the old school way
        name = "local"
        self._run_evolver(name, chromInfoDict = {'simChow' : 'X,Y',  'simDog' : 'X', 'simRat' : 'Y', 'simHuman' : 'X,Y,Z'})

        # check the output
        #self._check_stats(self._out_hal(name), delta_pct=0.25)
        #self._check_coverage(self._out_hal(name), delta_pct=0.20)
        self._check_maf_accuracy(self._out_hal(name), delta=(0.05,0.13))

    def testEvolverFastGALocal(self):
        """ Check that the output of halStats on a hal file produced by running cactus with --binariesMode local is
        is reasonable with fastga alignments
        """
        # run cactus directly, the old school way
        name = "local"
        self._run_evolver(name, fastga = True)

        # check the output
        #self._check_stats(self._out_hal(name), delta_pct=0.25)
        #self._check_coverage(self._out_hal(name), delta_pct=0.20)
        self._check_maf_accuracy(self._out_hal(name), delta=(0.05,0.13))
        
    def testEvolverUpdateNodeLocal(self):
        """ Check that the "add a genome to ancestor" modification steps give sane/valid results """
        name = "local"
        self._run_evolver(name)

        self._update_evolver_add_to_node(name, new_leaf='simChimp', new_root='Anc1', step_by_step = True)
        self._update_evolver_add_to_node(name, new_leaf='simOrang', new_root='mr', step_by_step = False)

        self._check_valid_hal(self._out_hal(name),
                              expected_tree='((simHuman_chr6:0.144018,(simMouse_chr6:0.084509,simRat_chr6:0.091589,simOrang:1)mr:0.271974,simChimp:1)Anc1:0.020593,(simCow_chr6:0.18908,simDog_chr6:0.16303)Anc2:0.032898)Anc0;')

        self._check_maf_accuracy(self._out_hal(name), delta=(0.1,0.13))

    def testEvolverUpdateBranchLocal(self):
        """ Check that the "add a genome to branch" modification steps give sane/valid results """
        name = "local"
        self._run_evolver(name)
        self._update_evolver_add_to_branch(name)

        self._check_valid_hal(self._out_hal(name),
                              expected_tree='((simHuman_chr6:0.144018,((simMouse_chr6:0.084509,simRat_chr6:0.091589)mr:0.171974,simGorilla:0.2)AncGorilla:0.1)Anc1:0.020593,(simCow_chr6:0.18908,simDog_chr6:0.16303)Anc2:0.032898)Anc0;')

        self._check_maf_accuracy(self._out_hal(name), delta=(0.1,0.13))


    def testEvolverPrepareWDL(self):

        # run cactus step by step via a WDL workflow made by cactus-prepare
        self._run_evolver_decomposed_wdl("wdl")

        # check the output
        #self._check_stats(self._out_hal("wdl"), delta_pct=0.25)
        #self._check_coverage(self._out_hal("wdl"), delta_pct=0.20)
        self._check_maf_accuracy(self._out_hal("wdl"), delta=(0.05,0.13))

    def testEvolverPrepareToil(self):

        # run cactus step by step via toil in toil
        name = "toil-in-toil"
        self._run_evolver_decomposed_toil(name, "docker")

        # check the output
        #self._check_stats(self._out_hal(name), delta_pct=0.25)
        #self._check_coverage(self._out_hal(name), delta_pct=0.20)
        self._check_maf_accuracy(self._out_hal(name), delta=(0.05,0.13))

    def testEvolverPrepareScript(self):

        # run cactus step by step via toil in bash
        name = "toil-in-bash"
        self._run_evolver_decomposed_script(name, "local")

        # check the output
        #self._check_stats(self._out_hal(name), delta_pct=0.25)
        #self._check_coverage(self._out_hal(name), delta_pct=0.20)
        self._check_maf_accuracy(self._out_hal(name), delta=(0.05,0.13))
        
    def testEvolverDecomposedLocal(self):
        """ Check that the output of halStats on a hal file produced by running cactus with --binariesMode local is
        is reasonable
        """
        # run cactus step by step via the plan made by cactus-prepare
        name = "decomposed"
        self._run_evolver_decomposed("local", name)

        # check the output
        #self._check_stats(self._out_hal(name), delta_pct=0.25)
        #self._check_coverage(self._out_hal(name), delta_pct=0.20)
        self._check_maf_accuracy(self._out_hal(name), delta=(0.05,0.13))

    def testEvolverDecomposedDocker(self):
        """ Check that the output of halStats on a hal file produced by running cactus with --binariesMode docker is
        is reasonable
        """
        # run cactus step by step via the plan made by cactus-prepare
        name = "decomposed"
        self._run_evolver_decomposed("docker", name)

        # check the output
        #self._check_stats(self._out_hal(name), delta_pct=0.25)
        #self._check_coverage(self._out_hal(name), delta_pct=0.20)
        self._check_maf_accuracy(self._out_hal(name), delta=(0.05,0.13))

    def testEvolverDocker(self):
        """ Check that the output of halStats on a hal file produced by running cactus with --binariesMode docker is
        is reasonable.  Note: the local image being tested should be set up via CACTUS_DOCKER_ORG (with tag==latest)
        """
        # run cactus
        self._run_evolver("docker")

        # check the output
        #self._check_stats(self._out_hal("docker"), delta_pct=0.25)
        #self._check_coverage(self._out_hal("docker"), delta_pct=0.20)
        self._check_maf_accuracy(self._out_hal("docker"), delta=(0.05,0.13), binariesMode="docker")

    def testEvolverInDocker(self):
        """ Check that the output of halStats on a hal file produced by running cactus in docker
        is reasonable.  Note: the local image being tested should be set up via CACTUS_DOCKER_ORG (with tag==latest)
        """
        # run cactus
        self._run_evolver_in_docker()

        # check the output
        #self._check_stats(self._out_hal("docker"), delta_pct=0.25)
        #self._check_coverage(self._out_hal("docker"), delta_pct=0.20)
        self._check_maf_accuracy(self._out_hal("in_docker"), delta=(0.05,0.13))

    def testEvolverPrepareNoOutgroupDocker(self):

        # run cactus step by step via the plan made by cactus-prepare
        self._run_evolver_decomposed_no_outgroup("docker")

        # check the output
        self._check_stats(self._out_hal("docker"), delta_pct=2.5, subset=['simMouse_chr6', 'simRat_chr6', 'Anc0'])
        self._check_coverage(self._out_hal("docker"), delta_pct=0.20, subset=['simMouse_chr6', 'simRat_chr6', 'Anc0'], columns=1)

    def testEvolverPrepareNoOutgroupLocal(self):

        # run cactus step by step via the plan made by cactus-prepare
        self._run_evolver_decomposed_no_outgroup("local")

        # check the output
        self._check_stats(self._out_hal("local"), delta_pct=2.5, subset=['simMouse_chr6', 'simRat_chr6', 'Anc0'])
        self._check_coverage(self._out_hal("local"), delta_pct=0.20, subset=['simMouse_chr6', 'simRat_chr6', 'Anc0'], columns=1)

    def testEvolverPOALocal(self):
        """ Check that the output of halStats on a hal file produced by running cactus with --binariesMode local is
        is reasonable... when using POA mode in BAR.
        """
        # use the same logic cactus does to get default config
        config_path = 'src/cactus/cactus_progressive_config.xml'

        xml_root = ET.parse(config_path).getroot()
        bar_elem = xml_root.find("bar")
        bar_elem.attrib["partialOrderAlignment"] = "1"
        decomp_elem = xml_root.find("multi_cactus").find("decomposition")
        # force cactus to accept multifurcation in tree
        decomp_elem.attrib["allow_multifurcations"] = "1"

        poa_config_path = os.path.join(self.tempDir, "config.poa.xml")
        with open(poa_config_path, 'w') as poa_config_file:
            xmlString = ET.tostring(xml_root, encoding='unicode')
            xmlString = minidom.parseString(xmlString).toprettyxml()
            poa_config_file.write(xmlString)

        # run cactus directly, the old school way
        name = "local"
        self._run_evolver_primates_star(name, configFile = poa_config_path)

        # check the output
        self._check_maf_accuracy(self._out_hal("local"), delta=(0.0025,0.0075), dataset='primates')

    def testEvolverRefmapLocal(self):
        """ Use the new minimap pangenome pipeline to create an alignment of the primates, then compare with the baseline
        """
        name = "local"
        self._run_evolver_primates_refmap(name)

        # check the output
        self._check_maf_accuracy(self._out_hal("local"), delta=(0.01,0.01), dataset='primates')

    def testEvolverMinigraphLocal(self):
        """ Use the new minigraph pangenome pipeline to create an alignment of the primates, then compare with the baseline
        """
        name = "local"
        self._run_evolver_primates_graphmap(name)

        # check the output
        # todo: tune config so that delta can be reduced
        self._check_maf_accuracy(self._out_hal("local"), delta=(0.025,0.025), dataset='primates')


    def testEvolverPrimatesPangenomeLocal(self):
        """ Evolver (star) primates but using the (much much) newer cactus-pangenome interface
        """
        name = "local"
        self._run_evolver_primates_pangenome(name)

        # check the output
        # todo: tune config so that delta can be reduced
        self._check_maf_accuracy(self._out_hal("local"), delta=(0.025,0.025), dataset='primates')

    def testEvolverPrimatesPangenomeDocker(self):
        """ Evolver (star) primates but using the (much much) newer cactus-pangenome interface
        with docker binaries
        """
        name = "docker"
        self._run_evolver_primates_pangenome(name)

        # check the output
        # todo: tune config so that delta can be reduced
        self._check_maf_accuracy(self._out_hal("docker"), delta=(0.025,0.025), dataset='primates')

    def testEvolverPrimatesPangenomeSplitLocal(self):
        """ Evolver (star) primates but using the (much much) newer cactus-pangenome interface
        """
        name = "local"
        self._run_evolver_primates_pangenome(name, mgSplit=True)

        # check the output
        # todo: tune config so that delta can be reduced
        self._check_maf_accuracy(self._out_hal("local"), delta=(0.025,0.025), dataset='primates')
        
    def testEvolverPrimatesPangenomeStepByStepSplitLocal(self):
        """ Evolver primates but using the step-by-step cactus-pangenome interface with splitting
        """
        name = "local"
        self._run_evolver_primates_step_by_step_mgsplit(name, train=True)

        # check the output
        # todo: tune config so that delta can be reduced
        self._check_maf_accuracy(self._out_hal("local"), delta=(0.025,0.025), dataset='primates')

    def testEvolverPrimatesPangenomeStepByStepSplitDocker(self):
        """ Evolver primates but using the step-by-step cactus-pangenome interface with splitting
        """
        name = "docker"
        self._run_evolver_primates_step_by_step_mgsplit(name, train=False)

        # check the output
        # todo: tune config so that delta can be reduced
        self._check_maf_accuracy(self._out_hal("docker"), delta=(0.025,0.025), dataset='primates')
        
    def testYeastPangenomeStepByStepLocal(self):
        """ Run pangenome pipeline (including contig splitting!) on yeast dataset step by step"""
        name = "local"
        self._run_yeast_pangenome_step_by_step(name)

        # check the output
        self._check_yeast_pangenome(name)

    def testYeastPangenomeLocal(self):
        """ Run pangenome pipeline (including contig splitting!) on yeast dataset using cactus-pangenome """
        name = "local"
        self._run_yeast_pangenome(name, collapse=True)

        # check the output
        self._check_yeast_pangenome(name, other_ref='DBVPG6044', expect_odgi=True, expect_haplo=False, expect_unchopped_gfa=True)

    def testYeastPangenomeSplitLocal(self):
        """ Run pangenome pipeline (including contig splitting!) on yeast dataset using cactus-pangenome """
        name = "local"
        self._run_yeast_pangenome(name, mgSplit=True)

        # check the output
        self._check_yeast_pangenome(name, other_ref='DBVPG6044', expect_odgi=True, expect_haplo=True, expect_unchopped_gfa=True)
        

if __name__ == '__main__':
    unittest.main()<|MERGE_RESOLUTION|>--- conflicted
+++ resolved
@@ -44,9 +44,8 @@
             cmd += ['--chromInfo', chromInfoName]
         if fastga:
             cmd += ['--fastga']
-        else:
-<<<<<<< HEAD
-            cmd += ['--remask']
+        else: 
+            cmd += ['--remask', '--branchScale', '1.25']
             if not configFile:
                 # use the same logic cactus does to get default config
                 src_config_path = 'src/cactus/cactus_progressive_config.xml' if not configFile else configFile
@@ -61,9 +60,6 @@
                 xmlString = ET.tostring(xml_root, encoding='unicode')
                 xmlString = minidom.parseString(xmlString).toprettyxml()
                 mc_config_file.write(xmlString)                
-=======
-            cmd += ['--remask', '--branchScale', '1.25']
->>>>>>> 28a53edc
 
         # todo: it'd be nice to have an interface for setting tag to something not latest or commit
         if binariesMode == 'docker':
