import os, sys
import pytest
import unittest
import subprocess
import shutil
from sonLib.bioio import getTempDirectory, popenCatch, popen
import xml.etree.ElementTree as ET
from xml.dom import minidom

class TestCase(unittest.TestCase):
    def setUp(self):
        self.tempDir = getTempDirectory(os.getcwd())
        unittest.TestCase.setUp(self)
        self.cromwell = False

    def tearDown(self):
        unittest.TestCase.tearDown(self)
        if self.cromwell:
            # try to catch some cromwell root mode directories that above missies
            # see https://github.com/ComparativeGenomicsToolkit/cactus/issues/255
            os.system("docker run --rm -it -v {}:/data evolvertestdocker/cactus:latest rm -rf {}".format(
                os.path.dirname(self.tempDir.rstrip('/')), os.path.join('/data', os.path.basename(self.tempDir))))
        os.system("rm -rf %s || true" % self.tempDir)

    def _job_store(self, binariesMode):
        return os.path.join(self.tempDir, 'js-{}'.format(binariesMode))

    def _out_hal(self, binariesMode):
        return os.path.join(self.tempDir, 'evovler-{}.hal'.format(binariesMode))

    def _run_evolver(self, binariesMode, configFile = None, seqFile = './examples/evolverMammals.txt'):
        """ Run the full evolver test, putting the jobstore and output in tempDir
        """
        cmd = ['cactus', self._job_store(binariesMode), seqFile, self._out_hal(binariesMode),
                        '--binariesMode', binariesMode, '--logInfo', '--realTimeLogging', '--workDir', self.tempDir]
        if configFile:
            cmd += ['--configFile', configFile]

        # todo: it'd be nice to have an interface for setting tag to something not latest or commit
        if binariesMode == 'docker':
            cmd += ['--latest']

        sys.stderr.write('Running {}\n'.format(' '.format(cmd)))
        subprocess.check_call(' '.join(cmd), shell=True)

    def _update_evolver_add_to_node(self, binariesMode, configFile = None, new_leaf='simChimp', new_root='Anc1',
                                    step_by_step = True):
        """ Update the evolver by adding primate to internal node """
        assert new_leaf in ['simChimp', 'simGorilla', 'simOrang']
        assert new_root in ['Anc0', 'Anc1', 'Anc2', 'mr']
        # todo: this is kind of a dumb convention, should refactor:
        hal_path = self._out_hal(binariesMode)
        assert os.path.isfile(hal_path)

        children = subprocess.check_output(['halStats', hal_path, '--children', new_root]).strip().split()
        children = [c.decode("utf-8") for c in children]
        genomes = children + [new_root]
        
        # make the fasta files
        fa_paths = [os.path.join(self.tempDir, '{}.fa'.format(genome)) for genome in genomes]
        for genome, genome_path in zip(genomes, fa_paths):
            with open(genome_path, 'w') as genome_file:
                subprocess.check_call(['hal2fasta', hal_path, genome], stdout=genome_file)

        with open('./examples/evolverPrimates.txt', 'r') as primates_file:
            for line in primates_file:
                if line.split() and line.split()[0] == new_leaf:
                    new_child_line = line
        assert new_child_line
        # make the seqfile
        # todo: we could fish branch lengths out of the tree, but it's not really relevant to the test
        tree_string = '({}){};'.format(','.join(children + [new_leaf]), new_root)        
        seq_file_path = os.path.join(self.tempDir, 'seqfile.{}'.format(new_root))
        with open(seq_file_path, 'w') as seq_file:
            seq_file.write(tree_string + '\n')
            for genome, genome_path in zip(genomes, fa_paths):
                seq_file.write('{}\t{}\n'.format(genome, genome_path))
            seq_file.write(new_child_line)

        # run the alignment
        out_hal = os.path.join(self.tempDir, '{}.hal'.format(new_root))
        if step_by_step:
            out_paf = os.path.join(self.tempDir, '{}.paf'.format(new_root))
            cmd = ['cactus-blast', self._job_store(binariesMode), seq_file_path, out_paf, '--includeRoot', '--root', new_root,
                   '--binariesMode', binariesMode, '--logInfo', '--realTimeLogging', '--workDir', self.tempDir]
            if configFile:
                cmd += ['--configFile', configFile]
            # todo: it'd be nice to have an interface for setting tag to something not latest or commit
            if binariesMode == 'docker':
                cmd += ['--latest']
            sys.stderr.write('Running {}\n'.format(' '.format(cmd)))
            subprocess.check_call(cmd)
            
            cmd = ['cactus-align', self._job_store(binariesMode), seq_file_path, out_paf, out_hal, '--includeRoot', '--root', new_root,
                   '--binariesMode', binariesMode, '--logInfo', '--realTimeLogging', '--workDir', self.tempDir]
            if configFile:
                cmd += ['--configFile', configFile]
            # todo: it'd be nice to have an interface for setting tag to something not latest or commit
            if binariesMode == 'docker':
                cmd += ['--latest']
            sys.stderr.write('Running {}\n'.format(' '.format(cmd)))
            subprocess.check_call(cmd)
        else:
            cmd = ['cactus', self._job_store(binariesMode), seq_file_path, out_hal, 
                   '--binariesMode', binariesMode, '--logInfo', '--realTimeLogging', '--workDir', self.tempDir]
            if configFile:
                cmd += ['--configFile', configFile]
            # todo: it'd be nice to have an interface for setting tag to something not latest or commit
            if binariesMode == 'docker':
                cmd += ['--latest']
            sys.stderr.write('Running {}\n'.format(' '.format(cmd)))
            subprocess.check_call(cmd)

        # update the tree
        cmd = ['halReplaceGenome', hal_path, new_root, '--bottomAlignmentFile', out_hal, '--topAlignmentFile', hal_path]
        sys.stderr.write('Running {}\n'.format(' '.format(cmd)))
        subprocess.check_call(cmd)

    def _update_evolver_add_to_branch(self, binariesMode, configFile = None):
        """ Quicka and dirty add to branch test, adds simGorilla as sister of mr """
        # todo: this is kind of a dumb convention, should refactor:
        hal_path = self._out_hal(binariesMode)
        assert os.path.isfile(hal_path)

        def genome_path(genome):
            return os.path.join(self.tempDir, genome + '.fa')

        # dump a bunch of fasta
        for genome in ['simCow_chr6', 'simDog_chr6', 'simHuman_chr6', 'Anc0', 'Anc1', 'Anc2', 'mr']:
            with open(genome_path(genome), 'w') as genome_file:
                subprocess.check_call(['hal2fasta', hal_path, genome], stdout=genome_file)

        # make the bottom seq_file
        bottom_seq_path = os.path.join(self.tempDir, 'bottom.txt')
        with open(bottom_seq_path, 'w') as bottom_seq_file:
            bottom_seq_file.write('((simHuman_chr6:0.144018,(mr:0.271974,simGorilla:0.2)AncGorilla:0.1)Anc1:0.020593,(simCow_chr6:0.18908,simDog_chr6:0.16303)Anc2:0.032898)Anc0;\n')
            bottom_seq_file.write('simGorilla	https://raw.githubusercontent.com/UCSantaCruzComputationalGenomicsLab/cactusTestData/master/evolver/primates/loci1/simGorilla.chr6\n')
            for genome in ['simCow_chr6', 'simDog_chr6', 'simHuman_chr6', 'Anc0', 'Anc1', 'Anc2', 'mr']:
                bottom_seq_file.write('{}\t{}\n'.format(genome, genome_path(genome)))

        # make the bottom hal
        bottom_hal_path = os.path.join(self.tempDir, 'bottom.hal')            
        subprocess.check_call(['cactus', self._job_store(binariesMode), bottom_seq_path, bottom_hal_path, '--root', 'AncGorilla',
                               '--binariesMode', binariesMode, '--logInfo', '--realTimeLogging', '--workDir', self.tempDir])

        # dump the new ancestor
        with open(genome_path('AncGorilla'), 'w') as anc_file:
            subprocess.check_call(['hal2fasta', bottom_hal_path, 'AncGorilla'], stdout=anc_file)
            
        # make the top seq_ile
        top_seq_path = os.path.join(self.tempDir, 'top.txt')
        with open(top_seq_path, 'w') as top_seq_file:
            top_seq_file.write('((simHuman_chr6:0.144018,AncGorilla:0.1)Anc1:0.020593,(simCow_chr6:0.18908,simDog_chr6:0.16303)Anc2:0.032898)Anc0;\n')
            for genome in ['simCow_chr6', 'simDog_chr6', 'simHuman_chr6', 'AncGorilla', 'Anc0', 'Anc1', 'Anc2']:
                top_seq_file.write('{}\t{}\n'.format(genome, genome_path(genome)))
        
        # make the top hal
        top_hal_path = os.path.join(self.tempDir, 'top.hal')
        subprocess.check_call(['cactus', self._job_store(binariesMode), top_seq_path, top_hal_path, '--root', 'Anc1',
                               '--binariesMode', binariesMode, '--logInfo', '--realTimeLogging', '--workDir', self.tempDir])
        
        # update the hal
        subprocess.check_call(['halAddToBranch', hal_path, bottom_hal_path, top_hal_path, 'Anc1', 'AncGorilla', 'mr', 'simGorilla', '0.1', '0.2'])
        
    def _run_evolver_in_docker(self, seqFile = './examples/evolverMammals.txt'):

        out_hal = self._out_hal('in_docker')
        cmd = ['docker', 'run', '--rm', '-v', '{}:{}'.format(os.path.dirname(out_hal), '/data'),
               '-v', '{}:{}'.format(os.getcwd(), '/workdir'), 'evolvertestdocker/cactus:latest',
               'cactus /data/js /workdir/{} /data/{}'.format(seqFile, os.path.basename(out_hal))]
        sys.stderr.write('Running {}\n'.format(' '.format(cmd)))
        subprocess.check_call(' '.join(cmd), shell=True)
               
    def _write_primates_seqfile(self, seq_file_path):
        """ create the primates seqfile at given path"""
        with open(seq_file_path, 'w') as seq_file:
            seq_file.write('simHuman\thttps://raw.githubusercontent.com/UCSantaCruzComputationalGenomicsLab/cactusTestData/master/evolver/primates/loci1/simHuman.chr6\n')            
            seq_file.write('simChimp\thttps://raw.githubusercontent.com/UCSantaCruzComputationalGenomicsLab/cactusTestData/master/evolver/primates/loci1/simChimp.chr6\n')
            seq_file.write('simGorilla\thttps://raw.githubusercontent.com/UCSantaCruzComputationalGenomicsLab/cactusTestData/master/evolver/primates/loci1/simGorilla.chr6\n')
            seq_file.write('simOrang\thttps://raw.githubusercontent.com/UCSantaCruzComputationalGenomicsLab/cactusTestData/master/evolver/primates/loci1/simOrang.chr6\n')

    def _run_evolver_primates_star(self, binariesMode, configFile = None):
        """ Run cactus on the evolver primates with a star topology
        """
        seq_file_path = os.path.join(self.tempDir, 'primates.txt')
        self._write_primates_seqfile(seq_file_path)
        self._run_evolver(binariesMode, configFile=configFile, seqFile=seq_file_path)

    def _run_evolver_decomposed(self, binariesMode, name):
        """ Run the full evolver test, putting the jobstore and output in tempDir
        but instead of doing in in one shot like above, use cactus-prepare, cactus-blast
        and cactus-align to break it into different steps """

        out_dir = os.path.join(self.tempDir, 'output')
        out_seqfile = os.path.join(out_dir, 'evolverMammalsOut.txt')
        in_seqfile = './examples/evolverMammals.txt'
        cmd = ['cactus-prepare', in_seqfile, '--outDir', out_dir, '--outSeqFile', out_seqfile, '--outHal', self._out_hal(name),
               '--jobStore', self._job_store(name)]
        bm_flag = '--binariesMode {}'.format(binariesMode)
        if binariesMode == "docker":
            bm_flag += ' --latest'
        cmd += ['--cactusOptions', '\"{}\"'.format(bm_flag)]

        job_plan = popenCatch(' '.join(cmd))

        for line in job_plan.split('\n'):
            line = line.strip()
            if len(line) > 0 and not line.startswith('#'):
<<<<<<< HEAD
                sys.stderr.write('Running {}'.format(line))
=======
                # do Anc2 in binariesMode docker to broaden test coverage
                if 'Anc2' in line and line.startswith('cactus-'):
                    line += ' --binariesMode docker --latest'
                sys.stderr.write('Running {}\n'.format(line))
>>>>>>> bd39a3d3
                subprocess.check_call(line, shell=True)

    def _run_evolver_decomposed_wdl(self, name):
        """ Run the full evolver test, putting the jobstore and output in tempDir
        but instead of doing in in one shot, use cactus-prepare to make a wdl
        script and run that locally through cromwell """

        # hack to use docker to remove filetree in teardown, as cromwell
        # can leave root files hanging around there
        self.cromwell = True
        
        out_seqfile = os.path.join(self.tempDir, 'evolverMammalsOut.txt')
        in_seqfile = './examples/evolverMammals.txt'
        out_wdl = os.path.join(self.tempDir, 'prepared.wdl')
        cmd = ['cactus-prepare', in_seqfile, '--outHal', self._out_hal(name),
               '--jobStore', self._job_store(name), '--wdl',
               '--halAppendBatchSize', '2',
               '--dockerImage', 'evolvertestdocker/cactus:latest',
               '--preprocessCores', '2',
               '--blastCores', '4',
               '--alignCores', '4']

        # specify an output directory
        cw_optionsfile = os.path.join(self.tempDir, 'options.json')
        cw_output = os.path.join(self.tempDir, 'cromwell-output')
        with open(cw_optionsfile, 'w') as cw_opts:
            cw_opts.write('{\n')
            cw_opts.write('    \"final_workflow_outputs_dir\": \"{}\",\n'.format(cw_output))
            cw_opts.write('    \"use_relative_output_paths\": true\n')
            cw_opts.write('}\n')

        # download cromwell
        subprocess.check_call(['wget', '-q', 'https://github.com/broadinstitute/cromwell/releases/download/49/cromwell-49.jar'],
                              cwd=self.tempDir)

        # run cactus-prepare and write the output to a wdl file
        popen(' '.join(cmd), out_wdl)

        # run the wdl script in cromwell
        subprocess.check_call(['java', '-jar', './cromwell-49.jar', 'run',
                               out_wdl, '-o', cw_optionsfile], cwd=self.tempDir)

        # fish the file out of cromwell
        shutil.copyfile(os.path.join(cw_output, os.path.basename(self._out_hal(name))), self._out_hal(name))

    def _run_evolver_decomposed_toil(self, name, binariesMode):
        """ Run the full evolver test, putting the jobstore and output in tempDir
        but instead of doing with "cactus", use "cactus-prepare-toil" to run
        the toil-in-toil workflow """

        out_dir = os.path.join(self.tempDir, 'output')
        in_seqfile = './examples/evolverMammals.txt'
        cmd = ['cactus-prepare-toil', self._job_store(name), in_seqfile, '--outDir', out_dir, '--outHal', self._out_hal(name),
               "--defaultMemory", "16G", "--defaultDisk", "20G", "--alignCores", "4"]
        subprocess.check_call(cmd)

    def _run_evolver_decomposed_no_outgroup(self, binariesMode):
        """ Run just the mouse-rat alignment.  Inspired by issues arising here
        https://github.com/ComparativeGenomicsToolkit/cactus/pull/216
        https://github.com/ComparativeGenomicsToolkit/cactus/pull/217 """

        out_dir = os.path.join(self.tempDir, 'output')
        out_seqfile = os.path.join(out_dir, 'evolverMammalsOut.txt')
        in_seqfile = os.path.join(self.tempDir, 'evolverMammalsIn.txt')
        with open(in_seqfile, 'w') as inseq:
            inseq.write('(simMouse_chr6:0.084509,simRat_chr6:0.091589);\n')
            inseq.write('simMouse_chr6  https://raw.githubusercontent.com/UCSantaCruzComputationalGenomicsLab/cactusTestData/master/evolver/mammals/loci1/simMouse.chr6\n')
            inseq.write('simRat_chr6 https://raw.githubusercontent.com/UCSantaCruzComputationalGenomicsLab/cactusTestData/master/evolver/mammals/loci1/simRat.chr6\n')

        cmd = ['cactus-prepare', in_seqfile, '--outDir', out_dir, '--outSeqFile', out_seqfile, '--outHal', self._out_hal(binariesMode),
               '--jobStore', self._job_store(binariesMode)]
        job_plan = popenCatch(' '.join(cmd))
        for line in job_plan.split('\n'):
            line = line.strip()
            if len(line) > 0 and not line.startswith('#'):
                # todo interface in prepare
                if line.startswith('cactus-'):
                    line += ' --binariesMode {}'.format(binariesMode)
                    if binariesMode == 'docker':
                        line += ' --latest'
                if line.startswith('cactus-align'):
                    #Remove all the id prefixes to pretend the cigars came not cactus-blast
                    subprocess.check_call('sed -i -e \'s/id=[0,1]|//g\' {}/Anc0.cigar*'.format(out_dir), shell=True)
<<<<<<< HEAD
                sys.stderr.write('Running {}'.format(line))
=======
                    line += ' --nonCactusInput'
                sys.stderr.write('Running {}\n'.format(line))
>>>>>>> bd39a3d3
                subprocess.check_call(line, shell=True)

    def _run_evolver_primates_refmap(self, binariesMode):
        """ primates star test but using refmap pangenome pipeline
        """
        # borrow seqfile from other primates test
        # todo: make a seqfile and add it to the repo
        seq_file_path = os.path.join(self.tempDir, 'primates.txt')
        self._write_primates_seqfile(seq_file_path)

        # do the mapping
        cigar_path = os.path.join(self.tempDir, 'aln.cigar')
        cactus_opts = ['--binariesMode', binariesMode, '--logInfo', '--realTimeLogging', '--workDir', self.tempDir]
        # todo: it'd be nice to have an interface for setting tag to something not latest or commit
        if binariesMode == 'docker':
            cactus_opts += ['--latest']
        
        subprocess.check_call(['cactus-refmap', self._job_store(binariesMode), seq_file_path, "simHuman", cigar_path] + cactus_opts)

        # do the alignment
        subprocess.check_call(['cactus-align', self._job_store(binariesMode), seq_file_path, cigar_path, self._out_hal(binariesMode),
                               '--pangenome'] + cactus_opts)            
                

    def _run_evolver_primates_graphmap(self, binariesMode):
        """ primates star test but using graphmap pangenome pipeline
        """
        # borrow seqfile from other primates test
        # todo: make a seqfile and add it to the repo
        seq_file_path = os.path.join(self.tempDir, 'primates.txt')
        self._write_primates_seqfile(seq_file_path)

        # use the same logic cactus does to get default config
        config_path = 'src/cactus/cactus_progressive_config.xml'
        
        xml_root = ET.parse(config_path).getroot()
        bar_elem = xml_root.find("bar")
        bar_elem.attrib["partialOrderAlignment"] = "1"
        bar_elem.attrib["partialOrderAlignmentMaskFilter"] = "1"

        poa_config_path = os.path.join(self.tempDir, "config.poa.xml")
        with open(poa_config_path, 'w') as poa_config_file:
            xmlString = ET.tostring(xml_root, encoding='unicode')
            xmlString = minidom.parseString(xmlString).toprettyxml()
            poa_config_file.write(xmlString)

        # make an output seqfile for preprocessed sequences
        out_seq_file_path = os.path.join(self.tempDir, 'prepared', 'primates.txt')
        subprocess.check_call(['cactus-prepare', seq_file_path, '--outDir', os.path.dirname(out_seq_file_path)])

        cactus_opts = ['--binariesMode', binariesMode, '--logInfo', '--realTimeLogging', '--workDir', self.tempDir, '--configFile', poa_config_path]
        
        # preprocess with dna-brnn
        subprocess.check_call(['cactus-preprocess', self._job_store(binariesMode), seq_file_path, out_seq_file_path, '--maskAlpha'] + cactus_opts)

        # make the reference graph
        mg_cmd = ['minigraph', '-xggs', '-t', '4']
        with open(seq_file_path, 'r') as seq_file:
            for line in seq_file:
                toks = line.strip().split()
                if len(toks) == 2:
                    name = os.path.basename(toks[1])
                    subprocess.check_call(['wget', toks[1]], cwd=self.tempDir)
                    mg_cmd += [os.path.join(self.tempDir, name)]
        mg_path = os.path.join(self.tempDir, 'refgraph.gfa')
        with open(mg_path, 'w') as mg_file:
            subprocess.check_call(mg_cmd, stdout=mg_file)

        # do the mapping
        paf_path = os.path.join(self.tempDir, 'aln.paf')
        fa_path = os.path.join(self.tempDir, 'refgraph.gfa.fa')
        # todo: it'd be nice to have an interface for setting tag to something not latest or commit
        if binariesMode == 'docker':
            cactus_opts += ['--latest']
        
        subprocess.check_call(['cactus-graphmap', self._job_store(binariesMode), out_seq_file_path, mg_path, paf_path,
                               '--outputFasta', fa_path] + cactus_opts)

        # do the alignment
        subprocess.check_call(['cactus-align', self._job_store(binariesMode), out_seq_file_path, paf_path, self._out_hal(binariesMode),
<<<<<<< HEAD
                               '--pangenome', '--outVG', '--outGFA', '--barMaskFilter', '10000'] + cactus_opts) 
=======
                               '--pafInput', '--pangenome', '--outVG', '--outGFA', '--pafMaskFilter', '10000', '--barMaskFilter', '10000'] + cactus_opts) 

    def _run_yeast_pangenome(self, binariesMode):
        """ yeast pangenome chromosome by chromosome pipeline
        """

        # make a config that replaces stuff like SC4.chrI with id=SC4|chrI
        # also run dna brnn with softmasking
        orig_seq_file_path = './examples/yeastPangenome.txt'
        seq_file_path = os.path.join(self.tempDir, 'pp', os.path.basename(orig_seq_file_path))        
        subprocess.check_call(['cactus-prepare',  orig_seq_file_path, '--outDir', os.path.join(self.tempDir, 'pp'), '--seqFileOnly'])
        orig_config_path = 'src/cactus/cactus_progressive_config.xml'
        config_path = os.path.join(self.tempDir, 'config.xml')
        subprocess.check_call('cat {} | sed -e \'s/cutBefore=""/cutBefore="."/g\' | grep -v lastzRepeatMask > {}'.format(
            orig_config_path, config_path), shell=True)
        cactus_opts = ['--binariesMode', binariesMode, '--logInfo', '--realTimeLogging', '--workDir', self.tempDir, '--configFile', config_path, '--maxCores', '8']
        subprocess.check_call(['cactus-preprocess', self._job_store(binariesMode),
                               orig_seq_file_path, seq_file_path, '--maskAlpha', '--minLen', '20000'] + cactus_opts, shell=False)

        # fish out the event names
        events = []
        with open(seq_file_path, 'r') as seq_file:
            for line in seq_file:
                toks = line.strip().split()
                if len(toks) == 2:
                    events.append(toks[0])
        
        # build the minigraph
        mg_path = os.path.join(self.tempDir, 'yeast.gfa.gz')
        mg_cmd = ['cactus-minigraph', self._job_store(binariesMode), seq_file_path, mg_path, '--reference', 'S288C'] + cactus_opts
        subprocess.check_call(mg_cmd)
>>>>>>> bd39a3d3
                
        # run graphmap in base mode
        paf_path = os.path.join(self.tempDir, 'yeast.paf')
        fa_path = os.path.join(self.tempDir, 'yeast.gfa.fa')        
        subprocess.check_call(['cactus-graphmap', self._job_store(binariesMode), seq_file_path, mg_path, paf_path,
                               '--outputFasta', fa_path, '--delFilter', '2000000'] + cactus_opts)
            
        # split into chromosomes
        chroms = ['chrI', 'chrII', 'chrIII', 'chrIV', 'chrV', 'chrVI', 'chrVII', 'chrVIII', 'chrIX', 'chrX', 'chrXI', 'chrXIV', 'chrXV']
        gm_out_dir = os.path.join(self.tempDir, 'chroms')
        subprocess.check_call(['cactus-graphmap-split', self._job_store(binariesMode), seq_file_path, mg_path, paf_path,
                               '--refContigs'] + chroms + ['--minIdentity', '0.55'] +
                              ['--reference', 'S288C', '--maskFilter', '20000', '--otherContig', 'chrOther', '--outDir', gm_out_dir] + cactus_opts)

        # create the vg graph for each chromosome
        chromfile_path = os.path.join(gm_out_dir, 'chromfile.txt')
        ba_path = os.path.join(self.tempDir, 'batch')
        os.makedirs(ba_path, exist_ok=True)
        subprocess.check_call(['cactus-align-batch', self._job_store(binariesMode), chromfile_path, ba_path, '--alignCores', '1',
                               '--alignCoresOverrides', 'chr1,4',  'chrV,2', 'chrX,1',
                               '--configOverrides', 'chrX,{}'.format(config_path), 'chrII,{}'.format(config_path),
                               '--alignOptions', '--pangenome --pafInput --outVG --barMaskFilter 20000 --realTimeLogging --reference S288C --binariesMode {}'.format(binariesMode)])

        vg_files = [os.path.join(ba_path, c) + '.vg' for c in chroms]
        hal_files = [os.path.join(ba_path, c) + '.hal' for c in chroms]

        # join up the graphs and index for giraffe
        join_path = os.path.join(self.tempDir, 'join')
        # must specify haploid for everything
        rename_opts = ['--rename']
        for event in events:
            rename_opts += ['{}>{}.0'.format(event, event)]
        subprocess.check_call(['cactus-graphmap-join', self._job_store(binariesMode), '--outDir', join_path, '--outName', 'yeast',
                               '--reference', 'S288C', '--vg'] +  vg_files + ['--hal'] + hal_files + ['--gfaffix', '--wlineSep', '.',
                               '--vcf', '--giraffe'] + rename_opts + cactus_opts)

    def _check_yeast_pangenome(self, binariesMode):
        """ yeast pangenome chromosome by chromosome pipeline
        """

        # load up the events
        orig_seq_file_path = './examples/yeastPangenome.txt'
        events = []
        with open(orig_seq_file_path, 'r') as orig_seq_file:
            for line in orig_seq_file:
                toks = line.strip().split()
                if len(toks) == 2:
                    events += [toks[0]]
        assert len(events) == 6

        join_path = os.path.join(self.tempDir, 'join')
        vcf_path = os.path.join(join_path, 'yeast.vcf.gz')

        # check that we have some alts for each sample in the VCF
        vcf_allele_threshold = 40000
        for event in events:
            allele = 0 if event == "S288C" else 1
            event = event.split(".")[0]
            proc = subprocess.Popen('bcftools view {} -s {} -a -H | awk \'{{print $10}}\' | grep {} | wc -l'.format(vcf_path, event, allele),
                                    shell=True, stdout=subprocess.PIPE)
            output, errors = proc.communicate()
            sts = proc.wait()
            num_alleles = int(output.strip())
            self.assertGreaterEqual(num_alleles, vcf_allele_threshold)

        # make sure we have about the right sequence counts in the hal
        hal_path = os.path.join(join_path, 'yeast.hal')
        for event in events:
            if event != "_MINIGRAPH_":
                proc = subprocess.Popen('halStats {} --sequenceStats {} | wc -l'.format(hal_path, event), shell=True, stdout=subprocess.PIPE)
                output, errors = proc.communicate()
                sts = proc.wait()
                num_sequences = int(output.strip())
                self.assertGreaterEqual(num_sequences, 11)
                self.assertLessEqual(num_sequences, 15)

        # make sure the vg is sane
        xg_path = os.path.join(join_path, 'yeast.xg')
        proc = subprocess.Popen('vg stats -l {} | awk \'{{print $2}}\''.format(xg_path), shell=True, stdout=subprocess.PIPE)
        output, errors = proc.communicate()
        sts = proc.wait()
        num_bases = int(output.strip())
        self.assertGreaterEqual(num_bases, 10000000)
        self.assertLessEqual(num_bases, 11200000)

        # make sure we have the giraffe indexes
        for giraffe_idx in ['yeast.snarls', 'yeast.gg', 'yeast.dist', 'yeast.min', 'yeast.trans.gz', 'yeast.gbwt']:
            idx_bytes = os.path.getsize(os.path.join(join_path, giraffe_idx))
            self.assertGreaterEqual(idx_bytes, 500000)

        # make sure the chrom splitting stats are somewhat sane
        contig_sizes = {}
        with open(os.path.join(self.tempDir, 'chroms', 'contig_sizes.tsv'), 'r') as sizes_file:
            for line in sizes_file:
                if line.startswith('chr'):
                    toks=line.strip().split()
                    contig_sizes[toks[0]] = toks[1:]
        self.assertEqual(len(contig_sizes), 16)
        for chr,sizes in contig_sizes.items():
            self.assertEqual(len(sizes), 10)
            self.assertGreaterEqual(int(sizes[9]), 200000)
        
    def _csvstr_to_table(self, csvstr, header_fields):
        """ Hacky csv parse """
        output_stats = {}
        skip = True
        # filter out everything but the csv stats from the halStats output
        for line in csvstr.split('\n'):
            toks = [tok.strip() for tok in str(line).split(',')]
            if skip:
                if all([header in toks for header in header_fields]):
                    skip = False
            elif len(toks) > len(header_fields):
                output_stats[toks[0]] = toks[1:]
        return output_stats

    def _subset_table(self, csvstr, subset={}):
        """ Hack a truth table to a subset """
        if not subset:
            return csvstr
        lines=csvstr.split('\n')
        ret=''
        for i, line in enumerate(lines):
            if i == 0 or line.split(',')[0].strip() in subset:
                ret += line + '\n'
        return ret

    def _check_stats(self, halPath, delta_pct, subset={}):
        """ Compare halStats otuput of given file to baseline
        """
        # this is just pasted from a successful run.  it will be used to catch serious regressions
        ground_truth = '''GenomeName, NumChildren, Length, NumSequences, NumTopSegments, NumBottomSegments
        Anc0, 2, 545125, 9, 0, 14471
        Anc1, 2, 569645, 6, 16862, 54019
        simHuman_chr6, 0, 601863, 1, 53463, 0
        mr, 2, 611571, 3, 52338, 55582
        simMouse_chr6, 0, 636262, 1, 56172, 0
        simRat_chr6, 0, 647215, 1, 55687, 0
        Anc2, 2, 577109, 15, 17350, 57130
        simCow_chr6, 0, 602619, 1, 56309, 0
        simDog_chr6, 0, 593897, 1, 55990, 0'''

        ground_truth = self._subset_table(ground_truth, subset)

        # run halStats on the evolver output
        proc = subprocess.Popen(['bin/halStats',  halPath], stdout=subprocess.PIPE)
        output, errors = proc.communicate()
        sts = proc.wait()
        self.assertEqual(sts, 0)
        sys.stderr.write("\nComparing stats\n{}\nvs ground truth\n{}\n".format(output.decode("utf-8"), ground_truth))
        output_table = self._csvstr_to_table(output.decode("utf-8"), ['GenomeName', 'NumChildren'])
        truth_table = self._csvstr_to_table(ground_truth, ['GenomeName', 'NumChildren'])

        # make sure the stats are roughly the same
        self.assertEqual(len(truth_table), len(output_table))
        for key, val in truth_table.items():
            self.assertTrue(key in output_table)
            oval = output_table[key]
            self.assertEqual(len(val), len(oval))
            for i in range(len(val)):
                is_leaf = key.startswith('sim')
                # exact comparison for NumChildren and, for leaves, Lengh and NumSequences
                exact_comp = i == 0 or (is_leaf and i in [1,2])
                # no comparison for NumSequences in Ancestors as it seems to be all over the place
                no_comp = i == 2 and not is_leaf
                if exact_comp:
                    self.assertEqual(int(oval[i]), int(val[i]))
                elif not no_comp:
                    delta = delta_pct * int(val[i])
                    self.assertGreaterEqual(int(oval[i]), int(val[i]) - delta)
                    self.assertLessEqual(int(oval[i]), int(val[i]) + delta)

    def _check_coverage(self, halPath, delta_pct, subset={}, columns=3):
        """ Compare halStats otuput of given file to baseline
        """
        # this is just pasted from a successful run.  it will be used to catch serious regressions
        ground_truth = '''Genome, sitesCovered1Times, sitesCovered2Times, sitesCovered3Times
        simMouse_chr6, 636262, 24981, 567
        simRat_chr6, 574916, 21476, 1328
        simHuman_chr6, 459323, 3948, 0
        simCow_chr6, 427278, 4610, 0
        simDog_chr6, 433022, 2905, 0'''

        ground_truth = self._subset_table(ground_truth, subset)

        # run halCoverage on the evolver output
        proc = subprocess.Popen(['bin/halStats',  halPath, '--coverage', 'simMouse_chr6', '--hdf5InMemory'], stdout=subprocess.PIPE)
        output, errors = proc.communicate()
        sts = proc.wait()
        self.assertEqual(sts, 0)
        sys.stderr.write("\n\nComparing coverage\n{}\nvs ground truth\n{}\n".format(output.decode("utf-8"), ground_truth))
        output_table = self._csvstr_to_table(output.decode("utf-8"), ['Genome', 'sitesCovered1Times'])
        truth_table = self._csvstr_to_table(ground_truth, ['Genome', 'sitesCovered1Times'])

        # make sure the stats are roughly the same
        self.assertEqual(len(truth_table), len(output_table))
        for key, val in truth_table.items():
            self.assertTrue(key in output_table)
            oval = output_table[key]
            self.assertEqual(len(val[:columns]), len(oval[:columns]))
            for i in range(columns):
                delta = delta_pct * int(val[i])
                self.assertGreaterEqual(int(oval[i]), int(val[i]) - delta)
                self.assertLessEqual(int(oval[i]), int(val[i]) + delta)

    def _check_maf_accuracy(self, halPath, delta, dataset="mammals"):
        """ Compare mafComparator output of evolver mammals to baseline
        """
        assert dataset in ('mammals', 'primates')
        # this is just pasted from a successful run.  it will be used to catch serious regressions
        baseline_file = 'test/evolver{}-default.comp.xml'.format(dataset.capitalize())
        # this is downloaded in the Makefile
        ground_truth_file = 'test/{}-truth.maf'.format(dataset)

        # run mafComparator on the evolver output
        subprocess.check_call(['bin/hal2maf', halPath,  halPath + '.maf', '--onlySequenceNames'], shell=False)
        subprocess.check_call(['bin/mafComparator', '--maf1', halPath + '.maf', '--maf2', ground_truth_file, '--samples', '100000000', '--out', halPath + 'comp.xml'])

        # grab the two accuracy values out of the XML
        def parse_mafcomp_output(xml_path):
            xml_root = ET.parse(xml_path).getroot()
            comp_roots = xml_root.findall("homologyTests")
            assert len(comp_roots) == 2            
            first, second = None, None
            for comp_root in comp_roots:
                avg_val = float(comp_root.find("aggregateResults").find("all").attrib["average"])
                if os.path.basename(comp_root.attrib["fileB"]) == os.path.basename(ground_truth_file):
                    first = avg_val
                else:
                    second = avg_val
            assert first is not None and second is not None
            return first, second

        baseline_acc = parse_mafcomp_output(baseline_file)
        acc = parse_mafcomp_output(halPath + 'comp.xml')

        sys.stderr.write("Comparing mafcomp accuracy {},{} to baseline accuracy {},{} with threshold {}\n".format(acc[0], acc[1], baseline_acc[0], baseline_acc[1], delta))

        self.assertGreaterEqual(acc[0] + delta, baseline_acc[0])
        self.assertGreaterEqual(acc[1] + delta, baseline_acc[1])

    def _check_valid_hal(self, halPath, expected_tree=None):
        """ Make sure a hal passes halValidate and has the given tree """

        subprocess.check_call(['halValidate', halPath])
        hal_tree = subprocess.check_output(['halStats', halPath, '--tree']).strip().decode('utf-8')
        if expected_tree:
            self.assertEqual(hal_tree, expected_tree)
            
    def testEvolverLocal(self):
        """ Check that the output of halStats on a hal file produced by running cactus with --binariesMode local is
        is reasonable
        """
        # run cactus directly, the old school way
        name = "local"
        self._run_evolver(name)

        # check the output
        #self._check_stats(self._out_hal(name), delta_pct=0.25)
        #self._check_coverage(self._out_hal(name), delta_pct=0.20)
        self._check_maf_accuracy(self._out_hal(name), delta=0.04)

    def testEvolverUpdateNodeLocal(self):
        """ Check that the "add a genome to ancestor" modification steps give sane/valid results """
        name = "local"
        self._run_evolver(name)
        
        self._update_evolver_add_to_node(name, new_leaf='simChimp', new_root='Anc1', step_by_step = True)
        self._update_evolver_add_to_node(name, new_leaf='simOrang', new_root='mr', step_by_step = False)

        self._check_valid_hal(self._out_hal(name),
                              expected_tree='((simHuman_chr6:0.144018,(simMouse_chr6:0.084509,simRat_chr6:0.091589,simOrang:1)mr:0.271974,simChimp:1)Anc1:0.020593,(simCow_chr6:0.18908,simDog_chr6:0.16303)Anc2:0.032898)Anc0;')

        self._check_maf_accuracy(self._out_hal(name), delta=0.1)

    def testEvolverUpdateBranchLocal(self):
        """ Check that the "add a genome to branch" modification steps give sane/valid results """
        name = "local"
        self._run_evolver(name)
        self._update_evolver_add_to_branch(name)

        self._check_valid_hal(self._out_hal(name),
                              expected_tree='((simHuman_chr6:0.144018,((simMouse_chr6:0.084509,simRat_chr6:0.091589)mr:0.171974,simGorilla:0.2)AncGorilla:0.1)Anc1:0.020593,(simCow_chr6:0.18908,simDog_chr6:0.16303)Anc2:0.032898)Anc0;')

        self._check_maf_accuracy(self._out_hal(name), delta=0.1)


    def testEvolverPrepareWDL(self):

        # run cactus step by step via a WDL workflow made by cactus-prepare
        self._run_evolver_decomposed_wdl("wdl")

        # check the output
        #self._check_stats(self._out_hal("wdl"), delta_pct=0.25)
        #self._check_coverage(self._out_hal("wdl"), delta_pct=0.20)
        self._check_maf_accuracy(self._out_hal("wdl"), delta=0.04)

    def testEvolverPrepareToil(self):

        # run cactus step by step via toil in toil
        name = "toil-in-toil"
        self._run_evolver_decomposed_toil(name, "docker")

        # check the output
        #self._check_stats(self._out_hal(name), delta_pct=0.25)
        #self._check_coverage(self._out_hal(name), delta_pct=0.20)
        self._check_maf_accuracy(self._out_hal(name), delta=0.04)

    def testEvolverDecomposedLocal(self):
        """ Check that the output of halStats on a hal file produced by running cactus with --binariesMode local is
        is reasonable
        """
        # run cactus step by step via the plan made by cactus-prepare
        name = "decomposed"
        self._run_evolver_decomposed("local", name)

        # check the output
        #self._check_stats(self._out_hal(name), delta_pct=0.25)
        #self._check_coverage(self._out_hal(name), delta_pct=0.20)
        self._check_maf_accuracy(self._out_hal(name), delta=0.04)

    def testEvolverDecomposedDocker(self):
        """ Check that the output of halStats on a hal file produced by running cactus with --binariesMode docker is
        is reasonable
        """
        # run cactus step by step via the plan made by cactus-prepare
        name = "decomposed"
        self._run_evolver_decomposed("docker", name)

        # check the output
        #self._check_stats(self._out_hal(name), delta_pct=0.25)
        #self._check_coverage(self._out_hal(name), delta_pct=0.20)
        self._check_maf_accuracy(self._out_hal(name), delta=0.04)
        
    def testEvolverDocker(self):
        """ Check that the output of halStats on a hal file produced by running cactus with --binariesMode docker is
        is reasonable.  Note: the local image being tested should be set up via CACTUS_DOCKER_ORG (with tag==latest)
        """
        # run cactus
        self._run_evolver("docker")

        # check the output
        #self._check_stats(self._out_hal("docker"), delta_pct=0.25)
        #self._check_coverage(self._out_hal("docker"), delta_pct=0.20)
        self._check_maf_accuracy(self._out_hal("docker"), delta=0.04)

    def testEvolverInDocker(self):
        """ Check that the output of halStats on a hal file produced by running cactus in docker
        is reasonable.  Note: the local image being tested should be set up via CACTUS_DOCKER_ORG (with tag==latest)
        """
        # run cactus
        self._run_evolver_in_docker()

        # check the output
        #self._check_stats(self._out_hal("docker"), delta_pct=0.25)
        #self._check_coverage(self._out_hal("docker"), delta_pct=0.20)
        self._check_maf_accuracy(self._out_hal("in_docker"), delta=0.04)
        
    def testEvolverPrepareNoOutgroupDocker(self):

        # run cactus step by step via the plan made by cactus-prepare
        self._run_evolver_decomposed_no_outgroup("docker")

        # check the output
        self._check_stats(self._out_hal("docker"), delta_pct=2.5, subset=['simMouse_chr6', 'simRat_chr6', 'Anc0'])
        self._check_coverage(self._out_hal("docker"), delta_pct=0.20, subset=['simMouse_chr6', 'simRat_chr6', 'Anc0'], columns=1)

    def testEvolverPrepareNoOutgroupLocal(self):

        # run cactus step by step via the plan made by cactus-prepare
        self._run_evolver_decomposed_no_outgroup("local")

        # check the output
        self._check_stats(self._out_hal("local"), delta_pct=2.5, subset=['simMouse_chr6', 'simRat_chr6', 'Anc0'])
        self._check_coverage(self._out_hal("local"), delta_pct=0.20, subset=['simMouse_chr6', 'simRat_chr6', 'Anc0'], columns=1)

    def testEvolverPOALocal(self):
        """ Check that the output of halStats on a hal file produced by running cactus with --binariesMode local is
        is reasonable... when using POA mode in BAR.
        """
        # use the same logic cactus does to get default config
        config_path = 'src/cactus/cactus_progressive_config.xml'
        
        xml_root = ET.parse(config_path).getroot()
        bar_elem = xml_root.find("bar")
        bar_elem.attrib["partialOrderAlignment"] = "1"

        poa_config_path = os.path.join(self.tempDir, "config.poa.xml")
        with open(poa_config_path, 'w') as poa_config_file:
            xmlString = ET.tostring(xml_root, encoding='unicode')
            xmlString = minidom.parseString(xmlString).toprettyxml()
            poa_config_file.write(xmlString)

        # run cactus directly, the old school way
        name = "local"
        self._run_evolver_primates_star(name, configFile = poa_config_path)

        # check the output
        self._check_maf_accuracy(self._out_hal("local"), delta=0.0025, dataset='primates')

    def testEvolverRefmapLocal(self):
        """ Use the new minimap pangenome pipeline to create an alignment of the primates, then compare with the baseline
        """
        name = "local"
        self._run_evolver_primates_refmap(name)

        # check the output
        self._check_maf_accuracy(self._out_hal("local"), delta=0.01, dataset='primates')

    def testEvolverMinigraphLocal(self):
        """ Use the new minigraph pangenome pipeline to create an alignment of the primates, then compare with the baseline
        """
        name = "local"
        self._run_evolver_primates_graphmap(name)

        # check the output
        # todo: tune config so that delta can be reduced
        self._check_maf_accuracy(self._out_hal("local"), delta=0.025, dataset='primates')
        
    def testYeastPangenomeLocal(self):
        """ Run pangenome pipeline (including contig splitting!) on yeast dataset """
        name = "local"
        self._run_yeast_pangenome(name)
        
        # check the output
        self._check_yeast_pangenome(name)
        

if __name__ == '__main__':
    unittest.main()<|MERGE_RESOLUTION|>--- conflicted
+++ resolved
@@ -206,14 +206,10 @@
         for line in job_plan.split('\n'):
             line = line.strip()
             if len(line) > 0 and not line.startswith('#'):
-<<<<<<< HEAD
-                sys.stderr.write('Running {}'.format(line))
-=======
                 # do Anc2 in binariesMode docker to broaden test coverage
                 if 'Anc2' in line and line.startswith('cactus-'):
                     line += ' --binariesMode docker --latest'
                 sys.stderr.write('Running {}\n'.format(line))
->>>>>>> bd39a3d3
                 subprocess.check_call(line, shell=True)
 
     def _run_evolver_decomposed_wdl(self, name):
@@ -297,12 +293,7 @@
                 if line.startswith('cactus-align'):
                     #Remove all the id prefixes to pretend the cigars came not cactus-blast
                     subprocess.check_call('sed -i -e \'s/id=[0,1]|//g\' {}/Anc0.cigar*'.format(out_dir), shell=True)
-<<<<<<< HEAD
                 sys.stderr.write('Running {}'.format(line))
-=======
-                    line += ' --nonCactusInput'
-                sys.stderr.write('Running {}\n'.format(line))
->>>>>>> bd39a3d3
                 subprocess.check_call(line, shell=True)
 
     def _run_evolver_primates_refmap(self, binariesMode):
@@ -383,10 +374,7 @@
 
         # do the alignment
         subprocess.check_call(['cactus-align', self._job_store(binariesMode), out_seq_file_path, paf_path, self._out_hal(binariesMode),
-<<<<<<< HEAD
-                               '--pangenome', '--outVG', '--outGFA', '--barMaskFilter', '10000'] + cactus_opts) 
-=======
-                               '--pafInput', '--pangenome', '--outVG', '--outGFA', '--pafMaskFilter', '10000', '--barMaskFilter', '10000'] + cactus_opts) 
+                               '--pangenome', '--outVG', '--outGFA', '--pafMaskFilter', '10000', '--barMaskFilter', '10000'] + cactus_opts) 
 
     def _run_yeast_pangenome(self, binariesMode):
         """ yeast pangenome chromosome by chromosome pipeline
@@ -417,7 +405,6 @@
         mg_path = os.path.join(self.tempDir, 'yeast.gfa.gz')
         mg_cmd = ['cactus-minigraph', self._job_store(binariesMode), seq_file_path, mg_path, '--reference', 'S288C'] + cactus_opts
         subprocess.check_call(mg_cmd)
->>>>>>> bd39a3d3
                 
         # run graphmap in base mode
         paf_path = os.path.join(self.tempDir, 'yeast.paf')
