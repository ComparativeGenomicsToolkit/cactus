--- conflicted
+++ resolved
@@ -542,7 +542,6 @@
                 idx_bytes = os.path.getsize(os.path.join(join_path, haplo_idx))
                 self.assertGreaterEqual(idx_bytes, 10000000)
 
-<<<<<<< HEAD
         if expect_rgfa:
             # make sure we have the rgfa-related files
             for rgfa_idx in ['yeast.rgfa.gz', 'yeast.rgfa.gbz', 'yeast.rgfa.vcf.gz', 'yeast.rgfa.vcf.gz.tbi']:
@@ -560,8 +559,6 @@
             rgfa_vcf_lines = int(subprocess.check_output('gzip -dc {} | wc -l'.format(vcf_paths[0].replace('.vcf','.rgfa.vcf')), shell=True).decode('utf-8'))
             self.assertGreaterEqual(rgfa_vcf_lines - vcf_lines, 1000)
             
-=======
->>>>>>> ab6acf2d
         # make sure the chrom splitting stats are somewhat sane
         contig_sizes = {}
         with open(os.path.join(self.tempDir, 'chroms', 'contig_sizes.tsv'), 'r') as sizes_file:
