import os, sys
import pytest
import unittest
import subprocess
import shutil
from sonLib.bioio import getTempDirectory, popenCatch, popen
import xml.etree.ElementTree as ET
from xml.dom import minidom

class TestCase(unittest.TestCase):
    def setUp(self):
        self.tempDir = getTempDirectory(os.getcwd())
        unittest.TestCase.setUp(self)
        self.cromwell = False

    def tearDown(self):
        unittest.TestCase.tearDown(self)
        if self.cromwell:
            # try to catch some cromwell root mode directories that above missies
            # see https://github.com/ComparativeGenomicsToolkit/cactus/issues/255
            os.system("docker run --rm -it -v {}:/data evolvertestdocker/cactus:latest rm -rf {}".format(
                os.path.dirname(self.tempDir.rstrip('/')), os.path.join('/data', os.path.basename(self.tempDir))))
        os.system("rm -rf %s || true" % self.tempDir)

    def _job_store(self, binariesMode):
        return os.path.join(self.tempDir, 'js-{}'.format(binariesMode))

    def _out_hal(self, binariesMode):
        return os.path.join(self.tempDir, 'evolver-{}.hal'.format(binariesMode))

    def _run_evolver(self, binariesMode, configFile = None, seqFile = './examples/evolverMammals.txt'):
        """ Run the full evolver test, putting the jobstore and output in tempDir
        """
        cmd = ['cactus', self._job_store(binariesMode), seqFile, self._out_hal(binariesMode),
                        '--binariesMode', binariesMode, '--logInfo', '--realTimeLogging', '--workDir', self.tempDir]
        if configFile:
            cmd += ['--configFile', configFile]

        # todo: it'd be nice to have an interface for setting tag to something not latest or commit
        if binariesMode == 'docker':
            cmd += ['--latest']

        sys.stderr.write('Running {}\n'.format(' '.format(cmd)))
        subprocess.check_call(' '.join(cmd), shell=True)

    def _update_evolver_add_to_node(self, binariesMode, configFile = None, new_leaf='simChimp', new_root='Anc1',
                                    step_by_step = True):
        """ Update the evolver by adding primate to internal node """
        assert new_leaf in ['simChimp', 'simGorilla', 'simOrang']
        assert new_root in ['Anc0', 'Anc1', 'Anc2', 'mr']
        # todo: this is kind of a dumb convention, should refactor:
        hal_path = self._out_hal(binariesMode)
        assert os.path.isfile(hal_path)

        children = subprocess.check_output(['halStats', hal_path, '--children', new_root]).strip().split()
        children = [c.decode("utf-8") for c in children]
        genomes = children + [new_root]

        # make the fasta files
        fa_paths = [os.path.join(self.tempDir, '{}.fa'.format(genome)) for genome in genomes]
        for genome, genome_path in zip(genomes, fa_paths):
            with open(genome_path, 'w') as genome_file:
                subprocess.check_call(['hal2fasta', hal_path, genome], stdout=genome_file)

        with open('./examples/evolverPrimates.txt', 'r') as primates_file:
            for line in primates_file:
                if line.split() and line.split()[0] == new_leaf:
                    new_child_line = line
        assert new_child_line
        # make the seqfile
        # todo: we could fish branch lengths out of the tree, but it's not really relevant to the test
        tree_string = '({}){};'.format(','.join(children + [new_leaf]), new_root)
        seq_file_path = os.path.join(self.tempDir, 'seqfile.{}'.format(new_root))
        with open(seq_file_path, 'w') as seq_file:
            seq_file.write(tree_string + '\n')
            for genome, genome_path in zip(genomes, fa_paths):
                seq_file.write('{}\t{}\n'.format(genome, genome_path))
            seq_file.write(new_child_line)

        # run the alignment
        out_hal = os.path.join(self.tempDir, '{}.hal'.format(new_root))
        if step_by_step:
            out_paf = os.path.join(self.tempDir, '{}.paf'.format(new_root))
            cmd = ['cactus-blast', self._job_store(binariesMode), seq_file_path, out_paf, '--includeRoot', '--root', new_root,
                   '--binariesMode', binariesMode, '--logInfo', '--realTimeLogging', '--workDir', self.tempDir]
            if configFile:
                cmd += ['--configFile', configFile]
            # todo: it'd be nice to have an interface for setting tag to something not latest or commit
            if binariesMode == 'docker':
                cmd += ['--latest']
            sys.stderr.write('Running {}\n'.format(' '.format(cmd)))
            subprocess.check_call(cmd)

            cmd = ['cactus-align', self._job_store(binariesMode), seq_file_path, out_paf, out_hal, '--includeRoot', '--root', new_root,
                   '--binariesMode', binariesMode, '--logInfo', '--realTimeLogging', '--workDir', self.tempDir]
            if configFile:
                cmd += ['--configFile', configFile]
            # todo: it'd be nice to have an interface for setting tag to something not latest or commit
            if binariesMode == 'docker':
                cmd += ['--latest']
            sys.stderr.write('Running {}\n'.format(' '.format(cmd)))
            subprocess.check_call(cmd)
        else:
            cmd = ['cactus', self._job_store(binariesMode), seq_file_path, out_hal,
                   '--binariesMode', binariesMode, '--logInfo', '--realTimeLogging', '--workDir', self.tempDir]
            if configFile:
                cmd += ['--configFile', configFile]
            # todo: it'd be nice to have an interface for setting tag to something not latest or commit
            if binariesMode == 'docker':
                cmd += ['--latest']
            sys.stderr.write('Running {}\n'.format(' '.format(cmd)))
            subprocess.check_call(cmd)

        # update the tree
        cmd = ['halReplaceGenome', hal_path, new_root, '--bottomAlignmentFile', out_hal, '--topAlignmentFile', hal_path]
        sys.stderr.write('Running {}\n'.format(' '.format(cmd)))
        subprocess.check_call(cmd)

    def _update_evolver_add_to_branch(self, binariesMode, configFile = None):
        """ Quicka and dirty add to branch test, adds simGorilla as sister of mr """
        # todo: this is kind of a dumb convention, should refactor:
        hal_path = self._out_hal(binariesMode)
        assert os.path.isfile(hal_path)

        def genome_path(genome):
            return os.path.join(self.tempDir, genome + '.fa')

        # dump a bunch of fasta
        for genome in ['simCow_chr6', 'simDog_chr6', 'simHuman_chr6', 'Anc0', 'Anc1', 'Anc2', 'mr']:
            with open(genome_path(genome), 'w') as genome_file:
                subprocess.check_call(['hal2fasta', hal_path, genome], stdout=genome_file)

        # make the bottom seq_file
        bottom_seq_path = os.path.join(self.tempDir, 'bottom.txt')
        with open(bottom_seq_path, 'w') as bottom_seq_file:
            bottom_seq_file.write('((simHuman_chr6:0.144018,(mr:0.271974,simGorilla:0.2)AncGorilla:0.1)Anc1:0.020593,(simCow_chr6:0.18908,simDog_chr6:0.16303)Anc2:0.032898)Anc0;\n')
            bottom_seq_file.write('simGorilla	https://raw.githubusercontent.com/UCSantaCruzComputationalGenomicsLab/cactusTestData/master/evolver/primates/loci1/simGorilla.chr6\n')
            for genome in ['simCow_chr6', 'simDog_chr6', 'simHuman_chr6', 'Anc0', 'Anc1', 'Anc2', 'mr']:
                bottom_seq_file.write('{}\t{}\n'.format(genome, genome_path(genome)))

        # make the bottom hal
        bottom_hal_path = os.path.join(self.tempDir, 'bottom.hal')
        subprocess.check_call(['cactus', self._job_store(binariesMode), bottom_seq_path, bottom_hal_path, '--root', 'AncGorilla',
                               '--binariesMode', binariesMode, '--logInfo', '--realTimeLogging', '--workDir', self.tempDir])

        # dump the new ancestor
        with open(genome_path('AncGorilla'), 'w') as anc_file:
            subprocess.check_call(['hal2fasta', bottom_hal_path, 'AncGorilla'], stdout=anc_file)

        # make the top seq_ile
        top_seq_path = os.path.join(self.tempDir, 'top.txt')
        with open(top_seq_path, 'w') as top_seq_file:
            top_seq_file.write('((simHuman_chr6:0.144018,AncGorilla:0.1)Anc1:0.020593,(simCow_chr6:0.18908,simDog_chr6:0.16303)Anc2:0.032898)Anc0;\n')
            for genome in ['simCow_chr6', 'simDog_chr6', 'simHuman_chr6', 'AncGorilla', 'Anc0', 'Anc1', 'Anc2']:
                top_seq_file.write('{}\t{}\n'.format(genome, genome_path(genome)))

        # make the top hal
        top_hal_path = os.path.join(self.tempDir, 'top.hal')
        subprocess.check_call(['cactus', self._job_store(binariesMode), top_seq_path, top_hal_path, '--root', 'Anc1',
                               '--binariesMode', binariesMode, '--logInfo', '--realTimeLogging', '--workDir', self.tempDir])

        # update the hal
        subprocess.check_call(['halAddToBranch', hal_path, bottom_hal_path, top_hal_path, 'Anc1', 'AncGorilla', 'mr', 'simGorilla', '0.1', '0.2'])

    def _run_evolver_in_docker(self, seqFile = './examples/evolverMammals.txt'):

        out_hal = self._out_hal('in_docker')
        cmd = ['docker', 'run', '--rm', '-v', '{}:{}'.format(os.path.dirname(out_hal), '/data'),
               '-v', '{}:{}'.format(os.getcwd(), '/workdir'), 'evolvertestdocker/cactus:latest',
               'cactus /data/js /workdir/{} /data/{}'.format(seqFile, os.path.basename(out_hal))]
        sys.stderr.write('Running {}\n'.format(' '.format(cmd)))
        subprocess.check_call(' '.join(cmd), shell=True)

    def _write_primates_seqfile(self, seq_file_path):
        """ create the primates seqfile at given path"""
        with open(seq_file_path, 'w') as seq_file:
            seq_file.write('simHuman\thttps://raw.githubusercontent.com/UCSantaCruzComputationalGenomicsLab/cactusTestData/master/evolver/primates/loci1/simHuman.chr6\n')
            seq_file.write('simChimp\thttps://raw.githubusercontent.com/UCSantaCruzComputationalGenomicsLab/cactusTestData/master/evolver/primates/loci1/simChimp.chr6\n')
            seq_file.write('simGorilla\thttps://raw.githubusercontent.com/UCSantaCruzComputationalGenomicsLab/cactusTestData/master/evolver/primates/loci1/simGorilla.chr6\n')
            seq_file.write('simOrang\thttps://raw.githubusercontent.com/UCSantaCruzComputationalGenomicsLab/cactusTestData/master/evolver/primates/loci1/simOrang.chr6\n')

    def _run_evolver_primates_star(self, binariesMode, configFile = None):
        """ Run cactus on the evolver primates with a star topology
        """
        seq_file_path = os.path.join(self.tempDir, 'primates.txt')
        self._write_primates_seqfile(seq_file_path)
        self._run_evolver(binariesMode, configFile=configFile, seqFile=seq_file_path)

    def _run_evolver_decomposed(self, binariesMode, name):
        """ Run the full evolver test, putting the jobstore and output in tempDir
        but instead of doing in in one shot like above, use cactus-prepare, cactus-blast
        and cactus-align to break it into different steps """

        out_dir = os.path.join(self.tempDir, 'output')
        out_seqfile = os.path.join(out_dir, 'evolverMammalsOut.txt')
        in_seqfile = './examples/evolverMammals.txt'
        cmd = ['cactus-prepare', in_seqfile, '--outDir', out_dir, '--outSeqFile', out_seqfile, '--outHal', self._out_hal(name),
               '--jobStore', self._job_store(name)]
        bm_flag = '--binariesMode {}'.format(binariesMode)
        if binariesMode == "docker":
            bm_flag += ' --latest'
        cmd += ['--cactusOptions', '\"{}\"'.format(bm_flag)]

        job_plan = popenCatch(' '.join(cmd))

        for line in job_plan.split('\n'):
            line = line.strip()
            if len(line) > 0 and not line.startswith('#'):
                # do Anc2 in binariesMode docker to broaden test coverage
                if 'Anc2' in line and line.startswith('cactus-'):
                    line += ' --binariesMode docker --latest'
                sys.stderr.write('Running {}\n'.format(line))
                subprocess.check_call(line, shell=True)

    def _run_evolver_decomposed_wdl(self, name):
        """ Run the full evolver test, putting the jobstore and output in tempDir
        but instead of doing in in one shot, use cactus-prepare to make a wdl
        script and run that locally through cromwell """

        # hack to use docker to remove filetree in teardown, as cromwell
        # can leave root files hanging around there
        self.cromwell = True

        out_seqfile = os.path.join(self.tempDir, 'evolverMammalsOut.txt')
        in_seqfile = './examples/evolverMammals.txt'
        out_wdl = os.path.join(self.tempDir, 'prepared.wdl')
        cmd = ['cactus-prepare', in_seqfile, '--outHal', self._out_hal(name),
               '--jobStore', self._job_store(name), '--wdl',
               '--halAppendBatchSize', '2',
               '--dockerImage', 'evolvertestdocker/cactus:latest',
               '--preprocessCores', '2',
               '--blastCores', '4',
               '--alignCores', '4']

        # specify an output directory
        cw_optionsfile = os.path.join(self.tempDir, 'options.json')
        cw_output = os.path.join(self.tempDir, 'cromwell-output')
        with open(cw_optionsfile, 'w') as cw_opts:
            cw_opts.write('{\n')
            cw_opts.write('    \"final_workflow_outputs_dir\": \"{}\",\n'.format(cw_output))
            cw_opts.write('    \"use_relative_output_paths\": true\n')
            cw_opts.write('}\n')

        # download cromwell
        subprocess.check_call(['wget', '-q', 'https://github.com/broadinstitute/cromwell/releases/download/49/cromwell-49.jar'],
                              cwd=self.tempDir)

        # run cactus-prepare and write the output to a wdl file
        popen(' '.join(cmd), out_wdl)

        # run the wdl script in cromwell
        subprocess.check_call(['java', '-jar', './cromwell-49.jar', 'run',
                               out_wdl, '-o', cw_optionsfile], cwd=self.tempDir)

        # fish the file out of cromwell
        shutil.copyfile(os.path.join(cw_output, os.path.basename(self._out_hal(name))), self._out_hal(name))

    def _run_evolver_decomposed_toil(self, name, binariesMode):
        """ Run the full evolver test, putting the jobstore and output in tempDir
        but instead of doing with "cactus", use "cactus-prepare-toil" to run
        the toil-in-toil workflow """

        out_dir = os.path.join(self.tempDir, 'output')
        in_seqfile = './examples/evolverMammals.txt'
        cmd = ['cactus-prepare-toil', self._job_store(name), in_seqfile, '--outDir', out_dir, '--outHal', self._out_hal(name),
               "--defaultMemory", "16G", "--defaultDisk", "20G", "--alignCores", "4"]
        subprocess.check_call(cmd)

    def _run_evolver_decomposed_no_outgroup(self, binariesMode):
        """ Run just the mouse-rat alignment.  Inspired by issues arising here
        https://github.com/ComparativeGenomicsToolkit/cactus/pull/216
        https://github.com/ComparativeGenomicsToolkit/cactus/pull/217 """

        out_dir = os.path.join(self.tempDir, 'output')
        out_seqfile = os.path.join(out_dir, 'evolverMammalsOut.txt')
        in_seqfile = os.path.join(self.tempDir, 'evolverMammalsIn.txt')
        with open(in_seqfile, 'w') as inseq:
            inseq.write('(simMouse_chr6:0.084509,simRat_chr6:0.091589);\n')
            inseq.write('simMouse_chr6  https://raw.githubusercontent.com/UCSantaCruzComputationalGenomicsLab/cactusTestData/master/evolver/mammals/loci1/simMouse.chr6\n')
            inseq.write('simRat_chr6 https://raw.githubusercontent.com/UCSantaCruzComputationalGenomicsLab/cactusTestData/master/evolver/mammals/loci1/simRat.chr6\n')

        cmd = ['cactus-prepare', in_seqfile, '--outDir', out_dir, '--outSeqFile', out_seqfile, '--outHal', self._out_hal(binariesMode),
               '--jobStore', self._job_store(binariesMode)]
        job_plan = popenCatch(' '.join(cmd))
        for line in job_plan.split('\n'):
            line = line.strip()
            if len(line) > 0 and not line.startswith('#'):
                # todo interface in prepare
                if line.startswith('cactus-'):
                    line += ' --binariesMode {}'.format(binariesMode)
                    if binariesMode == 'docker':
                        line += ' --latest'
                if line.startswith('cactus-align'):
                    #Remove all the id prefixes to pretend the cigars came not cactus-blast
                    subprocess.check_call('sed -i -e \'s/id=[0,1]|//g\' {}/Anc0.paf*'.format(out_dir), shell=True)
                sys.stderr.write('Running {}'.format(line))
                subprocess.check_call(line, shell=True)

    def _run_evolver_primates_refmap(self, binariesMode):
        """ primates star test but using refmap pangenome pipeline
        """
        # borrow seqfile from other primates test
        # todo: make a seqfile and add it to the repo
        seq_file_path = os.path.join(self.tempDir, 'primates.txt')
        self._write_primates_seqfile(seq_file_path)

        # do the mapping
        cigar_path = os.path.join(self.tempDir, 'aln.paf')
        cactus_opts = ['--binariesMode', binariesMode, '--logInfo', '--realTimeLogging', '--workDir', self.tempDir]
        # todo: it'd be nice to have an interface for setting tag to something not latest or commit
        if binariesMode == 'docker':
            cactus_opts += ['--latest']

        subprocess.check_call(['cactus-refmap', self._job_store(binariesMode), seq_file_path, "simHuman", cigar_path] + cactus_opts)

        # do the alignment
        subprocess.check_call(['cactus-align', self._job_store(binariesMode), seq_file_path, cigar_path, self._out_hal(binariesMode),
                               '--pangenome'] + cactus_opts)


    def _run_evolver_primates_graphmap(self, binariesMode):
        """ primates star test but using graphmap pangenome pipeline
        """
        # borrow seqfile from other primates test
        # todo: make a seqfile and add it to the repo
        seq_file_path = os.path.join(self.tempDir, 'primates.txt')
        self._write_primates_seqfile(seq_file_path)

        # use the same logic cactus does to get default config
        config_path = 'src/cactus/cactus_progressive_config.xml'

        xml_root = ET.parse(config_path).getroot()
        bar_elem = xml_root.find("bar")
        bar_elem.attrib["partialOrderAlignment"] = "1"
        bar_elem.attrib["partialOrderAlignmentMaskFilter"] = "1"

        poa_config_path = os.path.join(self.tempDir, "config.poa.xml")
        with open(poa_config_path, 'w') as poa_config_file:
            xmlString = ET.tostring(xml_root, encoding='unicode')
            xmlString = minidom.parseString(xmlString).toprettyxml()
            poa_config_file.write(xmlString)

        # make an output seqfile for preprocessed sequences
        out_seq_file_path = os.path.join(self.tempDir, 'prepared', 'primates.txt')
        subprocess.check_call(['cactus-prepare', seq_file_path, '--outDir', os.path.dirname(out_seq_file_path)])

        cactus_opts = ['--binariesMode', binariesMode, '--logInfo', '--realTimeLogging', '--workDir', self.tempDir, '--configFile', poa_config_path]

        # preprocess with dna-brnn
        subprocess.check_call(['cactus-preprocess', self._job_store(binariesMode), seq_file_path, out_seq_file_path, '--maskMode', 'brnn'] + cactus_opts)

        # make the reference graph
        mg_cmd = ['minigraph', '-xggs', '-t', '4']
        with open(seq_file_path, 'r') as seq_file:
            for line in seq_file:
                toks = line.strip().split()
                if len(toks) == 2:
                    name = os.path.basename(toks[1])
                    subprocess.check_call(['wget', toks[1]], cwd=self.tempDir)
                    mg_cmd += [os.path.join(self.tempDir, name)]
        mg_path = os.path.join(self.tempDir, 'refgraph.sv.gfa')
        with open(mg_path, 'w') as mg_file:
            subprocess.check_call(mg_cmd, stdout=mg_file)

        # do the mapping
        paf_path = os.path.join(self.tempDir, 'aln.paf')
        fa_path = os.path.join(self.tempDir, 'refgraph.sv.gfa.fa')
        # todo: it'd be nice to have an interface for setting tag to something not latest or commit
        if binariesMode == 'docker':
            cactus_opts += ['--latest']

        subprocess.check_call(['cactus-graphmap', self._job_store(binariesMode), out_seq_file_path, mg_path, paf_path,
                               '--outputFasta', fa_path, '--mapCores', '4'] + cactus_opts)

        # do the alignment
        subprocess.check_call(['cactus-align', self._job_store(binariesMode), out_seq_file_path, paf_path, self._out_hal(binariesMode),
                               '--pangenome', '--outVG', '--outGFA', '--pafMaskFilter', '10000', '--barMaskFilter', '10000'] + cactus_opts)

    def _run_evolver_primates_pangenome(self, binariesMode):
        """ run the primates start in using high-level cactus-pangenome interface """
        # borrow seqfile from other primates test
        # todo: make a seqfile and add it to the repo
        seq_file_path = os.path.join(self.tempDir, 'primates.txt')
        self._write_primates_seqfile(seq_file_path)

        cactus_opts = ['--binariesMode', binariesMode, '--logInfo', '--realTimeLogging', '--workDir', self.tempDir]
        # todo: it'd be nice to have an interface for setting tag to something not latest or commit
        if binariesMode == 'docker':
            cactus_opts += ['--latest']

        out_dir = os.path.dirname(self._out_hal(binariesMode))
        out_name = os.path.splitext(os.path.basename(self._out_hal(binariesMode)))[0]
        cactus_pangenome_cmd = ['cactus-pangenome', self._job_store(binariesMode), seq_file_path, '--reference', 'simHuman',
                                '--outDir', out_dir, '--outName', out_name]

        subprocess.check_call(cactus_pangenome_cmd + cactus_opts)
        # cactus-pangenome tacks on the .full to the output name
        subprocess.check_call(['mv', os.path.join(out_dir, out_name + '.full.hal'), os.path.join(out_dir, out_name + '.hal')])

    def _run_yeast_pangenome_step_by_step(self, binariesMode):
        """ yeast pangenome chromosome by chromosome pipeline
        """

        # make a config that replaces stuff like SC4.chrI with id=SC4|chrI
        # also run dna brnn with softmasking
        orig_seq_file_path = './examples/yeastPangenome.txt'
        seq_file_path = os.path.join(self.tempDir, 'pp', os.path.basename(orig_seq_file_path))
        subprocess.check_call(['cactus-prepare',  orig_seq_file_path, '--outDir', os.path.join(self.tempDir, 'pp'), '--seqFileOnly'])
        cactus_opts = ['--binariesMode', binariesMode, '--logInfo', '--realTimeLogging', '--workDir', self.tempDir, '--maxCores', '4']
        subprocess.check_call(['cactus-preprocess', self._job_store(binariesMode),
                               orig_seq_file_path, seq_file_path, '--pangenome'] + cactus_opts, shell=False)

        # fish out the event names
        events = []
        with open(seq_file_path, 'r') as seq_file:
            for line in seq_file:
                toks = line.strip().split()
                if len(toks) == 2:
                    events.append(toks[0])

        # build the minigraph
        mg_path = os.path.join(self.tempDir, 'yeast.sv.gfa.gz')
        mg_cmd = ['cactus-minigraph', self._job_store(binariesMode), seq_file_path, mg_path, '--reference', 'S288C'] + cactus_opts
        subprocess.check_call(mg_cmd)

        # run graphmap in base mode
        paf_path = os.path.join(self.tempDir, 'yeast.paf')
        fa_path = os.path.join(self.tempDir, 'yeast.sv.gfa.fa')
        subprocess.check_call(['cactus-graphmap', self._job_store(binariesMode), seq_file_path, mg_path, paf_path,
                               '--outputFasta', fa_path, '--delFilter', '2000000'] + cactus_opts + ['--mapCores', '1'])

        # split into chromosomes
        chroms = ['chrI', 'chrII', 'chrIII', 'chrIV', 'chrV', 'chrVI', 'chrVII', 'chrVIII', 'chrIX', 'chrX', 'chrXI', 'chrXIV', 'chrXV']
        gm_out_dir = os.path.join(self.tempDir, 'chroms')
        subprocess.check_call(['cactus-graphmap-split', self._job_store(binariesMode), seq_file_path, mg_path, paf_path,
                               '--refContigs'] + chroms + ['--minIdentity', '0.55'] +
                              ['--reference', 'S288C', '--maskFilter', '20000', '--otherContig', 'chrOther', '--outDir', gm_out_dir] + cactus_opts)

        # create the vg graph for each chromosome
        chromfile_path = os.path.join(gm_out_dir, 'chromfile.txt')
        ba_path = os.path.join(self.tempDir, 'batch')
        os.makedirs(ba_path, exist_ok=True)
        config_path = os.path.join(self.tempDir, 'config.xml')
        shutil.copyfile('src/cactus/cactus_progressive_config.xml', config_path)
        subprocess.check_call(['cactus-align', self._job_store(binariesMode), chromfile_path, ba_path, '--batch', '--pangenome', '--outVG',
                               '--outVG', '--barMaskFilter', '20000', '--reference', 'S288C', '--binariesMode', binariesMode, '--consCores', '2'])

        vg_files = [os.path.join(ba_path, c) + '.vg' for c in chroms]
        hal_files = [os.path.join(ba_path, c) + '.hal' for c in chroms]

        # join up the graphs and index for giraffe
        join_path = os.path.join(self.tempDir, 'join')
        subprocess.check_call(['cactus-graphmap-join', self._job_store(binariesMode), '--outDir', join_path, '--outName', 'yeast',
                               '--reference', 'S288C', '--vg'] +  vg_files + ['--hal'] + hal_files +
                               ['--vcf', '--giraffe', 'clip', 'filter'] + cactus_opts + ['--indexCores', '4'])

    def _run_yeast_pangenome(self, binariesMode):
        """ yeast pangenome chromosome by chromosome pipeline, as run through a single invocations
        """

        orig_seq_file_path = './examples/yeastPangenome.txt'

        join_path = os.path.join(self.tempDir, 'join')

        cactus_opts = ['--binariesMode', binariesMode, '--logInfo', '--realTimeLogging', '--workDir', self.tempDir, '--maxCores', '4']

        chroms = ['chrI', 'chrII', 'chrIII', 'chrIV', 'chrV', 'chrVI', 'chrVII', 'chrVIII', 'chrIX', 'chrX', 'chrXI', 'chrXIV', 'chrXV']
        cactus_pangenome_cmd = ['cactus-pangenome', self._job_store(binariesMode), orig_seq_file_path, '--outDir', join_path, '--outName', 'yeast',
<<<<<<< HEAD
                                '--refContigs'] + chroms + ['--reference', 'S288C', 'DBVPG6044', '--vcf', '--vcfReference','DBVPG6044', 'S288C', 
                                                            '--giraffe', 'clip', 'filter',  '--chrom-vg', 'clip', 'filter', '--indexCores', '4', '--consCores', '2']
=======
                                '--refContigs'] + chroms + ['--reference', 'S288C', 'DBVPG6044', '--vcf', '--vcfReference','DBVPG6044', 'S288C',
                                                            '--giraffe', 'clip', 'filter',  '--chrom-vg', 'clip', 'filter',
                                                            '--viz', '--chrom-og', 'clip', 'full', '--odgi', '--haplo', 'clip',
                                                            '--indexCores', '4', '--consCores', '2']
>>>>>>> ab6acf2d
        subprocess.check_call(cactus_pangenome_cmd + cactus_opts)

        #compatibility with older test
        subprocess.check_call(['mkdir', '-p', os.path.join(self.tempDir, 'chroms')])
        subprocess.check_call(['mv', os.path.join(join_path, 'chrom-subproblems', 'contig_sizes.tsv'), os.path.join(self.tempDir, 'chroms')])

    def _check_yeast_pangenome(self, binariesMode, other_ref=None, expect_odgi=False, expect_haplo=False):
        """ yeast pangenome chromosome by chromosome pipeline
        """

        # load up the events
        orig_seq_file_path = './examples/yeastPangenome.txt'
        events = []
        with open(orig_seq_file_path, 'r') as orig_seq_file:
            for line in orig_seq_file:
                toks = line.strip().split()
                if len(toks) == 2:
                    events += [toks[0]]
        assert len(events) == 6

        join_path = os.path.join(self.tempDir, 'join')
        vcf_paths = [os.path.join(join_path, 'yeast.vcf.gz')]
        if other_ref:
            vcf_paths.append(os.path.join(join_path, 'yeast.{}.vcf.gz'.format(other_ref)))

        # check that we have some alts for each sample in the VCF
        for event in events:
            if event == "S288C" or event == other_ref:
                continue
            refs = [event, other_ref] if other_ref else [event]
            for vcf_path, vcf_ref in zip(vcf_paths, refs):
                vcf_allele_threshold = 40000 if vcf_ref == 'S288C' else 14000
                allele = 1
                event = event.split(".")[0]
                proc = subprocess.Popen('bcftools view {} -s {} -a -H | awk \'{{print $10}}\' | grep {} | wc -l'.format(vcf_path, event, allele),
                                        shell=True, stdout=subprocess.PIPE)
                output, errors = proc.communicate()
                sts = proc.wait()
                num_alleles = int(output.strip())
                self.assertGreaterEqual(num_alleles, vcf_allele_threshold)

        # make sure we have about the right sequence counts in the hal
        hal_path = os.path.join(join_path, 'yeast.full.hal')
        for event in events:
            if event != "_MINIGRAPH_":
                proc = subprocess.Popen('halStats {} --sequenceStats {} | wc -l'.format(hal_path, event), shell=True, stdout=subprocess.PIPE)
                output, errors = proc.communicate()
                sts = proc.wait()
                num_sequences = int(output.strip())
                self.assertGreaterEqual(num_sequences, 11)
                #self.assertLessEqual(num_sequences, 15)

        # make sure the vg is sane
        xg_path = os.path.join(join_path, 'yeast.gbz')
        proc = subprocess.Popen('vg stats -l {} | awk \'{{print $2}}\''.format(xg_path), shell=True, stdout=subprocess.PIPE)
        output, errors = proc.communicate()
        sts = proc.wait()
        num_bases = int(output.strip())
        self.assertGreaterEqual(num_bases, 10000000)
        self.assertLessEqual(num_bases, 11200000)

        # make sure we have the giraffe indexes
        for giraffe_idx in ['yeast.gbz', 'yeast.dist', 'yeast.min', 'yeast.d2.gbz', 'yeast.d2.dist', 'yeast.d2.min']:
            idx_bytes = os.path.getsize(os.path.join(join_path, giraffe_idx))
            self.assertGreaterEqual(idx_bytes, 500000)

        if expect_haplo:
            # make sure we have the haplo indexes:
            for haplo_idx in ['yeast.ri', 'yeast.hapl']:
                idx_bytes = os.path.getsize(os.path.join(join_path, haplo_idx))
                self.assertGreaterEqual(idx_bytes, 10000000)

        # make sure the chrom splitting stats are somewhat sane
        contig_sizes = {}
        with open(os.path.join(self.tempDir, 'chroms', 'contig_sizes.tsv'), 'r') as sizes_file:
            for line in sizes_file:
                if line.startswith('chr'):
                    toks=line.strip().split()
                    contig_sizes[toks[0]] = toks[1:]
        # todo: fix the range here -- it's allowed because the two yeast tests
        # use slightly different workflows to subset the chromosomes
        # (step-by-step splits everything then then only aligns a subsets
        #  the all-at-once splits and aligns the same subset with the simpler interface)
        self.assertLessEqual(len(contig_sizes), 16)
        self.assertGreaterEqual(len(contig_sizes), 13)
        for chr,sizes in contig_sizes.items():
            self.assertEqual(len(sizes), 10)
            self.assertGreaterEqual(int(sizes[9]), 200000)

        # make sure the gbz stats are sane
        clip_degree_dist = subprocess.check_output(['vg', 'stats', '-D', os.path.join(join_path, 'yeast.gbz')]).strip().decode('utf-8')
        clip_degree_dist = len(clip_degree_dist.strip().split('\n'))
        self.assertGreaterEqual(clip_degree_dist, 6)

        filter_degree_dist = subprocess.check_output(['vg', 'stats', '-D', os.path.join(join_path, 'yeast.d2.gbz')]).strip().decode('utf-8')
        filter_degree_dist = len(filter_degree_dist.strip().split('\n'))
        self.assertGreaterEqual(filter_degree_dist, 6)
        self.assertLess(filter_degree_dist, clip_degree_dist)

        clip_nodes = int(subprocess.check_output(['vg', 'stats', '-N', os.path.join(join_path, 'yeast.gbz')]).strip().decode('utf-8').strip())
        self.assertGreaterEqual(clip_nodes, 400000)
        self.assertLessEqual(clip_nodes, 500000)

        filter_nodes = int(subprocess.check_output(['vg', 'stats', '-N', os.path.join(join_path, 'yeast.d2.gbz')]).strip().decode('utf-8').strip())
        self.assertGreaterEqual(filter_nodes, 300000)
        self.assertLessEqual(filter_nodes, 400000)

        clip_edges = int(subprocess.check_output(['vg', 'stats', '-E', os.path.join(join_path, 'yeast.gbz')]).strip().decode('utf-8').strip())
        self.assertGreaterEqual(clip_edges, 550000)
        self.assertLessEqual(clip_edges, 650000)

        filter_edges = int(subprocess.check_output(['vg', 'stats', '-E', os.path.join(join_path, 'yeast.d2.gbz')]).strip().decode('utf-8').strip())
        self.assertGreaterEqual(filter_edges, 400000)
        self.assertLessEqual(filter_edges, 500000)

        # make sure the odgi stuff exists
        if expect_odgi:
            self.assertGreaterEqual(os.path.getsize(os.path.join(join_path, 'yeast.full.og')), 75000000)
            for chr in contig_sizes:
                self.assertGreaterEqual(os.path.getsize(os.path.join(join_path, 'yeast.viz', chr + '.full.viz.png')), 700)
                self.assertGreaterEqual(os.path.getsize(os.path.join(join_path, 'yeast.chroms', chr + '.full.og')), 3000000)
                self.assertGreaterEqual(os.path.getsize(os.path.join(join_path, 'yeast.chroms', chr + '.og')), 3000000)


    def _csvstr_to_table(self, csvstr, header_fields):
        """ Hacky csv parse """
        output_stats = {}
        skip = True
        # filter out everything but the csv stats from the halStats output
        for line in csvstr.split('\n'):
            toks = [tok.strip() for tok in str(line).split(',')]
            if skip:
                if all([header in toks for header in header_fields]):
                    skip = False
            elif len(toks) >= len(header_fields):
                output_stats[toks[0]] = toks[1:]
        return output_stats

    def _subset_table(self, csvstr, subset={}):
        """ Hack a truth table to a subset """
        if not subset:
            return csvstr
        lines=csvstr.split('\n')
        ret=''
        for i, line in enumerate(lines):
            if i == 0 or line.split(',')[0].strip() in subset:
                ret += line + '\n'
        return ret

    def _check_stats(self, halPath, delta_pct, subset={}):
        """ Compare halStats otuput of given file to baseline
        """
        # this is just pasted from a successful run.  it will be used to catch serious regressions
        ground_truth = '''GenomeName, NumChildren, Length, NumSequences, NumTopSegments, NumBottomSegments
        Anc0, 2, 545125, 9, 0, 14471
        Anc1, 2, 569645, 6, 16862, 54019
        simHuman_chr6, 0, 601863, 1, 53463, 0
        mr, 2, 611571, 3, 52338, 55582
        simMouse_chr6, 0, 636262, 1, 56172, 0
        simRat_chr6, 0, 647215, 1, 55687, 0
        Anc2, 2, 577109, 15, 17350, 57130
        simCow_chr6, 0, 602619, 1, 56309, 0
        simDog_chr6, 0, 593897, 1, 55990, 0'''

        ground_truth = self._subset_table(ground_truth, subset)

        # run halStats on the evolver output
        proc = subprocess.Popen(['bin/halStats',  halPath], stdout=subprocess.PIPE)
        output, errors = proc.communicate()
        sts = proc.wait()
        self.assertEqual(sts, 0)
        sys.stderr.write("\nComparing stats\n{}\nvs ground truth\n{}\n".format(output.decode("utf-8"), ground_truth))
        output_table = self._csvstr_to_table(output.decode("utf-8"), ['GenomeName', 'NumChildren'])
        truth_table = self._csvstr_to_table(ground_truth, ['GenomeName', 'NumChildren'])

        # make sure the stats are roughly the same
        self.assertEqual(len(truth_table), len(output_table))
        for key, val in truth_table.items():
            self.assertTrue(key in output_table)
            oval = output_table[key]
            self.assertEqual(len(val), len(oval))
            for i in range(len(val)):
                is_leaf = key.startswith('sim')
                # exact comparison for NumChildren and, for leaves, Lengh and NumSequences
                exact_comp = i == 0 or (is_leaf and i in [1,2])
                # no comparison for NumSequences in Ancestors as it seems to be all over the place
                no_comp = i == 2 and not is_leaf
                if exact_comp:
                    self.assertEqual(int(oval[i]), int(val[i]))
                elif not no_comp:
                    delta = delta_pct * int(val[i])
                    self.assertGreaterEqual(int(oval[i]), int(val[i]) - delta)
                    self.assertLessEqual(int(oval[i]), int(val[i]) + delta)

    def _check_coverage(self, halPath, delta_pct, subset={}, columns=3):
        """ Compare halStats otuput of given file to baseline
        """
        # this is just pasted from a successful run.  it will be used to catch serious regressions
        ground_truth = '''Genome, sitesCovered1Times, sitesCovered2Times, sitesCovered3Times
        simMouse_chr6, 636262, 24981, 567
        simRat_chr6, 574916, 21476, 1328
        simHuman_chr6, 459323, 3948, 0
        simCow_chr6, 427278, 4610, 0
        simDog_chr6, 433022, 2905, 0'''

        ground_truth = self._subset_table(ground_truth, subset)

        # run halCoverage on the evolver output
        proc = subprocess.Popen(['bin/halStats',  halPath, '--coverage', 'simMouse_chr6', '--hdf5InMemory'], stdout=subprocess.PIPE)
        output, errors = proc.communicate()
        sts = proc.wait()
        self.assertEqual(sts, 0)
        sys.stderr.write("\n\nComparing coverage\n{}\nvs ground truth\n{}\n".format(output.decode("utf-8"), ground_truth))
        output_table = self._csvstr_to_table(output.decode("utf-8"), ['Genome', 'sitesCovered1Times'])
        truth_table = self._csvstr_to_table(ground_truth, ['Genome', 'sitesCovered1Times'])

        # make sure the stats are roughly the same
        self.assertEqual(len(truth_table), len(output_table))
        for key, val in truth_table.items():
            self.assertTrue(key in output_table)
            oval = output_table[key]
            self.assertEqual(len(val[:columns]), len(oval[:columns]))
            for i in range(columns):
                delta = delta_pct * int(val[i])
                self.assertGreaterEqual(int(oval[i]), int(val[i]) - delta)
                self.assertLessEqual(int(oval[i]), int(val[i]) + delta)

    def _check_maf_accuracy(self, halPath, delta, dataset="mammals"):
        """ Compare mafComparator output of evolver mammals to baseline
        """
        assert dataset in ('mammals', 'primates')
        # this is just pasted from a successful run.  it will be used to catch serious regressions
        baseline_file = 'test/evolver{}-default.comp.xml'.format(dataset.capitalize())
        # this is downloaded in the Makefile
        ground_truth_file = 'test/{}-truth.maf'.format(dataset)

        # run mafComparator on the evolver output
        subprocess.check_call(['cactus-hal2maf', self._job_store('h2m'), halPath,  halPath + '.maf', '--chunkSize', '10000', '--batchCount', '2',
                               '--refGenome', 'Anc0'], shell=False)

        # run it with --dupeMode consensus just to make sure it doesn't crash
        subprocess.check_call(['cactus-hal2maf', self._job_store('h2m'), halPath,  halPath + '.consensus.maf.gz', '--chunkSize', '10000', '--batchCount', '2',
                               '--refGenome', 'Anc0', '--dupeMode', 'consensus'], shell=False)

        # cactus-hal2maf doesnt support --onlySequenceNames because the genome names are needed by taf_add_gap_bases
        # so we manually filter here
        for genome in subprocess.check_output(['halStats', halPath, '--genomes']).strip().decode('utf-8').split():
            subprocess.check_call(['sed', '-i', halPath + '.maf', '-e', 's/s\t{}\\./s\t/g'.format(genome)])
        subprocess.check_call(['bin/mafComparator', '--maf1', halPath + '.maf', '--maf2', ground_truth_file, '--samples', '100000000', '--out', halPath + 'comp.xml'])

        # grab the two accuracy values out of the XML
        def parse_mafcomp_output(xml_path):
            xml_root = ET.parse(xml_path).getroot()
            comp_roots = xml_root.findall("homologyTests")
            assert len(comp_roots) == 2
            first, second = None, None
            for comp_root in comp_roots:
                avg_val = float(comp_root.find("aggregateResults").find("all").attrib["average"])
                if os.path.basename(comp_root.attrib["fileB"]) == os.path.basename(ground_truth_file):
                    first = avg_val
                else:
                    second = avg_val
            assert first is not None and second is not None
            return first, second

        baseline_acc = parse_mafcomp_output(baseline_file)
        acc = parse_mafcomp_output(halPath + 'comp.xml')

        sys.stderr.write("Comparing mafcomp accuracy {},{} to baseline accuracy {},{} with threshold {}\n".format(acc[0], acc[1], baseline_acc[0], baseline_acc[1], delta))

        self.assertGreaterEqual(acc[0] + delta[0], baseline_acc[0])
        self.assertGreaterEqual(acc[1] + delta[1], baseline_acc[1])

    def _check_valid_hal(self, halPath, expected_tree=None):
        """ Make sure a hal passes halValidate and has the given tree """

        subprocess.check_call(['halValidate', halPath])
        hal_tree = subprocess.check_output(['halStats', halPath, '--tree']).strip().decode('utf-8')
        if expected_tree:
            self.assertEqual(hal_tree, expected_tree)

    def testEvolverLocal(self):
        """ Check that the output of halStats on a hal file produced by running cactus with --binariesMode local is
        is reasonable
        """
        # run cactus directly, the old school way
        name = "local"
        self._run_evolver(name)

        # check the output
        #self._check_stats(self._out_hal(name), delta_pct=0.25)
        #self._check_coverage(self._out_hal(name), delta_pct=0.20)
        self._check_maf_accuracy(self._out_hal(name), delta=(0.05,0.13))

    def testEvolverUpdateNodeLocal(self):
        """ Check that the "add a genome to ancestor" modification steps give sane/valid results """
        name = "local"
        self._run_evolver(name)

        self._update_evolver_add_to_node(name, new_leaf='simChimp', new_root='Anc1', step_by_step = True)
        self._update_evolver_add_to_node(name, new_leaf='simOrang', new_root='mr', step_by_step = False)

        self._check_valid_hal(self._out_hal(name),
                              expected_tree='((simHuman_chr6:0.144018,(simMouse_chr6:0.084509,simRat_chr6:0.091589,simOrang:1)mr:0.271974,simChimp:1)Anc1:0.020593,(simCow_chr6:0.18908,simDog_chr6:0.16303)Anc2:0.032898)Anc0;')

        self._check_maf_accuracy(self._out_hal(name), delta=(0.1,0.13))

    def testEvolverUpdateBranchLocal(self):
        """ Check that the "add a genome to branch" modification steps give sane/valid results """
        name = "local"
        self._run_evolver(name)
        self._update_evolver_add_to_branch(name)

        self._check_valid_hal(self._out_hal(name),
                              expected_tree='((simHuman_chr6:0.144018,((simMouse_chr6:0.084509,simRat_chr6:0.091589)mr:0.171974,simGorilla:0.2)AncGorilla:0.1)Anc1:0.020593,(simCow_chr6:0.18908,simDog_chr6:0.16303)Anc2:0.032898)Anc0;')

        self._check_maf_accuracy(self._out_hal(name), delta=(0.1,0.13))


    def testEvolverPrepareWDL(self):

        # run cactus step by step via a WDL workflow made by cactus-prepare
        self._run_evolver_decomposed_wdl("wdl")

        # check the output
        #self._check_stats(self._out_hal("wdl"), delta_pct=0.25)
        #self._check_coverage(self._out_hal("wdl"), delta_pct=0.20)
        self._check_maf_accuracy(self._out_hal("wdl"), delta=(0.05,0.13))

    def testEvolverPrepareToil(self):

        # run cactus step by step via toil in toil
        name = "toil-in-toil"
        self._run_evolver_decomposed_toil(name, "docker")

        # check the output
        #self._check_stats(self._out_hal(name), delta_pct=0.25)
        #self._check_coverage(self._out_hal(name), delta_pct=0.20)
        self._check_maf_accuracy(self._out_hal(name), delta=(0.05,0.13))

    def testEvolverDecomposedLocal(self):
        """ Check that the output of halStats on a hal file produced by running cactus with --binariesMode local is
        is reasonable
        """
        # run cactus step by step via the plan made by cactus-prepare
        name = "decomposed"
        self._run_evolver_decomposed("local", name)

        # check the output
        #self._check_stats(self._out_hal(name), delta_pct=0.25)
        #self._check_coverage(self._out_hal(name), delta_pct=0.20)
        self._check_maf_accuracy(self._out_hal(name), delta=(0.05,0.13))

    def testEvolverDecomposedDocker(self):
        """ Check that the output of halStats on a hal file produced by running cactus with --binariesMode docker is
        is reasonable
        """
        # run cactus step by step via the plan made by cactus-prepare
        name = "decomposed"
        self._run_evolver_decomposed("docker", name)

        # check the output
        #self._check_stats(self._out_hal(name), delta_pct=0.25)
        #self._check_coverage(self._out_hal(name), delta_pct=0.20)
        self._check_maf_accuracy(self._out_hal(name), delta=(0.05,0.13))

    def testEvolverDocker(self):
        """ Check that the output of halStats on a hal file produced by running cactus with --binariesMode docker is
        is reasonable.  Note: the local image being tested should be set up via CACTUS_DOCKER_ORG (with tag==latest)
        """
        # run cactus
        self._run_evolver("docker")

        # check the output
        #self._check_stats(self._out_hal("docker"), delta_pct=0.25)
        #self._check_coverage(self._out_hal("docker"), delta_pct=0.20)
        self._check_maf_accuracy(self._out_hal("docker"), delta=(0.05,0.13))

    def testEvolverInDocker(self):
        """ Check that the output of halStats on a hal file produced by running cactus in docker
        is reasonable.  Note: the local image being tested should be set up via CACTUS_DOCKER_ORG (with tag==latest)
        """
        # run cactus
        self._run_evolver_in_docker()

        # check the output
        #self._check_stats(self._out_hal("docker"), delta_pct=0.25)
        #self._check_coverage(self._out_hal("docker"), delta_pct=0.20)
        self._check_maf_accuracy(self._out_hal("in_docker"), delta=(0.05,0.13))

    def testEvolverPrepareNoOutgroupDocker(self):

        # run cactus step by step via the plan made by cactus-prepare
        self._run_evolver_decomposed_no_outgroup("docker")

        # check the output
        self._check_stats(self._out_hal("docker"), delta_pct=2.5, subset=['simMouse_chr6', 'simRat_chr6', 'Anc0'])
        self._check_coverage(self._out_hal("docker"), delta_pct=0.20, subset=['simMouse_chr6', 'simRat_chr6', 'Anc0'], columns=1)

    def testEvolverPrepareNoOutgroupLocal(self):

        # run cactus step by step via the plan made by cactus-prepare
        self._run_evolver_decomposed_no_outgroup("local")

        # check the output
        self._check_stats(self._out_hal("local"), delta_pct=2.5, subset=['simMouse_chr6', 'simRat_chr6', 'Anc0'])
        self._check_coverage(self._out_hal("local"), delta_pct=0.20, subset=['simMouse_chr6', 'simRat_chr6', 'Anc0'], columns=1)

    def testEvolverPOALocal(self):
        """ Check that the output of halStats on a hal file produced by running cactus with --binariesMode local is
        is reasonable... when using POA mode in BAR.
        """
        # use the same logic cactus does to get default config
        config_path = 'src/cactus/cactus_progressive_config.xml'

        xml_root = ET.parse(config_path).getroot()
        bar_elem = xml_root.find("bar")
        bar_elem.attrib["partialOrderAlignment"] = "1"

        poa_config_path = os.path.join(self.tempDir, "config.poa.xml")
        with open(poa_config_path, 'w') as poa_config_file:
            xmlString = ET.tostring(xml_root, encoding='unicode')
            xmlString = minidom.parseString(xmlString).toprettyxml()
            poa_config_file.write(xmlString)

        # run cactus directly, the old school way
        name = "local"
        self._run_evolver_primates_star(name, configFile = poa_config_path)

        # check the output
        self._check_maf_accuracy(self._out_hal("local"), delta=(0.0025,0.0075), dataset='primates')

    def testEvolverRefmapLocal(self):
        """ Use the new minimap pangenome pipeline to create an alignment of the primates, then compare with the baseline
        """
        name = "local"
        self._run_evolver_primates_refmap(name)

        # check the output
        self._check_maf_accuracy(self._out_hal("local"), delta=(0.01,0.01), dataset='primates')

    def testEvolverMinigraphLocal(self):
        """ Use the new minigraph pangenome pipeline to create an alignment of the primates, then compare with the baseline
        """
        name = "local"
        self._run_evolver_primates_graphmap(name)

        # check the output
        # todo: tune config so that delta can be reduced
        self._check_maf_accuracy(self._out_hal("local"), delta=(0.025,0.025), dataset='primates')


    def testEvolverPrimatesPangenomeLocal(self):
        """ Evolver (star) primates but using the (much much) newer cactus-pangenome interface
        """
        name = "local"
        self._run_evolver_primates_pangenome(name)

        # check the output
        # todo: tune config so that delta can be reduced
        self._check_maf_accuracy(self._out_hal("local"), delta=(0.025,0.025), dataset='primates')

    def testYeastPangenomeStepByStepLocal(self):
        """ Run pangenome pipeline (including contig splitting!) on yeast dataset step by step"""
        name = "local"
        self._run_yeast_pangenome_step_by_step(name)

        # check the output
        self._check_yeast_pangenome(name)

    def testYeastPangenomeLocal(self):
        """ Run pangenome pipeline (including contig splitting!) on yeast dataset using cactus-pangenome """
        name = "local"
        self._run_yeast_pangenome(name)

        # check the output
        self._check_yeast_pangenome(name, other_ref='DBVPG6044', expect_odgi=True, expect_haplo=True)


if __name__ == '__main__':
    unittest.main()<|MERGE_RESOLUTION|>--- conflicted
+++ resolved
@@ -466,15 +466,10 @@
 
         chroms = ['chrI', 'chrII', 'chrIII', 'chrIV', 'chrV', 'chrVI', 'chrVII', 'chrVIII', 'chrIX', 'chrX', 'chrXI', 'chrXIV', 'chrXV']
         cactus_pangenome_cmd = ['cactus-pangenome', self._job_store(binariesMode), orig_seq_file_path, '--outDir', join_path, '--outName', 'yeast',
-<<<<<<< HEAD
-                                '--refContigs'] + chroms + ['--reference', 'S288C', 'DBVPG6044', '--vcf', '--vcfReference','DBVPG6044', 'S288C', 
-                                                            '--giraffe', 'clip', 'filter',  '--chrom-vg', 'clip', 'filter', '--indexCores', '4', '--consCores', '2']
-=======
                                 '--refContigs'] + chroms + ['--reference', 'S288C', 'DBVPG6044', '--vcf', '--vcfReference','DBVPG6044', 'S288C',
                                                             '--giraffe', 'clip', 'filter',  '--chrom-vg', 'clip', 'filter',
                                                             '--viz', '--chrom-og', 'clip', 'full', '--odgi', '--haplo', 'clip',
                                                             '--indexCores', '4', '--consCores', '2']
->>>>>>> ab6acf2d
         subprocess.check_call(cactus_pangenome_cmd + cactus_opts)
 
         #compatibility with older test
